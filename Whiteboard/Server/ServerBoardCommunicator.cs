--- conflicted
+++ resolved
@@ -29,13 +29,6 @@
         /// <summary>
         /// instance getter
         /// </summary>
-<<<<<<< HEAD
-        /// <param name="serverShapes"> the object to be passed to clients</param>
-        /// <param name="clientID"> client id to whom to send these objects to</param>
-        public void Send(List<BoardServerShape> clientUpdate, string clientID)
-        {
-            throw new NotImplementedException();
-=======
         public static ServerBoardCommunicator Instance
         {
             get
@@ -50,7 +43,6 @@
                 }
                 return instance;
             }
->>>>>>> 82a79bd9
         }
 
         public void OnDataReceived(string data)

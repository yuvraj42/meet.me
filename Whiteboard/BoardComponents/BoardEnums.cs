﻿/**
 * Owned By: Parul Sangwan
 * Created By: Parul Sangwan
 * Date Created: 10/13/2021
 * Date Modified: 11/01/2021
**/

using System;
using System.Collections.Generic;
using System.Linq;
using System.Text;
using System.Threading.Tasks;

namespace Whiteboard
{
    /// <summary>
    /// Denotes the current state of the WhiteBoard.
    /// </summary>
    public enum BoardState
    {
        ACTIVE,
        INACTIVE
    }
<<<<<<< HEAD

=======
>>>>>>> 82a79bd9
    public enum ShapeType
    {
        ELLIPSE,
        RECTANGLE,
        LINE,
        POLYLINE
    }

    public enum UXOperation
    {
        CREATE,
        DELETE
    }

    public enum Operation
    {
        CREATE,
        DELETE,
        MODIFY,
        FETCH_STATE,
        FETCH_CHECKPOINT,
<<<<<<< HEAD
        CREATE_CHECKPOINT,
        NONE
    }

=======
        CREATE_CHECKPOINT
    }
>>>>>>> 82a79bd9
}<|MERGE_RESOLUTION|>--- conflicted
+++ resolved
@@ -1,4 +1,4 @@
-﻿/**
+/**
  * Owned By: Parul Sangwan
  * Created By: Parul Sangwan
  * Date Created: 10/13/2021
@@ -21,10 +21,7 @@
         ACTIVE,
         INACTIVE
     }
-<<<<<<< HEAD
 
-=======
->>>>>>> 82a79bd9
     public enum ShapeType
     {
         ELLIPSE,
@@ -46,13 +43,8 @@
         MODIFY,
         FETCH_STATE,
         FETCH_CHECKPOINT,
-<<<<<<< HEAD
         CREATE_CHECKPOINT,
         NONE
     }
 
-=======
-        CREATE_CHECKPOINT
-    }
->>>>>>> 82a79bd9
 }
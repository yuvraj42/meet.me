--- conflicted
+++ resolved
@@ -45,9 +45,6 @@
         public int CheckpointNumber { get; set; }
         public int CurrentCheckpointState { get; set; }
 
-<<<<<<< HEAD
-        public BoardServerShape(List<BoardShape> shapeUpdates, Operation operation, string requesterId, int checkpointNumber = 0, int currentCheckpointState = 0)
-=======
         /// <summary>
         /// Default constructor.
         /// </summary>
@@ -62,8 +59,7 @@
         /// <param name="operation">Operation performed on state.</param>
         /// <param name="requesterId">User id.</param>
         /// <param name="checkpointNumber">Count of checkpoints.</param>
-        public BoardServerShape(List<BoardShape> shapeUpdates, Operation operation, string requesterId, int checkpointNumber = 0)
->>>>>>> 53545923
+        public BoardServerShape(List<BoardShape> shapeUpdates, Operation operation, string requesterId, int checkpointNumber = 0, int currentCheckpointState = 0)
         {
             ShapeUpdates = shapeUpdates;
             OperationFlag = operation;

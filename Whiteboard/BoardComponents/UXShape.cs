﻿/**
 * Owned By: Parul Sangwan
 * Created By: Parul Sangwan
 * Date Created: 10/11/2021
<<<<<<< HEAD
 * Date Modified: 11/22/2021
=======
 * Date Modified: 11/23/2021
>>>>>>> 9517dcb2
**/

using System;
using System.Collections.Generic;
using System.Linq;
using System.Text;
using System.Threading.Tasks;
using System.Windows.Shapes;
using System.Windows.Controls;
using System.Windows.Media;
using System.Diagnostics.CodeAnalysis;

namespace Whiteboard
{
    public class UXShape
    {
        /// <summary>
        /// Operation to be performed by UX.
        /// </summary>
        public UXOperation UxOperation;

        /// <summary>
        /// Windows shape to be rendered.
        /// </summary>
        public Shape WindowsShape;

        /// <summary>
        /// Denotes what shape it is.
        /// </summary>
        public ShapeType ShapeIdentifier;

        /// <summary>
        /// Center of this shape on canvas plane.
        /// </summary>
        public Coordinate TranslationCoordinate;

        /// <summary>
        /// Angle by which the shape is rotated.
        /// </summary>
        public float AngleOfRotation;

        /// <summary>
        /// Count of checkpoints saved on server.
        /// </summary>
        public int CheckPointNumber;

        /// <summary>
        /// Operation to be performed on the state.
        /// </summary>
        public Operation OperationType;

        /// <summary>
        /// Constructor for UXShape.
        /// </summary>
        /// <param name="uxOperation">The UXOperation to be performed by UX.</param>
        /// <param name="s">MainShape to be converted into UXShape.</param>
        /// <param name="shapeId">Id to be given to the shape.</param>
        /// <param name="checkPointNumber">The count of checkpoints.</param>
        /// <param name="operationType">The operation performed on state.</param>
        public UXShape([NotNull] UXOperation uxOperation, [NotNull] MainShape s, string shapeId = null, int checkPointNumber = 0, Operation operationType = Operation.NONE)
        {
            // setting params of UXShape
            UxOperation = uxOperation;
            ShapeIdentifier = s.ShapeIdentifier;
            TranslationCoordinate = s.Center.Clone();
            AngleOfRotation = s.AngleOfRotation;
            CheckPointNumber = checkPointNumber;
            OperationType = operationType;

            SolidColorBrush shapeFillBrush = new()
            {
                Color = Color.FromArgb(255, Convert.ToByte(s.ShapeFill.R), Convert.ToByte(s.ShapeFill.G), Convert.ToByte(s.ShapeFill.B))
            };
            // setting paramaters based on shape
            if (s.ShapeIdentifier == ShapeType.ELLIPSE)
            {
                System.Windows.Shapes.Ellipse EllipseUXElement = new()
                {
                    Width = s.Width,
                    Height = s.Height,
                    Fill = shapeFillBrush
                };
                WindowsShape = EllipseUXElement;

            }
            else if (s.ShapeIdentifier == ShapeType.RECTANGLE)
            {
                System.Windows.Shapes.Rectangle RectangleUXElement = new()
                {
                    Width = s.Width,
                    Height = s.Height,
                    Fill = shapeFillBrush
                };
                WindowsShape = RectangleUXElement;
            }
            else if (s.ShapeIdentifier == ShapeType.LINE)
            {
                Coordinate dir = s.Center - s.Start;
<<<<<<< HEAD
                float deltaH = s.Height;
                float deltaW = s.Width;

                if (dir.R < 0)
                {
                    deltaH *= -1;
                }
                if (dir.C < 0)
                {
                    deltaW *= -1;
                }

                System.Windows.Shapes.Line LineUXElement = new()
                {
                    Y1 = s.Start.R,
                    X1 = s.Start.C,
                    Y2 = s.Start.R + deltaH,
                    X2 = s.Start.C + deltaW
=======

                System.Windows.Shapes.Line LineUXElement = new()
                {
                    Y1 = s.Center.R,
                    X1 = s.Center.C - (s.Width / 2),
                    Y2 = s.Center.R,
                    X2 = s.Center.C + (s.Width / 2)
>>>>>>> 9517dcb2
                };

                WindowsShape = LineUXElement;
            }
            else
            {
                System.Windows.Shapes.Polyline PolylineUXElement = new();
                PointCollection PolyLinePointCollection = new();
                foreach (Coordinate cord in s.GetPoints())
                {
                    PolyLinePointCollection.Add(new System.Windows.Point(cord.R, cord.C));
                }
                PolylineUXElement.Points = PolyLinePointCollection;
                WindowsShape = PolylineUXElement;
            }
            WindowsShape.StrokeThickness = s.StrokeWidth;

            SolidColorBrush StrokeBrush = new()
            {
                Color = Color.FromArgb(255, Convert.ToByte(s.StrokeColor.R), Convert.ToByte(s.StrokeColor.G), Convert.ToByte(s.StrokeColor.B))
            };

            WindowsShape.Stroke = StrokeBrush;

            // Reassigning the shape id to windows shape.
            if (shapeId != null)
            {
                WindowsShape.Uid = shapeId;
            }
            else
            {
                WindowsShape.Uid = Guid.NewGuid().ToString();
            }
            
        }

        /// <summary>
        /// Constructor for UXShape for FETCH_CHECKPOINT operation.
        /// </summary>
        /// <param name="checkpointNumber">Count of checkpoints.</param>
        /// <param name="operationFlag">FETCH_CHECKPOINT</param>
        public UXShape(int checkpointNumber, Operation operationFlag = Operation.FETCH_CHECKPOINT)
        {
            CheckPointNumber = checkpointNumber;
            OperationType = operationFlag;
            UxOperation = UXOperation.NONE;
            WindowsShape = null;
            ShapeIdentifier = ShapeType.NONE;
            TranslationCoordinate = null;
            AngleOfRotation = 0;
        }

        /// <summary>
        /// Public default constructor.
        /// </summary>
        public UXShape()
        {
        }

    }
}<|MERGE_RESOLUTION|>--- conflicted
+++ resolved
@@ -2,11 +2,7 @@
  * Owned By: Parul Sangwan
  * Created By: Parul Sangwan
  * Date Created: 10/11/2021
-<<<<<<< HEAD
- * Date Modified: 11/22/2021
-=======
  * Date Modified: 11/23/2021
->>>>>>> 9517dcb2
 **/
 
 using System;
@@ -105,26 +101,6 @@
             else if (s.ShapeIdentifier == ShapeType.LINE)
             {
                 Coordinate dir = s.Center - s.Start;
-<<<<<<< HEAD
-                float deltaH = s.Height;
-                float deltaW = s.Width;
-
-                if (dir.R < 0)
-                {
-                    deltaH *= -1;
-                }
-                if (dir.C < 0)
-                {
-                    deltaW *= -1;
-                }
-
-                System.Windows.Shapes.Line LineUXElement = new()
-                {
-                    Y1 = s.Start.R,
-                    X1 = s.Start.C,
-                    Y2 = s.Start.R + deltaH,
-                    X2 = s.Start.C + deltaW
-=======
 
                 System.Windows.Shapes.Line LineUXElement = new()
                 {
@@ -132,7 +108,6 @@
                     X1 = s.Center.C - (s.Width / 2),
                     Y2 = s.Center.R,
                     X2 = s.Center.C + (s.Width / 2)
->>>>>>> 9517dcb2
                 };
 
                 WindowsShape = LineUXElement;

--- conflicted
+++ resolved
@@ -2,11 +2,7 @@
  * Owned By: Parul Sangwan
  * Created By: Parul Sangwan
  * Date Created: 10/11/2021
-<<<<<<< HEAD
- * Date Modified: 11/25/2021
-=======
  * Date Modified: 11/26/2021
->>>>>>> b31a5783
 **/
 
 using System;
@@ -104,10 +100,7 @@
             }
             else if (s.ShapeIdentifier == ShapeType.LINE)
             {
-<<<<<<< HEAD
-=======
                 TranslationCoordinate = new(0, 0);
->>>>>>> b31a5783
                 System.Windows.Shapes.Line LineUXElement = new()
                 {
                     Y1 = s.Center.R,
@@ -175,15 +168,11 @@
         {
         }
 
-<<<<<<< HEAD
-
-=======
         /// <summary>
         /// Convert a single UXShapeHelper to UXShape.
         /// </summary>
         /// <param name="uXShapeHelper">The helper used to create.</param>
         /// <returns>Returns UXShape</returns>
->>>>>>> b31a5783
         public static UXShape ToUXShape(UXShapeHelper uXShapeHelper)
         {
             return uXShapeHelper.MainShapeDefiner == null
@@ -191,14 +180,11 @@
                 : (new(uXShapeHelper.UxOperation, uXShapeHelper.MainShapeDefiner, uXShapeHelper.ShapeId, uXShapeHelper.CheckpointNumber, uXShapeHelper.OperationType));
         }
 
-<<<<<<< HEAD
-=======
         /// <summary>
         /// Overloaded method to convert to list of UXShapes.
         /// </summary>
         /// <param name="uXShapeHelpers">List of helpers to create.</param>
         /// <returns>Returns list of UXShape</returns>
->>>>>>> b31a5783
         public static List<UXShape> ToUXShape(List<UXShapeHelper> uXShapeHelpers)
         {
             List<UXShape> uXShapes = new();

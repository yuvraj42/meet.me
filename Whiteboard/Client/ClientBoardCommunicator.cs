--- conflicted
+++ resolved
@@ -2,15 +2,12 @@
  * Owned By: Gurunadh Pachappagari
  * Created By: Gurunadh Pachappagari
  * Date Created: 13 Oct 2021
-<<<<<<< HEAD
- * Date Modified: 13 Oct 2021
-=======
  * Date Modified: 01 Nov 2021
->>>>>>> 82a79bd9
 **/
 
 using System;
 using System.Collections.Generic;
+using Networking;
 
 namespace Whiteboard
 {
@@ -18,26 +15,16 @@
     /// Bridge the gap between Server side White Board Modules and Networking module
     /// </summary>
 
-    public class ClientBoardCommunicator : IClientBoardCommunicator, IMessageListener
+    public sealed class ClientBoardCommunicator : IClientBoardCommunicator, INotificationHandler
     {
-<<<<<<< HEAD
-=======
         private static ClientBoardCommunicator instance = null;
         private static ISerializer serializer;
         private static ICommunicator communicator;
         private static string moduleIdentifier = "Whiteboard";
         private static HashSet<IServerUpdateListener> subscribers;
->>>>>>> 82a79bd9
         /// <summary>
-        /// deserializes the xml string to Board server shape
-        /// publishes the deserialized object to subscribers
+        /// private constructor for a singleton
         /// </summary>
-<<<<<<< HEAD
-        /// <param name="data"> xml string received from server side</param>
-        public void OnMessageReceived(string data)
-        {
-            throw new NotImplementedException();
-=======
         private ClientBoardCommunicator() { }
 
         /// <summary>
@@ -67,26 +54,27 @@
                 subscriber.OnMessageReceived(deserializedShape);
             }
             
->>>>>>> 82a79bd9
         }
-
+        
         /// <summary>
         /// serializes the shape objects and passes it to communicator.send()
         /// </summary>
         /// <param name="clientUpdate"> the object to be passed to server</param>
-        public void Send(BoardServerShape clientUpdate)
+        public void Send(BoardServerShape clientUpdate) 
         {
-            throw new NotImplementedException();
-        }
+            string xml_obj = serializer.Serialize(clientUpdate);
+            communicator.Send(xml_obj, moduleIdentifier);
+            
+        }   
         /// <summary>
         /// publishes deserialized objects to listeners
         /// </summary>
         /// <param name="listener">subscriber</param>
-        public void Subscribe(IServerUpdateListener listener)
+        public void Subscribe(IServerUpdateListener listener) 
         {
-            throw new NotImplementedException();
+            subscribers.Add(listener);
         }
-
+        
 
 
     }

--- conflicted
+++ resolved
@@ -261,11 +261,8 @@
                 default:
                     return false;
             }
-<<<<<<< HEAD
-=======
             Height = (Height < BoardConstants.MIN_HEIGHT) ? BoardConstants.MIN_HEIGHT : Height;
             Width = (Width < BoardConstants.MIN_WIDTH) ? BoardConstants.MIN_WIDTH : Width;
->>>>>>> 9517dcb2
             return true;
 
         }

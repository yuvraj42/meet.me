﻿/**
 * Owned By: Parul Sangwan
 * Created By: Parul Sangwan
 * Date Created: 11/01/2021
 * Date Modified: 11/23/2021
**/


using System;
using System.Collections.Generic;
using System.Diagnostics.CodeAnalysis;
using System.Linq;
using System.Text;
using System.Threading.Tasks;
using System.Windows;

namespace Whiteboard
{
    /// <summary>
    /// Line Class.
    /// </summary>
    public class Line: MainShape
    {

        /// <summary>
        /// Constructor for Ellipse Shape.
        /// </summary>
        /// <param name="height">Height of Line.</param>
        /// <param name="width">Width of Line.</param>
        /// <param name="start">The Coordinate of start of mouse drag while creation.</param>
<<<<<<< HEAD
=======
        /*
>>>>>>> 9517dcb2
        public Line(float height, float width, Coordinate start, Coordinate center) : base(ShapeType.LINE)
        {
            this.Height = height;
            this.Width = width;
            this.Start = start;
            this.Center = center;
<<<<<<< HEAD
=======
        }
        */

        public Line(float angle,float width, Coordinate start, Coordinate center) : base(ShapeType.LINE)
        {
            this.AngleOfRotation = angle;
            this.Start = start;
            this.Center = center;
            this.Width = width;
>>>>>>> 9517dcb2
        }

        /// <summary>
        /// Constructor to create a Line.
        /// </summary>
        /// <param name="height">Height of line.</param>
        /// <param name="width">Width of line.</param>
        /// <param name="strokeWidth">Stroke Width/</param>
        /// <param name="strokeColor">Stroke Color.</param>
        /// <param name="shapeFill">Fill color of the shape.</param>
        /// <param name="start">The left bottom coordinate of the smallest rectangle enclosing the shape.</param>
        /// <param name="points">List of points, if any.</param>
        /// <param name="angle">Angle of Rotation.</param>
        public Line(float height,
                    float width,
                    float strokeWidth,
                    BoardColor strokeColor,
                    BoardColor shapeFill,
                    Coordinate start,
                    Coordinate center,
                    List<Coordinate> points,
                    float angle) :
                    base(ShapeType.LINE, height, width, strokeWidth, strokeColor, shapeFill, start, center, points, angle)
        {
        }

        /// <summary>
        /// Default constructor.
        /// </summary>
        public Line() : base(ShapeType.LINE)
        {
            this.Points = new();
        }

        /// <summary>
        /// Creates/modies prevShape based on start and end coordinate of the mouse. 
        /// </summary>
        /// <param name="start">The start coordinate of mouse drag.</param>
        /// <param name="end">End coordinate of mouse drag.</param>
        /// <param name="prevLine">Previous shape to modify, if any.</param>
        /// <returns>Created/modifies Line object.</returns>
        public override MainShape ShapeMaker([NotNull] Coordinate start, [NotNull] Coordinate end, MainShape prevLine = null)
        {
            if (prevLine == null)
            {
                // If previous shape to modify is not provided, a new shape is created.
                Coordinate disp = end - start;
                float rotAngle = (float)(0.01745 * Vector.AngleBetween(new Vector(1, 0), new Vector(disp.C, disp.R)));
                float width = (float)Math.Sqrt(Math.Pow(disp.R, 2) + Math.Pow(disp.C, 2));
                Coordinate center = (end + start) / 2;
<<<<<<< HEAD
                return new Line(height, width, start.Clone(), center);
=======
                return new Line(rotAngle, width, start.Clone(), center);
>>>>>>> 9517dcb2
            }
            else
            {
                // Modification of previous shape.
<<<<<<< HEAD
                prevLine.Height = Math.Abs(end.R - prevLine.Start.R);
                prevLine.Width = Math.Abs(end.C - prevLine.Start.C);
=======
                Coordinate disp = end - prevLine.Start;
                prevLine.AngleOfRotation = (float)(0.01745 * Vector.AngleBetween(new Vector(1, 0), new Vector(disp.C, disp.R)));
                prevLine.Width = (float)Math.Sqrt(Math.Pow(disp.R, 2) + Math.Pow(disp.C, 2));
>>>>>>> 9517dcb2
                prevLine.Center = (end + prevLine.Start) / 2;
                return prevLine;
            }
        }

        /// <summary>
        /// Creating clone object of this class.
        /// </summary>
        /// <returns>Clone of shape.</returns>
        public override MainShape Clone()
        {
            return new Line(Height, Width, StrokeWidth, StrokeColor.Clone(), ShapeFill.Clone(), Start.Clone(), Center.Clone(), null, AngleOfRotation);
<<<<<<< HEAD
=======
        }

        /// <summary>
        /// Resize Operation on shape about center.
        /// </summary>
        /// <param name="start">Start of mouse drag.</param>
        /// <param name="end">End of mouse drag.</param>
        /// <param name="dragPos">The Latch selected for resize operation.</param>
        /// <returns>True if resizing successful, else false.</returns>
        public override bool ResizeAboutCenter([NotNull] Coordinate start, [NotNull] Coordinate end, DragPos dragPos)
        {
            // Unit vector at an angle AngleOfRotation from x - axis.
            Vector centerVector = new(Math.Cos(AngleOfRotation), Math.Sin(AngleOfRotation));

            // Finding displacement vector.
            Coordinate deltaCord = end - start;
            Vector deltaVector = new(deltaCord.C, deltaCord.R);

            double angleBetween = 0.01745 * Vector.AngleBetween(centerVector, deltaVector);

            // Magnitude of displacement.
            float deltaNorm = (float)(Math.Sqrt(Math.Pow(deltaCord.R, 2) + Math.Pow(deltaCord.C, 2)));

            // Calculating displacements in direction of unit vector
            float xDelta = (float)(deltaNorm * Math.Cos(angleBetween));
            //float yDelta = (float)(deltaNorm * Math.Sin(angleBetween));

            // Changing shape attributes after resizing.
            switch (dragPos)
            {
                // the dignonal direction resizing broken into its 2 components.
                case DragPos.TOP_RIGHT:
                    Width += 2 * xDelta;
                    break;
                case DragPos.BOTTOM_LEFT:
                    Width -= 2 * xDelta;
                    break;
                case DragPos.TOP_LEFT:
                    Width -= 2 * xDelta;
                    break;
                case DragPos.BOTTOM_RIGHT:
                    Width += 2 * xDelta;
                    break;
                case DragPos.LEFT:
                    Width -= 2 * xDelta;
                    break;
                case DragPos.RIGHT:
                    Width += 2 * xDelta;
                    break;
                default:
                    return false;
            }
            Width = (Width < BoardConstants.MIN_WIDTH) ? BoardConstants.MIN_WIDTH : Width;

            return true;

>>>>>>> 9517dcb2
        }
    }
}<|MERGE_RESOLUTION|>--- conflicted
+++ resolved
@@ -28,18 +28,13 @@
         /// <param name="height">Height of Line.</param>
         /// <param name="width">Width of Line.</param>
         /// <param name="start">The Coordinate of start of mouse drag while creation.</param>
-<<<<<<< HEAD
-=======
         /*
->>>>>>> 9517dcb2
         public Line(float height, float width, Coordinate start, Coordinate center) : base(ShapeType.LINE)
         {
             this.Height = height;
             this.Width = width;
             this.Start = start;
             this.Center = center;
-<<<<<<< HEAD
-=======
         }
         */
 
@@ -49,7 +44,6 @@
             this.Start = start;
             this.Center = center;
             this.Width = width;
->>>>>>> 9517dcb2
         }
 
         /// <summary>
@@ -100,23 +94,14 @@
                 float rotAngle = (float)(0.01745 * Vector.AngleBetween(new Vector(1, 0), new Vector(disp.C, disp.R)));
                 float width = (float)Math.Sqrt(Math.Pow(disp.R, 2) + Math.Pow(disp.C, 2));
                 Coordinate center = (end + start) / 2;
-<<<<<<< HEAD
-                return new Line(height, width, start.Clone(), center);
-=======
                 return new Line(rotAngle, width, start.Clone(), center);
->>>>>>> 9517dcb2
             }
             else
             {
                 // Modification of previous shape.
-<<<<<<< HEAD
-                prevLine.Height = Math.Abs(end.R - prevLine.Start.R);
-                prevLine.Width = Math.Abs(end.C - prevLine.Start.C);
-=======
                 Coordinate disp = end - prevLine.Start;
                 prevLine.AngleOfRotation = (float)(0.01745 * Vector.AngleBetween(new Vector(1, 0), new Vector(disp.C, disp.R)));
                 prevLine.Width = (float)Math.Sqrt(Math.Pow(disp.R, 2) + Math.Pow(disp.C, 2));
->>>>>>> 9517dcb2
                 prevLine.Center = (end + prevLine.Start) / 2;
                 return prevLine;
             }
@@ -129,8 +114,6 @@
         public override MainShape Clone()
         {
             return new Line(Height, Width, StrokeWidth, StrokeColor.Clone(), ShapeFill.Clone(), Start.Clone(), Center.Clone(), null, AngleOfRotation);
-<<<<<<< HEAD
-=======
         }
 
         /// <summary>
@@ -187,7 +170,6 @@
 
             return true;
 
->>>>>>> 9517dcb2
         }
     }
 }
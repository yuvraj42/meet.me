--- conflicted
+++ resolved
@@ -60,14 +60,11 @@
             }
         }
 
-<<<<<<< HEAD
-=======
         /// <summary>
         /// Getting the current lastDrawn Object value.
         /// Used in testing.
         /// </summary>
         /// <returns></returns>
->>>>>>> b31a5783
         public BoardShape GetLastDrawn()
         {
             if (IsRunningFromNUnit)
@@ -342,11 +339,7 @@
                     newBoardShape.LastModifiedTime = DateTime.Now;
                     newBoardShape.CreationTime = DateTime.Now;
 
-<<<<<<< HEAD
-                    if (!_stateManager.SaveOperation(newBoardShape))
-=======
                     if (!StateManager.SaveOperation(newBoardShape))
->>>>>>> b31a5783
                     {
                         _lastDrawn = null;
                         return UndoRealTimeRenderingCreation(operations, alreadyDrawn, true);
@@ -454,11 +447,7 @@
                     BoardShape newBoardShape = _lastDrawn.LastShape.Clone();
                     newBoardShape.LastModifiedTime = DateTime.Now;
 
-<<<<<<< HEAD
-                    if (!_stateManager.SaveOperation(newBoardShape))
-=======
                     if (!StateManager.SaveOperation(newBoardShape) ||  !UserLevelHandler.IsAccessible(UserLevel, _lastDrawn.LastShape.UserLevel))
->>>>>>> b31a5783
                     {
                         _lastDrawn = null;
                         return UndoRealTimeRenderingModify(shapeId, operations);
@@ -479,6 +468,12 @@
             }
         }
 
+        /// <summary>
+        /// Returns appropriate output to UX in case the state Manager fails to update its state for modification operation.
+        /// </summary>
+        /// <param name="uid">uid of the shape.</param>
+        /// <param name="operations">The list of UX operations, to be sent to the UX in case server update had succeeded.</param>
+        /// <returns>Modified list of operations.</returns>
         private List<UXShape> UndoRealTimeRenderingModify(string uid, List<UXShape> operations)
         {
             Trace.WriteLine("ActiveBoardOperationsHandler:UndoRealTimeRenderingModify: Couldn't send updates to the server. Removing Temporary Rendering.");
@@ -491,44 +486,6 @@
             return operations;
         }
 
-        private List<UXShape> UndoRealTimeRenderingCreation(List<UXShape> operations, bool alreadyDrawn, bool uxSpecific)
-        {
-            Trace.WriteLine("ActiveBoardOperationsHandler:UndoRealTimeRenderingCreation: Couldn't send updates to the server. Removing Temporary Rendering.");
-            
-            // UX might be doing real-time handling on its own.. so this flag specifies whether to take into consideration.
-            if (uxSpecific)
-            {
-                return null;
-            }
-            else if (alreadyDrawn && !uxSpecific)
-            {
-                operations.RemoveAt(1);
-                return operations;
-            }
-            else
-            {
-                return null;
-            }
-        }
-        
-        /// <summary>
-        /// Returns appropriate output to UX in case the state Manager fails to update its state for modification operation.
-        /// </summary>
-        /// <param name="uid">uid of the shape.</param>
-        /// <param name="operations">The list of UX operations, to be sent to the UX in case server update had succeeded.</param>
-        /// <returns>Modified list of operations.</returns>
-        private List<UXShape> UndoRealTimeRenderingModify(string uid, List<UXShape> operations)
-        {
-            Trace.WriteLine("ActiveBoardOperationsHandler:UndoRealTimeRenderingModify: Couldn't send updates to the server. Removing Temporary Rendering.");
-
-            // get the shape from manager in order to re-render the original shape distorted by UX.
-            BoardShape shapeFromManager = GetShapeFromManager(uid);
-            UXShape oldShape = new(UXOperation.CREATE, shapeFromManager.MainShapeDefiner, uid);
-            operations.RemoveAt(1);
-            operations.Add(oldShape);
-            return operations;
-        }
-
         /// <summary>
         /// Returns appropriate output to UX in case the state Manager fails to update its state for creation operation.
         /// </summary>

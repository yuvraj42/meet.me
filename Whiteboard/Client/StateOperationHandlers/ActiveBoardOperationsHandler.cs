--- conflicted
+++ resolved
@@ -287,26 +287,16 @@
                     prevShapeId = newUxShape.WindowsShape.Uid;
                     operations.Add(newUxShape);
 
-<<<<<<< HEAD
-                    string userId = "5";
-                    /*string userId = _stateManager.GetUser();
-=======
                     string userId = "42";
 
                     //string userId = _stateManager.GetUser();
 
->>>>>>> 9517dcb2
                     if (userId == null)
                     {
                         Console.WriteLine("user id got is " + userId);
                         throw new Exception("Invalid User");
-<<<<<<< HEAD
-                    }*/
-
-=======
                     }
                     
->>>>>>> 9517dcb2
                     _lastDrawn = new LastDrawnDetails
                     {
                         _shape = new (newMainShape, UserLevel, DateTime.Now, DateTime.Now, prevShapeId, userId, Operation.CREATE),

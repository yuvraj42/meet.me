<Project Sdk="Microsoft.NET.Sdk">

<<<<<<< HEAD
	<PropertyGroup>
		<TargetFramework>net5.0-windows</TargetFramework>
		<UseWPF>true</UseWPF>
	</PropertyGroup>
=======
    <PropertyGroup>
        <TargetFramework>net5.0-windows</TargetFramework>
    </PropertyGroup>
>>>>>>> 823faf69

</Project><|MERGE_RESOLUTION|>--- conflicted
+++ resolved
@@ -1,14 +1,8 @@
 <Project Sdk="Microsoft.NET.Sdk">
 
-<<<<<<< HEAD
+
 	<PropertyGroup>
 		<TargetFramework>net5.0-windows</TargetFramework>
 		<UseWPF>true</UseWPF>
 	</PropertyGroup>
-=======
-    <PropertyGroup>
-        <TargetFramework>net5.0-windows</TargetFramework>
-    </PropertyGroup>
->>>>>>> 823faf69
-
 </Project>
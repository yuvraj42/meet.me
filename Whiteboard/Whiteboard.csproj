--- conflicted
+++ resolved
@@ -4,13 +4,4 @@
 	<PropertyGroup>
 		<TargetFramework>net5.0-windows</TargetFramework>
 		<UseWPF>true</UseWPF>
-	</PropertyGroup>
-<<<<<<< HEAD
-=======
-
-    <ItemGroup>
-      <ProjectReference Include="..\Networking\Networking.csproj" />
-    </ItemGroup>
-
->>>>>>> 12c9a3d3
-</Project>+	</PropertyGroup>
/**
 * owned by: Neeraj Patil
 * created by: Neeraj Patil
 * date created: 14/10/2021
 * date modified: 26/11/2021
**/

using System;
using System.Timers;
using System.IO;
using System.Collections.Generic;
using System.Drawing;
using System.Drawing.Imaging;
using System.Windows.Forms;
using System.Threading;
using Networking;
using System.Reflection;
using System.Diagnostics;

namespace ScreenSharing
{

	/// <summary>
	/// Client Side screen sharing class
	/// </summary>
	public class ScreenShareClient : INotificationHandler
	{
		// Store the Communicator instance which is used to send screen over the network.
		public ICommunicator Communicator;

		// Boolean to indicate whether other clients are screen sharing.
		public bool OtherSharing;

		// boolean to check whether current client is screen sharing.
		public bool ThisSharing;

		// boolean to control the notifying thread
		public bool IsNotifying;

		// Stores a thread which shares the images.
		public Thread SharingThread;

		// Stores the thread which will be used to notify UX regarding the shared screen.
		public Thread NotifyingThread;

		// Stores the incoming frames
		public Queue<SharedScreen> FrameQueue;

		// Store an instance of the Serializer
		public ISerializer Serializer;

		// This will be an instance of the UX class which will subscribe for notifications
		public IScreenShare Ux;


		// Timer will be used to sense disconnection issues.
		public System.Timers.Timer Timer;

		// stores the UserId of the client
		public string UserId;

		// stores the UserName of the client
		public string UserName;

		/// <summary>
		/// Public Constructor which will initialize most of the attributes.
		/// </summary>
		public ScreenShareClient()
		{
            Timer = new System.Timers.Timer(2000);
            Timer.Elapsed += OnTimeout;
			Timer.AutoReset = true;
            FrameQueue = new Queue<SharedScreen>();
            Communicator = CommunicationFactory.GetCommunicator();
			Communicator.Subscribe("ScreenSharing", this);
			Serializer = new Serializer();

			// creating a thread to capture and send the screen
			SharingThread = new Thread(Capture);

			// creating a thread to notify the UX and starting its execution
			IsNotifying = true;
			NotifyingThread = new Thread(NotifyUx);
			NotifyingThread.Start();
		}

		/// <summary>
		/// This method will be used by the session manager to set the UserID and User name.
		/// </summary>
		public void SetUser(string uid, string uname)
        {
			UserId = uid;
			UserName = uname;
		}

		/// <summary>
		/// This method will be used by the UX to start sharing the screen.
		/// </summary>
		public void StartSharing()
		{
			try
            {
				ThisSharing = true;
				// starting the execution of the sharing thread
				SharingThread.Start();
			}
			catch(Exception e)
            {
				Trace.WriteLine("ScreenSharing:start sharing not working");
                Trace.WriteLine(e.Message);
            }

		}

		/// <summary>
		/// This method will be used by the UX to stop sharing the screen.
		/// </summary>
		public void StopSharing()
		{
			try
            {
				ThisSharing = false;
				SharedScreen message = new SharedScreen(UserId, UserName, 0, null);
				Send(message);
				return;
			}
			catch(Exception e)
            {
				Trace.WriteLine("ScreenSharing:stop sharing not working");
                Trace.WriteLine(e.Message);
            }
		}

		/// <summary>
		/// This method will be triggered by the Networking team whenever a screen is sent.
		/// </summary>
		public void OnDataReceived(string data)
		{
			try
			{
				SharedScreen scrn = Serializer.Deserialize<SharedScreen>(data);
				FrameQueue.Enqueue(scrn);
			}
			catch (Exception e)
			{
				Trace.WriteLine("ScreenSharing: Unable to recieve data");
				Trace.WriteLine(e.Message);
			}
		}

		/// <summary>
		/// This method is used to convert a bitmap into a byte array. This method is used to facilitate serialization.
		/// </summary>
		private static byte[] GetBytes(Bitmap image)
		{
			try
			{
				using (var output = new MemoryStream())
				{
					image.Save(output, ImageFormat.Bmp);
					return output.ToArray();
				};
			}
			catch (Exception e)
			{
				Trace.WriteLine("ScreenSharing:Unable to convert Bitmap to byte array");
				Trace.WriteLine(e.Message);
				return null;
			}
		}

		/// <summary>
		/// This method will be used to convert the byte array to bitmap. This method is used to facilitate serialization.
		/// </summary>
		private static Bitmap GetImage(byte[] data)
		{
			try
			{
				return new Bitmap(new MemoryStream(data));
			}
			catch (Exception e)
			{
				Trace.WriteLine("ScreenSharing: Unable to convert byte array to bitmap");
				Trace.WriteLine(e.Message);
				return null;
			}
		}

		/// <summary>
		/// This method will include the logic for capturing and sending the screen.
		/// </summary>
		public void Capture()
		{
			try
            {
				if (OtherSharing)
				{
					ThisSharing = false;
					Ux.OnScreenRecieved(UserId, UserName, -1, null);
					return;
				}
				while (ThisSharing)
				{

					Bitmap bitmap = new Bitmap(
						Screen.PrimaryScreen.Bounds.Width,
						Screen.PrimaryScreen.Bounds.Height
						);

					Graphics graphics = Graphics.FromImage(bitmap);
					graphics.CopyFromScreen(0, 0, 0, 0, bitmap.Size);
					Size curSize = new Size(32, 32);
					Cursors.Default.Draw(graphics, new Rectangle(Cursor.Position, curSize));
					Bitmap bitmap480p = new Bitmap(720, 480);
					Graphics graphics480p = Graphics.FromImage(bitmap480p);
					graphics480p.DrawImage(bitmap, 0, 0, 720, 480);

					byte[] data = GetBytes(bitmap480p);

					SharedScreen message;
					
					message = new SharedScreen(UserId, UserName, 1, data);
					if(ThisSharing)
                    { 
						Send(message);
					}
					else
                    {
						return;
                    }

					Thread.Sleep(30);
				}
			}
			catch(Exception e)
            {
				Trace.WriteLine("ScreenSharing:Capturing thread issue");
                Trace.WriteLine(e.Message);
            }
		}

		/// <summary>
		/// This method will be used to send the message
		/// </summary>
		public void Send(SharedScreen message)
		{
			try
            {
				string scrn = Serializer.Serialize<SharedScreen>(message);
				Communicator.Send(scrn, "ScreenSharing");
			}
			catch(Exception e)
            {
				Trace.WriteLine("ScreenSharing:Unable to send the message");
                Trace.WriteLine(e.Message);
            }
		}

		/// <summary>
		/// This method will be used by the UX to subscribe for notifications.
		/// </summary>
		public void Subscribe(IScreenShare listener)
		{
            try
			{
				Ux = listener;
			}
			catch(Exception e)
            {
				Trace.WriteLine("ScreenSharing:UX unable to subscribe");
                Trace.WriteLine(e.Message);
            }
		}

		/// <summary>
		/// This method will notify the UX.
		/// </summary>
		public void NotifyUx()
		{
<<<<<<< HEAD
			/*while (IsNotifying)
			{
				while (FrameQueue.Count == 0) ;
				try
                {
					// if the queue is not empty take the screen from the queue and pass it to the ux
					Timer.Interval = 2000;
					if (Timer.Enabled == false)
						Timer.Start();
					OtherSharing = true;
					SharedScreen currScreen = FrameQueue.Dequeue();
					int mtype = currScreen.MessageType;
					string uid = currScreen.UserId;
					string uname = currScreen.Username;
					if (mtype == 0)
					{
						Timer.Stop();
						Timer.Interval = 2000;
						OtherSharing = false;
						Ux.OnScreenRecieved(uid, uname, mtype, null);
					}
					else
					{
						Bitmap screen = GetImage(currScreen.Screen);
						Ux.OnScreenRecieved(uid, uname, mtype, screen);
					}
					if (ThisSharing && uid != UserId)
					{
						ThisSharing = false;
						Ux.OnScreenRecieved(UserId, UserName, -1, null);
					}
				}
				catch(Exception e)
=======
			try
            {
				while (IsNotifying)
>>>>>>> f9f32bd1
				{
					while (FrameQueue.Count == 0) ;
				
						// if the queue is not empty take the screen from the queue and pass it to the ux
						Timer.Interval = 2000;
						if (Timer.Enabled == false)
							Timer.Start();
						OtherSharing = true;
						SharedScreen currScreen = FrameQueue.Dequeue();
						int mtype = currScreen.MessageType;
						string uid = currScreen.UserId;
						string uname = currScreen.Username;
						if (mtype == 0)
						{
							Timer.Stop();
							Timer.Interval = 2000;
							OtherSharing = false;
							Ux.OnScreenRecieved(uid, uname, mtype, null);
						}
						else
						{
							Bitmap screen = GetImage(currScreen.Screen);
							Ux.OnScreenRecieved(uid, uname, mtype, screen);
						}
						if (ThisSharing && uid != UserId)
						{
							ThisSharing = false;
							Ux.OnScreenRecieved(UserId, UserName, -1, null);
						}
				
				}
<<<<<<< HEAD
			}*/
=======
			}
			catch(Exception e)
			{
				Trace.WriteLine("ScreenSharing: Unable to Notify UX");
				Trace.WriteLine(e.Message);
			}
>>>>>>> f9f32bd1
		}

		/// <summary>
		/// This method will be invoked when no updates are recieved for a certain amount of time.
		/// </summary>
		public void OnTimeout(Object source, ElapsedEventArgs e)
		{
			try
			{
				ThisSharing = false;
				OtherSharing = false;
				FrameQueue.Clear();
				Ux.OnScreenRecieved(UserId, UserName, -2, null);
			}
			catch(Exception ex)
            {
				Trace.WriteLine("ScreenSharing:Timeout event not working properly");
                Trace.WriteLine(ex.Message);
            }
		}

		/// <summary>
		/// This is the destructor.
		/// </summary>
		~ScreenShareClient()
		{
			IsNotifying = false;
			ThisSharing = false;
			Timer.Dispose();
		}
	}
}<|MERGE_RESOLUTION|>--- conflicted
+++ resolved
@@ -277,45 +277,9 @@
 		/// </summary>
 		public void NotifyUx()
 		{
-<<<<<<< HEAD
-			/*while (IsNotifying)
-			{
-				while (FrameQueue.Count == 0) ;
-				try
-                {
-					// if the queue is not empty take the screen from the queue and pass it to the ux
-					Timer.Interval = 2000;
-					if (Timer.Enabled == false)
-						Timer.Start();
-					OtherSharing = true;
-					SharedScreen currScreen = FrameQueue.Dequeue();
-					int mtype = currScreen.MessageType;
-					string uid = currScreen.UserId;
-					string uname = currScreen.Username;
-					if (mtype == 0)
-					{
-						Timer.Stop();
-						Timer.Interval = 2000;
-						OtherSharing = false;
-						Ux.OnScreenRecieved(uid, uname, mtype, null);
-					}
-					else
-					{
-						Bitmap screen = GetImage(currScreen.Screen);
-						Ux.OnScreenRecieved(uid, uname, mtype, screen);
-					}
-					if (ThisSharing && uid != UserId)
-					{
-						ThisSharing = false;
-						Ux.OnScreenRecieved(UserId, UserName, -1, null);
-					}
-				}
-				catch(Exception e)
-=======
 			try
             {
 				while (IsNotifying)
->>>>>>> f9f32bd1
 				{
 					while (FrameQueue.Count == 0) ;
 				
@@ -347,16 +311,12 @@
 						}
 				
 				}
-<<<<<<< HEAD
-			}*/
-=======
 			}
 			catch(Exception e)
 			{
 				Trace.WriteLine("ScreenSharing: Unable to Notify UX");
 				Trace.WriteLine(e.Message);
 			}
->>>>>>> f9f32bd1
 		}
 
 		/// <summary>

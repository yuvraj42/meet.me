--- conflicted
+++ resolved
@@ -9,12 +9,9 @@
 using System.Timers;
 using System.IO;
 using System.Collections.Generic;
-<<<<<<< HEAD
-=======
 using System.Drawing;
 using System.Drawing.Imaging;
 using System.Windows.Forms;
->>>>>>> 8d150fe9
 using System.Threading;
 using Networking;
 using System.Reflection;
@@ -25,104 +22,6 @@
 	///     Client Side screen sharing class
 	/// </summary>
 	public class ScreenShareClient : INotificationHandler
-<<<<<<< HEAD
-    {
-        //Store the Communicator instance which is used to send screen over the network.
-        public ICommunicator _communicator;
-
-        //Stores the thread which will be used to notify UX regarding the shared screen.
-        public Thread _notifyingThread;
-
-        //Stores a thread which shares the images.
-        public Thread _sharingThread;
-
-        // This will be an instance of the UX class which will subscribe for notifications
-        public IScreenShare _Ux;
-
-        //Stores the incoming frames
-        public Queue<SharedScreen> frameQueue;
-
-        //Boolean to indicate whether screen sharing is currently on or not.
-        public bool isShared;
-
-        //Stores the module Id which will be "ScreenSharing"
-        public string moduleId;
-
-        // Store an instance of the Serializer
-        public ISerializer serializer;
-
-        //Timer will be used to sense disconnection issues.
-        public Timer timer;
-
-        /// <summary>
-        ///     Public Constructor which will initialize most of the attributes.
-        /// </summary>
-        public ScreenShareClient()
-        {
-            _communicator = CommunicationFactory.GetCommunicator();
-            throw new NotImplementedException();
-        }
-
-        /// <summary>
-        ///     This method will be triggered by the Networking team whenever a screen is sent.
-        /// </summary>
-        public void OnDataReceived(string data)
-        {
-            throw new NotImplementedException();
-        }
-
-        /// <summary>
-        ///     This method will be used by the UX to start sharing the screen.
-        /// </summary>
-        /// <param name="userId">the user Id of the user</param>
-        /// ///
-        /// <param name="userName">The user name of the user</param>
-        public void startSharing(int userId, string userName)
-        {
-            throw new NotImplementedException();
-        }
-
-        /// <summary>
-        ///     This method will be used by the UX to stop sharing the screen.
-        /// </summary>
-        public void stopSharing()
-        {
-            throw new NotImplementedException();
-        }
-
-        /// <summary>
-        ///     This method will include the logic for capturing and sending the screen.
-        /// </summary>
-        public void captureAndSend()
-        {
-            throw new NotImplementedException();
-        }
-
-        /// <summary>
-        ///     This method will be used by the UX to subscribe for notifications.
-        /// </summary>
-        public void subscribe(IScreenShare listener)
-        {
-            throw new NotImplementedException();
-        }
-
-        /// <summary>
-        ///     This method will notify the UX.
-        /// </summary>
-        public void notifyUx()
-        {
-            throw new NotImplementedException();
-        }
-
-        /// <summary>
-        ///     This method will be invoked when no updates are recieved for a certain amount of time.
-        /// </summary>
-        public void onTimeout()
-        {
-            throw new NotImplementedException();
-        }
-    }
-=======
 	{
 		// Store the Communicator instance which is used to send screen over the network.
 		public ICommunicator _communicator;
@@ -348,5 +247,4 @@
 			timer.Dispose();
         }
 	}
->>>>>>> 8d150fe9
 }
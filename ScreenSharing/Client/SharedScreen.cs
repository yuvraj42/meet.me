--- conflicted
+++ resolved
@@ -5,28 +5,12 @@
  * date modified: 7/11/2021
 **/
 
-<<<<<<< HEAD
-using System.Drawing;
 
-=======
->>>>>>> 8d150fe9
 namespace ScreenSharing
 {
     public class SharedScreen
     {
-<<<<<<< HEAD
-        //Stores the type of message
-        public int messageType;
 
-        //Stores the screen
-        public Bitmap screen;
-
-        //Stores the user Id of the user sharing the screen
-        public int userId;
-
-        //Stores the user name of the user sharing the screen
-        public string username;
-=======
         public SharedScreen(string uid,string uname,int mtype,byte[] data)
         {
             userId = uid;
@@ -46,6 +30,5 @@
 
         // Stores the screen
         public byte[] screen;
->>>>>>> 8d150fe9
     }
 }
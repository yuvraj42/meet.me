--- conflicted
+++ resolved
@@ -2,7 +2,7 @@
 
     <PropertyGroup>
         <TargetFramework>net5.0-windows</TargetFramework>
-<<<<<<< HEAD
+
 	    <UseWPF>true</UseWPF>
 	    <ApplicationIcon />
 	    <OutputType>Library</OutputType>
@@ -16,12 +16,4 @@
 	<ItemGroup>
 		<ProjectReference Include="..\Networking\Networking.csproj" />
 	</ItemGroup>
-=======
-    </PropertyGroup>
-
-    <ItemGroup>
-      <ProjectReference Include="..\Networking\Networking.csproj" />
-    </ItemGroup>
-
->>>>>>> 823faf69
 </Project>
﻿<Project Sdk="Microsoft.NET.Sdk">

    <PropertyGroup>
        <TargetFramework>net5.0-windows</TargetFramework>

<<<<<<< HEAD
        <UseWPF>true</UseWPF>
        <ApplicationIcon/>
        <OutputType>Library</OutputType>
        <StartupObject/>
=======
		<UseWindowsForms>true</UseWindowsForms>

	    <UseWPF>true</UseWPF>
	    <ApplicationIcon />
	    <OutputType>Library</OutputType>
	    <StartupObject />
>>>>>>> 8d150fe9
    </PropertyGroup>

    <ItemGroup>
        <PackageReference Include="System.Drawing.Common" Version="5.0.2"/>
    </ItemGroup>

    <ItemGroup>
        <ProjectReference Include="..\Networking\Networking.csproj"/>
    </ItemGroup>
</Project><|MERGE_RESOLUTION|>--- conflicted
+++ resolved
@@ -3,19 +3,13 @@
     <PropertyGroup>
         <TargetFramework>net5.0-windows</TargetFramework>
 
-<<<<<<< HEAD
-        <UseWPF>true</UseWPF>
-        <ApplicationIcon/>
-        <OutputType>Library</OutputType>
-        <StartupObject/>
-=======
+
 		<UseWindowsForms>true</UseWindowsForms>
 
 	    <UseWPF>true</UseWPF>
 	    <ApplicationIcon />
 	    <OutputType>Library</OutputType>
 	    <StartupObject />
->>>>>>> 8d150fe9
     </PropertyGroup>
 
     <ItemGroup>

/**
 * owned by: Neeraj Patil
 * created by: Neeraj Patil
 * date created: 14/10/2021
 * date modified: 25/11/2021
**/

using System;
using System.Timers;
using System.Collections.Generic;
using System.Reflection;
using System.Threading;
using Networking;
using System.Diagnostics;

namespace ScreenSharing
{
	/// <summary>
	/// Server Side screen sharing class
	/// </summary>
	public class ScreenShareServer : INotificationHandler
	{
		//Store the Communicator used to send screen over the network.
		public ICommunicator Communicator;

		//Thread to share the required signal to the required machines.
		public Thread SharingThread;

		// Queue to store the incoming frames
		public Queue<SharedScreen> FrameQueue;

		// Stores an instance of the Serializer
		public ISerializer Serializer;

		public bool IsSharing;

		//Timer will be used to sense disconnection issues.
		public System.Timers.Timer Timer;

		//Stores the user Id of the user currently sharing the screen.
		public string UserId;

		/// <summary>
		/// Public Constructor which will initialize most of the attributes.
		/// </summary>
		public ScreenShareServer()
		{
			UserId = "-";
			Timer = new System.Timers.Timer(2000);
			Timer.Elapsed += OnTimeout;
			Timer.AutoReset = true;

<<<<<<< HEAD
        /// <summary>
        ///     Public Constructor which will initialize most of the attributes.
        /// </summary>
        public ScreenShareServer()
        {
            _communicator = CommunicationFactory.GetCommunicator();
            //_communicator.Subscribe();
            // throw new NotImplementedException();
        }
=======
			Communicator = CommunicationFactory.GetCommunicator();
			Communicator.Subscribe(this.GetType().Namespace, this);
			Serializer = new Serializer();
>>>>>>> b2f3c602

			IsSharing = true;
			SharingThread = new Thread(Share);
			SharingThread.Start();
		}

		/// <summary>
		/// This method will be triggered by the Networking team whenever a screen is sent.
		/// </summary>
		public void OnDataReceived(string data)
		{
			try
			{
				SharedScreen scrn = Serializer.Deserialize<SharedScreen>(data);
				FrameQueue.Enqueue(scrn);
			}
			catch (Exception e)
			{
				Trace.WriteLine("ScreenSharing: Unable to recieve data");
				Trace.WriteLine(e.Message);
			}
		}

		/// <summary>
		/// This method will implement the logic of sharing the required signal.
		/// </summary>
		public void Share()
		{
			try
            {
				while (IsSharing)
				{
					while (FrameQueue.Count == 0) ;
					Timer.Interval = 2000;
					if (Timer.Enabled == false)
						Timer.Start();
					SharedScreen currScreen = FrameQueue.Dequeue();
					if (UserId == "-")
					{
						// this is the case when server is idle and someone wants to share screen
						UserId = currScreen.UserId;
					}
					else if (currScreen.UserId != UserId)
					{
						// this is a case of simultaneous sharing and the user who is trying to share has to be rejected
						continue;
					}
					else
					{
						if (currScreen.MessageType == 0)
						{
							UserId="-";
							Timer.Stop();
							Timer.Interval = 2000;
						}
						// Broadcasting the screen
						string data = Serializer.Serialize<SharedScreen>(currScreen);
						Communicator.Send(data, MethodInfo.GetCurrentMethod().ReflectedType.Namespace);
					}
				}
			}
			catch(Exception e)
            {
				Trace.WriteLine("ScreenSharing: Problem in sharing thread");
                Trace.WriteLine(e.Message);
            }
		}

		/// <summary>
		/// This method will be invoked when no updates are recieved for a certain amount of time.
		/// </summary>
		public void OnTimeout(Object source, ElapsedEventArgs e)
		{
            try
			{
				UserId = "-";
				FrameQueue.Clear();
			}
			catch(Exception ex)
            {
				Trace.WriteLine("ScreenSharing:Timeout event not working properly");
                Trace.WriteLine(ex.Message);
            }
		}
		~ScreenShareServer()
		{
			IsSharing = false;
			Timer.Dispose();
		}
	}
}<|MERGE_RESOLUTION|>--- conflicted
+++ resolved
@@ -50,21 +50,10 @@
 			Timer.Elapsed += OnTimeout;
 			Timer.AutoReset = true;
 
-<<<<<<< HEAD
-        /// <summary>
-        ///     Public Constructor which will initialize most of the attributes.
-        /// </summary>
-        public ScreenShareServer()
-        {
-            _communicator = CommunicationFactory.GetCommunicator();
-            //_communicator.Subscribe();
-            // throw new NotImplementedException();
-        }
-=======
+
 			Communicator = CommunicationFactory.GetCommunicator();
 			Communicator.Subscribe(this.GetType().Namespace, this);
 			Serializer = new Serializer();
->>>>>>> b2f3c602
 
 			IsSharing = true;
 			SharingThread = new Thread(Share);

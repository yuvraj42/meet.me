--- conflicted
+++ resolved
@@ -15,14 +15,8 @@
         IClientSessionNotifications
     {
 
-<<<<<<< HEAD
         public IDictionary<int, string> _messages;
         public IDictionary<int, string> _users;
-=======
-        IDictionary<int, string> _messages;
-        private IDictionary<int, string> _users;
-
->>>>>>> f6b89874
         public static int UserId
         {
             get; private set;
@@ -38,7 +32,7 @@
         {
             _messages = new Dictionary<int, string>();
             _users = new Dictionary<int, string>();
-            _model = ContentClientFactory.GetInstance();
+            _model = ContentClientFactory.getInstance();
             _model.CSubscribe(this);
             UserId = _model.GetUserId();
 
@@ -80,7 +74,7 @@
                             lock (this)
                             {
 
-                                if(messageData.Event == MessageEvent.NewMessage)
+                                if (messageData.Event == MessageEvent.NewMessage)
                                 {
                                     _messages.Add(messageData.MessageId, messageData.Message);
                                     ReceivedMsg = new Message();
@@ -127,7 +121,7 @@
                             {
                                 foreach (ChatContext msgLst in allMessages)
                                 {
-                                    foreach(ReceiveMessageData messageData in msgLst.MsgList)
+                                    foreach (ReceiveMessageData messageData in msgLst.MsgList)
                                     {
                                         _messages.Add(messageData.MessageId, messageData.Message);
                                         ReceivedMsg = new Message();

﻿using System;
using System.Collections.Generic;
using System.Linq;
using System.Text;
using System.Threading;
using System.Threading.Tasks;
using System.Windows;
using System.Windows.Media;
using System.Windows.Media.Imaging;
using System.Windows.Controls.Primitives;
using System.Windows.Shapes;
using System.Windows.Input;
using System.Windows.Controls;
using System.Diagnostics;
using Whiteboard;
using System.Windows.Documents;
using System.Windows.Threading;
using System.ComponentModel;

namespace Client
{
    /// Enum used to pass the info about the dragged corner of the shape in case of Resize operation
    public enum AdornerDragPos
    {
        TopLeft,
        BotRight,
        TopRight,
        BotLeft
    };

    /// <summary>
    /// Interface which listens to fetched server updates by IWhiteBoardState and local updates by IShapeOperation
    /// </summary>
    interface IWhiteBoardUpdater
    {
        /// <summary>
        /// Fetch updates from IWhiteBoardState for rendering in the view  
        /// </summary>
        abstract void FetchServerUpdates();

        /// <summary>
        /// Render fetched updates on canvas  
        /// </summary>
        abstract Canvas RenderUXElement(List<UXShape> shps, Canvas cn);
    }

    public class BorderAdorner : Adorner
    {
        //use thumb for resizing elements
        Thumb topLeft, bottomRight, topRight, bottomLeft;
        //visual child collection for adorner
        VisualCollection visualChilderns;
        ShapeManager shapeManager;
        Canvas cn;
        private UIElement adornedShape;

        Point dragStart, dragEnd, permissibleDragEnd;
        AdornerDragPos lastDraggedCorner;

        IWhiteBoardOperationHandler WbOp;

        public BorderAdorner(UIElement element, ShapeManager shapeManager, Canvas cn, IWhiteBoardOperationHandler WbOp) : base(element)
        {
            visualChilderns = new VisualCollection(this);
            adornedShape = element as Shape;
            this.shapeManager = shapeManager;
            this.cn = cn;
            this.WbOp = WbOp;

            this.dragStart = new Point { X = 0, Y = 0 };
            this.dragEnd = new Point { X = 0, Y = 0 };
            this.permissibleDragEnd = new Point { X = 0, Y = 0 };

            if (element is not System.Windows.Shapes.Line)
            {
                //adding thumbs for drawing adorner rectangle and setting cursor
                BuildAdornerCorners(ref topLeft, Cursors.SizeNWSE);
                BuildAdornerCorners(ref bottomRight, Cursors.SizeNWSE);
                BuildAdornerCorners(ref topRight, Cursors.No);
                BuildAdornerCorners(ref bottomLeft, Cursors.No);
            }
            else
            {
                //adding thumbs for drawing adorner rectangle and setting cursor
                BuildAdornerCorners(ref topLeft, Cursors.SizeNWSE);
                BuildAdornerCorners(ref bottomRight, Cursors.SizeNWSE);
            }

            //registering drag delta events for thumb drag movement
            /*
            topLeft.PreviewMouseLeftButtonUp += Adorner_MouseUp;
            topLeft.PreviewMouseLeftButtonDown += Adorner_MouseDown;

            
            bottomRight.PreviewMouseLeftButtonUp += Adorner_MouseUp;
            bottomRight.PreviewMouseLeftButtonDown += Adorner_MouseDown;*/

            topLeft.PreviewMouseLeftButtonDown += Adorner_MouseDown;
            bottomRight.PreviewMouseLeftButtonDown += Adorner_MouseDown;

            topLeft.DragDelta += TopLeft_DragDelta;
            bottomRight.DragDelta += BottomRight_DragDelta;

            topLeft.DragCompleted += Adorner_MouseUp;
            bottomRight.DragCompleted += Adorner_MouseUp;

        }

        private void Adorner_MouseDown(object sender, MouseButtonEventArgs e)
        {
            dragStart = e.GetPosition(cn);
            dragEnd = e.GetPosition(cn);
            return;
        }

        private void Adorner_MouseUp(object sender, DragCompletedEventArgs e)
        {

            FrameworkElement adornedElement = this.AdornedElement as FrameworkElement;
            Thumb corner = sender as Thumb;
            /*if (corner.Equals(topLeft)) MessageBox.Show("Start = " + dragStart.ToString() + " ,End = " + dragEnd.ToString() + " on topLeft");
            else if (corner.Equals(bottomRight)) MessageBox.Show("Start = " + dragStart.ToString() + " ,End = " + dragEnd.ToString() + " on bottomRight");

            Transform rt = adornedElement.RenderTransform;

            var mat = new Matrix();
            //mat.Rotate(rt.Angle);
            mat.Translate(Canvas.GetLeft(adornedElement) + adornedElement.Width / 2, Canvas.GetTop(adornedElement) + adornedElement.Height / 2);
            mat.Invert();

            Point transDragStart = mat.Transform(dragStart);
            Point transDragEnd = mat.Transform(dragEnd);
            switch (lastDraggedCorner)
            {
                case AdornerDragPos.BotRight:
                    this.permissibleDragEnd = e.GetPosition(bottomRight);
                    break;
                case AdornerDragPos.TopLeft:
                    this.permissibleDragEnd = e.GetPosition(topLeft);
                    break;
            }

            transDragStart = rt.Inverse.Transform(transDragStart);
            transDragEnd = rt.Inverse.Transform(transDragEnd);

            transDragStart.X = (int)transDragStart.X;
            transDragStart.Y = (int)transDragStart.Y;
            transDragEnd.X = (int)transDragEnd.X;
            transDragEnd.Y = (int)transDragEnd.Y;

            if (corner.Equals(topLeft)) MessageBox.Show("Transformed Start = " + transDragStart.ToString() + " ,End = " + transDragEnd.ToString() + " on topLeft");
            else if (corner.Equals(bottomRight)) MessageBox.Show("Transformed Start = " + transDragStart.ToString() + " ,End = " + transDragEnd.ToString() + " on bottomRight");
            */

            if (corner.Equals(topLeft))
            {
                shapeManager.ResizeShape(cn, WbOp, (Shape)adornedElement, dragStart, dragEnd, AdornerDragPos.TopLeft);
            }
            else if (corner.Equals(bottomRight))
            {
                shapeManager.ResizeShape(cn, WbOp, (Shape)adornedElement, dragStart, dragEnd, AdornerDragPos.BotRight);
            }

            return;
        }

        private void BottomRight_DragDelta(object sender, DragDeltaEventArgs e)
        {
            dragEnd.X = dragStart.X + e.HorizontalChange;
            dragEnd.Y = dragStart.Y + e.VerticalChange;

            FrameworkElement adornedElement = this.AdornedElement as FrameworkElement;
            Thumb bottomRightCorner = sender as Thumb;
            //setting new height and width after drag
            if (adornedElement != null && bottomRightCorner != null)
            {
                EnforceSize(adornedElement);
                //this.shapeManager.ResizeAdorner(cn, WbOp, (Shape)adornedElement, e.HorizontalChange, e.VerticalChange, bottomRightCorner, AdornerDragPos.BotRight);
                this.lastDraggedCorner = AdornerDragPos.BotRight;
            }
        }

        private void TopLeft_DragDelta(object sender, DragDeltaEventArgs e)
        {
            dragEnd.X = dragStart.X + e.HorizontalChange;
            dragEnd.Y = dragStart.Y + e.VerticalChange;

            FrameworkElement adornedElement = this.AdornedElement as FrameworkElement;
            Thumb topLeftCorner = sender as Thumb;
            //setting new height, width and canvas top, left after drag
            if (adornedElement != null && topLeftCorner != null)
            {
                EnforceSize(adornedElement);
                //this.shapeManager.ResizeAdorner(cn, WbOp, (Shape)adornedElement, e.HorizontalChange, e.VerticalChange, topLeftCorner, AdornerDragPos.TopLeft);
                this.lastDraggedCorner = AdornerDragPos.TopLeft;
            }
        }

        public void BuildAdornerCorners(ref Thumb cornerThumb, Cursor customizedCursors)
        {
            //adding new thumbs for adorner to visual childern collection
            if (cornerThumb != null) return;
            cornerThumb = new Thumb() { Cursor = customizedCursors, Height = 10, Width = 10, Opacity = 0.5, Background = new SolidColorBrush(Colors.Purple) };
            visualChilderns.Add(cornerThumb);
        }

        public void EnforceSize(FrameworkElement element)
        {
            if (element.Width.Equals(Double.NaN))
                element.Width = element.DesiredSize.Width;
            if (element.Height.Equals(Double.NaN))
                element.Height = element.DesiredSize.Height;

            //enforce size of element not exceeding to it's parent element size
            FrameworkElement parent = element.Parent as FrameworkElement;

            if (parent != null)
            {
                element.MaxHeight = parent.ActualHeight;
                element.MaxWidth = parent.ActualWidth;
            }
        }

        protected override Size ArrangeOverride(Size finalSize)
        {
            base.ArrangeOverride(finalSize);

            double desireWidth = AdornedElement.DesiredSize.Width;
            double desireHeight = AdornedElement.DesiredSize.Height;

            double adornerWidth = this.DesiredSize.Width;
            double adornerHeight = this.DesiredSize.Height;

            if (adornedShape is not System.Windows.Shapes.Line)
            {
                //arranging thumbs
                topLeft.Arrange(new Rect(-adornerWidth / 2, -adornerHeight / 2, adornerWidth, adornerHeight));
                topRight.Arrange(new Rect(desireWidth - adornerWidth / 2, -adornerHeight / 2, adornerWidth, adornerHeight));
                bottomLeft.Arrange(new Rect(-adornerWidth / 2, desireHeight - adornerHeight / 2, adornerWidth, adornerHeight));
                bottomRight.Arrange(new Rect(desireWidth - adornerWidth / 2, desireHeight - adornerHeight / 2, adornerWidth, adornerHeight));
            }
            else
            {
                //arranging thumbs
                topLeft.Arrange(new Rect(-adornerWidth / 2, -adornerHeight / 2, adornerWidth, adornerHeight));
                bottomRight.Arrange(new Rect(desireWidth - adornerWidth / 2, desireHeight - adornerHeight / 2, adornerWidth, adornerHeight));
            }
            return finalSize;
        }
        protected override int VisualChildrenCount { get { return visualChilderns.Count; } }
        protected override Visual GetVisualChild(int index) { return visualChilderns[index]; }
        protected override void OnRender(DrawingContext drawingContext)
        {
            base.OnRender(drawingContext);
        }
    }

    /// <summary>
    /// Class to manage existing and new shapes by providing various methods by aggregating WhiteBoard Module  
    /// </summary>
    public class ShapeManager : IWhiteBoardUpdater
    {

        public List<string> selectedShapes = new List<string>();
        private Dictionary<string, string> BBmap = new Dictionary<string, string>();
        private AdornerLayer adornerLayer;
        private Shape underCreation;
        public System.Windows.Point selectMouseDownPos;

        //Variable to keep track of the Uid of the new shape that is currently under creation
        private string uidShapeCreate = null;


        //THIS IS SUPPOSED TO BE A UNIQUE UID THAT IS NOT USED BY THE CLIENT MODULE
        //for assigning temporary UID to the shape being created
        int counter = 0;
        public ShapeManager()
        {

        }

        /// <summary>
        /// Fetch shape updates from IWhiteBoardState for rendering in the view   
        /// </summary>
        public void FetchServerUpdates()
        {
            throw new NotImplementedException();
        }


        public Canvas CreateSelectionBB(Canvas cn, Shape sh, IWhiteBoardOperationHandler WBOp)
        {
            adornerLayer = AdornerLayer.GetAdornerLayer(sh);
            BorderAdorner adr = new BorderAdorner(sh, this, cn, WBOp);
            adr.IsClipEnabled = true;
            adornerLayer.Add(adr);
            return cn;
        }


        public Canvas DeleteSelectionBB(Canvas cn, Shape sh, IWhiteBoardOperationHandler WBOp)
        {
            adornerLayer.Remove(adornerLayer.GetAdorners(sh)[0]);
            return cn;
        }

        public Canvas UnselectAllBB(Canvas cn, IWhiteBoardOperationHandler WBOp)
        {
            /*foreach (var item in BBmap.Keys)
            {
                IEnumerable<UIElement> iterat = cn.Children.OfType<UIElement>().Where(x => x.Uid == item);
                Shape sh = (iterat.ToList()[0]) as Shape;
                cn = DeleteSelectionBB(cn, sh, WBOp);
                selectedShapes.Remove(sh.Uid.ToString());
            }*/

            foreach (var item in selectedShapes)
            {
                IEnumerable<UIElement> iterat = cn.Children.OfType<UIElement>().Where(x => x.Uid == item);

                //Check Condition 
                int cnt = iterat.Count();
                Debug.Assert(cnt == 1);
                Shape sh = (iterat.ToList()[0]) as Shape;
                cn = DeleteSelectionBB(cn, sh, WBOp);
            }

            selectedShapes.Clear();

            return cn;
        }

        public Canvas DeleteSelectedShapes(Canvas cn, IWhiteBoardOperationHandler WBOp)
        {


            //remove shapes 
            foreach (var item in selectedShapes)
            {
                IEnumerable<UIElement> iterat = cn.Children.OfType<UIElement>().Where(x => x.Uid == item);

                //Check Condition 
                Debug.Assert(iterat.Count() == 1);

                Shape sh = (iterat.ToList()[0]) as Shape;
                cn.Children.Remove(sh);
            }
            selectedShapes.Clear();
            return cn;
        }

        /// <summary>
        /// Handle input events for selection : this includes evnents for single shape selection and multiple shape selection  
        /// </summary>
        /// <param name="sh"> System.Windows.Shape instance to be selected </param>
        /// <param name="mode"> mode=0 if shape selected without Ctrl pressed, else mode=1 </param>
        /// <returns> void, upon altering the 'selectedShapes' of this class instane accordingly </returns>
        public Canvas SelectShape(Canvas cn, Shape sh, IWhiteBoardOperationHandler WBOp, int mode = 0)
        {
            switch (mode)
            {
                //selectedShapes.ToString()
                //single shape selection case
                case 0:
                    Trace.WriteLine("Selection of shape with Uid = " + sh.Uid.ToString() + "requested by user with Ctrl NOT pressed");
                    //If selected shape is the selection box rectangle 
                    if (BBmap.ContainsValue(sh.Uid))
                    {
                        cn = UnselectAllBB(cn, WBOp);
                    }
                    //If selected shape is already selected or we select a different shape  
                    if (selectedShapes.Count > 0)
                    {
                        if (selectedShapes.Contains(sh.Uid.ToString()))
                        {
                            cn = UnselectAllBB(cn, WBOp);
                        }
                        else
                        {
                            cn = UnselectAllBB(cn, WBOp);
                            selectedShapes.Add(sh.Uid.ToString());
                            cn = CreateSelectionBB(cn, sh, WBOp);
                        }
                    }
                    else
                    {
                        selectedShapes.Add(sh.Uid.ToString());
                        cn = CreateSelectionBB(cn, sh, WBOp);
                    }
                    break;
                //multiple shape selection case
                case 1:
                    Trace.WriteLine("Selection of shape with Uid = " + sh.Uid.ToString() + "requested by user with Ctrl pressed");
                    if (selectedShapes.Contains(sh.Uid.ToString()))
                    {
                        cn = DeleteSelectionBB(cn, sh, WBOp);
                        selectedShapes.Remove(sh.Uid.ToString());
                    }
                    else if (BBmap.ContainsValue(sh.Uid))
                    {
                        cn = UnselectAllBB(cn, WBOp);
                    }
                    else
                    {
                        selectedShapes.Add(sh.Uid.ToString());
                        cn = CreateSelectionBB(cn, sh, WBOp);
                    }

                    break;

            }
            Trace.WriteLine("List of Uids of selected shapes at the end of Client.ShapeManager.SelectShape is: " + selectedShapes.ToString());
            return cn;
        }


        /// <summary>
        /// Sycronizes the border of selected shapes which are moved/rotated by user input or server updates
        /// </summary>
        /// <param name="cn"> Main Canvas instance to which the shape is to be added </param>
        /// <param name="WBOp"> Shape operation handler class instance provided by the Whiteboard library </param>
        /// <param name="shUID"> UID of Selected Shape in Canvas that is moved/rotated and needs to have updated dotted-selection boundary</param>
        /// <returns> Updated Canvas instance with the updated boundary of moved/rotated shape </returns>
        public Canvas SyncBorders(Canvas cn, IWhiteBoardOperationHandler WBOp, Shape sh)
        {
            //Finding bounding box
            //Shape bbox = (Shape)cn.Children.OfType<UIElement>().Where(x => x.Uid == bbUID).ToList()[0];
            //Setting the position of bounding box to be same as updated shape
            //Canvas.SetLeft(bbox, Canvas.GetLeft(sh));
            //Canvas.SetTop(bbox, Canvas.GetTop(sh));
            //Setting the angular orientation of bounding box to be same as updated shape
            //bbox.RenderTransform = sh.RenderTransform;

            adornerLayer = AdornerLayer.GetAdornerLayer(sh);

            BorderAdorner adr = new BorderAdorner(sh, this, cn, WBOp);
            adr.IsClipEnabled = true;

            adornerLayer.Add(adr);

            return cn;
        }



        /// <summary>
        /// Handles Shape creation requests by the user 
        /// </summary>
        /// <param name="cn"> Main Canvas instance to which the shape is to be added </param>
        /// <param name="WBOps"> Shape operation handler class instance provided by the Whiteboard library </param>
        /// <param name="activeTool"> The enum entry to identify the selected tool in order to determine the shape to be drawn </param>
        /// <param name="strt"> System.Windows.Point instance showing representing the point where first MouseDown event occured</param>
        /// <param name="end"> System.Windows.Point instance showing representing the point where MouseUp event occured </param>
        /// <param name="cn"> Main Canvas instance to which the shape is to be added </param>
        /// <param name="strokeWidth"> Float determining the thickness of border of drawn shape (OR) thickness of the stroke in freehand drawing</param>
        /// <param name="strokeColor"> Hex code representing the color of the drawn shape </param>
        /// <param name="shapeId"> Attribute to recursively keep track of the drawn shape visually by the user, initialised as null and equal to the UID assigned by the WB module for the remaining iterations </param>
        /// <param name="shapeComp"> Attribute to keep track of temporary/final operations of Client in order to send only the final queries to the Server by the WB module </param>
        /// <returns> Final Canvas instance with the newly rendered/deleted shapes </returns>
        public Canvas CreateShape(Canvas cn, IWhiteBoardOperationHandler WBOps, WhiteBoardViewModel.WBTools activeTool, Point strt, Point end, float strokeWidth = 1, string fillColor = "#FFFFFF", bool shapeComp = false)
        {
            //List of server render request, used only when shapeComp is true
            List<UXShape> toRender;

            //Brush for Fill 
            SolidColorBrush strokeColorBrush = (SolidColorBrush)(new BrushConverter().ConvertFrom(fillColor));

            //Brush With Opacity 
            SolidColorBrush strokeOpacityBrush = new SolidColorBrush(Colors.Aqua);
            strokeOpacityBrush.Opacity = .25d;

            //Brush for Border 
            SolidColorBrush blackBrush = (SolidColorBrush)(new BrushConverter().ConvertFrom("#000000"));

            BoardColor strk_clr = new BoardColor(strokeColorBrush.Color.R, strokeColorBrush.Color.G, strokeColorBrush.Color.B);

            //if (end.X < 0 || end.Y < 0 || end.X > cn.Width || end.Y > cn.Height) MessageBox.Show("Cursor went out of screen");

            switch (activeTool)
            {
                case WhiteBoardViewModel.WBTools.NewLine:
                    lock (this)
                    {
                        Trace.WriteLine("User requested creation of a line with start = " + strt.ToString() + "end = " + end.ToString());
                        //toRender = WBOps.CreateLine(C_strt, C_end, strokeWidth, strk_clr, shapeId, shapeComp); //return is of form List of UXShape
                        //cn = this.RenderUXElement(toRender, cn);

                        //TEMP: Logic to simulate continuous deletion & addition while drawing new shapes
                        if (this.uidShapeCreate == null)
                        {
                            this.underCreation = new System.Windows.Shapes.Line();

                            ((System.Windows.Shapes.Line)underCreation).X1 = 0;
                            ((System.Windows.Shapes.Line)underCreation).X2 = end.X - strt.X;
                            ((System.Windows.Shapes.Line)underCreation).Y1 = 0;
                            ((System.Windows.Shapes.Line)underCreation).Y2 = end.Y - strt.Y;

                            underCreation.Stroke = blackBrush;
                            underCreation.StrokeThickness = 1;

                            Canvas.SetLeft(underCreation, strt.X);
                            Canvas.SetTop(underCreation, strt.Y);

                            underCreation.Uid = counter.ToString();
                            uidShapeCreate = counter.ToString();
                            cn.Children.Add(underCreation);
                        }
                        else
                        {
                            //Updating the underCreation Shape Accordingly 
                            ((System.Windows.Shapes.Line)underCreation).X1 = 0;
                            ((System.Windows.Shapes.Line)underCreation).X2 = end.X - strt.X;
                            ((System.Windows.Shapes.Line)underCreation).Y1 = 0;
                            ((System.Windows.Shapes.Line)underCreation).Y2 = end.Y - strt.Y;

                            Canvas.SetLeft(underCreation, strt.X);
                            Canvas.SetTop(underCreation, strt.Y);
                        }

                    }
                    break;
                case WhiteBoardViewModel.WBTools.NewRectangle:
                    lock (this)
                    {
                        Trace.WriteLine("User requested creation of a rectangle with start = " + strt.ToString() + "end = " + end.ToString());
                        //toRender = WBOps.CreateRectangle(C_strt, C_end, strokeWidth, strk_clr, shapeId, shapeComp);
                        //cn = this.RenderUXElement(toRender, cn);

                        if (this.uidShapeCreate == null)
                        {
                            this.underCreation = new System.Windows.Shapes.Rectangle();

                            underCreation.Stroke = blackBrush;
                            underCreation.Fill = strokeColorBrush;
                            underCreation.StrokeThickness = 1;

                            var x = Math.Min(end.X, strt.X);
                            var y = Math.Min(end.Y, strt.Y);

                            var w = Math.Max(end.X, strt.X) - x;
                            var h = Math.Max(end.Y, strt.Y) - y;

                            underCreation.Width = w;
                            underCreation.Height = h;

                            Canvas.SetLeft(underCreation, x);
                            Canvas.SetTop(underCreation, y);

                            //set the uid of shape 
                            underCreation.Uid = counter.ToString();
                            uidShapeCreate = counter.ToString();

                            //Add to canvas
                            cn.Children.Add(underCreation);
                        }
                        else
                        {
                            //Updating the underCreation Shape Accordingly 
                            var x = Math.Min(end.X, strt.X);
                            var y = Math.Min(end.Y, strt.Y);

                            var w = Math.Max(end.X, strt.X) - x;
                            var h = Math.Max(end.Y, strt.Y) - y;

                            underCreation.Width = w;
                            underCreation.Height = h;

                            Canvas.SetLeft(underCreation, x);
                            Canvas.SetTop(underCreation, y);
                        }
                    }
                    break;
                case WhiteBoardViewModel.WBTools.NewEllipse:
                    lock (this)
                    {
                        Trace.WriteLine("User requested creation of an ellipse with start = " + strt.ToString() + "end = " + end.ToString());
                        //toRender = WBOps.CreateEllipse(C_strt, C_end, strokeWidth, strk_clr, shapeId, shapeComp);
                        //cn = this.RenderUXElement(toRender, cn);

                        if (this.uidShapeCreate == null)
                        {
                            this.underCreation = new System.Windows.Shapes.Ellipse();

                            underCreation.Stroke = blackBrush;
                            underCreation.Fill = strokeColorBrush;
                            underCreation.StrokeThickness = 1;

                            var x = Math.Min(end.X, strt.X);
                            var y = Math.Min(end.Y, strt.Y);

                            var w = Math.Max(end.X, strt.X) - x;
                            var h = Math.Max(end.Y, strt.Y) - y;

                            underCreation.Width = w;
                            underCreation.Height = h;

                            Canvas.SetLeft(underCreation, x);
                            Canvas.SetTop(underCreation, y);

                            //set the uid of shape 
                            underCreation.Uid = counter.ToString();
                            uidShapeCreate = counter.ToString();

                            //Add to canvas
                            cn.Children.Add(underCreation);
                        }
                        else
                        {
                            //Updating the underCreation Shape Accordingly 
                            var x = Math.Min(end.X, strt.X);
                            var y = Math.Min(end.Y, strt.Y);

                            var w = Math.Max(end.X, strt.X) - x;
                            var h = Math.Max(end.Y, strt.Y) - y;

                            underCreation.Width = w;
                            underCreation.Height = h;

                            Canvas.SetLeft(underCreation, x);
                            Canvas.SetTop(underCreation, y);
                        }
                    }
                    break;
            }

            if (shapeComp == true)
            {
                underCreation.StrokeThickness = 2;
                uidShapeCreate = null;

                //Coordinate C_strt = new Coordinate((float)strt.X, (float)strt.Y);
                //Coordinate C_end = new Coordinate((float)end.X, (float)end.Y);

                Coordinate C_strt = new Coordinate(((int)(cn.Height - strt.Y)), ((int)strt.X));
                Coordinate C_end = new Coordinate(((int)(cn.Height - end.Y)), ((int)end.X));


                BoardColor stroke = new BoardColor(blackBrush.Color.R, blackBrush.Color.G, blackBrush.Color.B);

                //SERVER REQUEST TO CREATE FINAL SHAPE
                toRender = new List<UXShape>();
                switch (activeTool)
                {
                    case WhiteBoardViewModel.WBTools.NewLine:
                        toRender = WBOps.CreateLine(C_strt, C_end, 2, stroke, shapeId: null, shapeComp: true);
                        break;
                    case WhiteBoardViewModel.WBTools.NewEllipse:
                        toRender = WBOps.CreateEllipse(C_strt, C_end, 2, stroke, shapeId: null, shapeComp: true);
                        //setting the rendered-to-be shape fill according to the Canvas background
                        toRender[0].WindowsShape.Fill = strokeColorBrush;
                        break;
                    case WhiteBoardViewModel.WBTools.NewRectangle:
                        toRender = WBOps.CreateRectangle(C_strt, C_end, 2, stroke, shapeId: null, shapeComp: true);
                        //setting the rendered-to-be shape fill according to the Canvas background
                        toRender[0].WindowsShape.Fill = strokeColorBrush;
                        break;
                }
<<<<<<< HEAD
                //Removing temporary render from Canvas
                cn.Children.Remove(underCreation);

                cn = RenderUXElement(toRender, cn);
=======
                //Removing temporary render from Canvas as Whiteboard module sends only CREATE operation, so we need to clean up temporary render
                cn.Children.Remove(underCreation);

                if (!(toRender==null || toRender.Count() == 0)) cn = RenderUXElement(toRender, cn);
>>>>>>> 9517dcb2

                //select the shape 
                SelectShape(cn, toRender.ElementAt(0).WindowsShape, WBOps, 0);
            }

            return cn;
        }


        /// <summary>
        /// Translate the shape according to input events  
        /// </summary>
        /// <param name="cn"> Main Canvas instance to which the shape is to be added </param>
        /// <param name="WBOps"> Shape operation handler class instance provided by the Whiteboard library </param>
        /// <param name="activeTool"> The enum entry to identify the selected tool in order to determine the shape to be drawn </param>
        /// <param name="strt"> System.Windows.Point instance showing representing the point where first MouseDown event occured</param>
        /// <param name="end"> System.Windows.Point instance showing representing the point where MouseUp event occured </param>
        /// <param name="shps"> shps is the 'selectedShapes' list in the ViewModel </param>
        /// <param name="shapeComp"> Attribute to keep track of temporary/final operations of Client in order to send only the final queries to the Server by the WB module </param>
        /// <returns> The updated Canvas </returns>
        public Canvas MoveShape(Canvas cn, IWhiteBoardOperationHandler WBOps, Point strt, Point end, Shape mouseDownSh, bool shapeComp)
        {

            if (mouseDownSh == null || BBmap.ContainsValue(mouseDownSh.Uid))
            {
                return cn;
            }
            else if (mouseDownSh != null && !selectedShapes.Contains(mouseDownSh.Uid))
            {
                /*if (!(Keyboard.IsKeyDown(Key.LeftCtrl) || Keyboard.IsKeyDown(Key.RightCtrl)))
                {
                    
                }*/
                cn = UnselectAllBB(cn, WBOps);
                cn = SelectShape(cn, mouseDownSh, WBOps, 1);
            }
            Trace.WriteLine("Beginning moving shape with Uid" + mouseDownSh.Uid.ToString() + "from start point" + strt.ToString() + "to end point " + end.ToString());
            Trace.WriteLine("List of Uids of selected shapes affected by move:" + selectedShapes.ToString());

            List<UXShape> toRender;

<<<<<<< HEAD

            //UNCOMMENT LATER
            /*lock (this)
            {
                toRender = WBOps.TranslateShape(C_strt, C_end, shpUID, shapeComp);
                cn = this.RenderUXElement(toRender, cn);
            }*/

=======

            //UNCOMMENT LATER
            /*lock (this)
            {
                toRender = WBOps.TranslateShape(C_strt, C_end, shpUID, shapeComp);
                cn = this.RenderUXElement(toRender, cn);
            }*/
>>>>>>> 9517dcb2

            Debug.Assert(selectedShapes.Count == 1);
            string shUID = selectedShapes[0];

<<<<<<< HEAD
            /* Temporary WB Module code to test functionality */
            IEnumerable<UIElement> iterat = cn.Children.OfType<UIElement>().Where(x => x.Uid == shUID);

            //Check Condition 
            Debug.Assert(iterat.Count() == 1);

            Shape sh = (Shape)cn.Children.OfType<UIElement>().Where(x => x.Uid == shUID).ToList()[0];

            int topleft_x = (int)Canvas.GetLeft(iterat.ToList()[0]);
            int topleft_y = (int)Canvas.GetTop(iterat.ToList()[0]);

            //MessageBox.Show("Entered MoveShape event");
            //MessageBox.Show(topleft_x.ToString(), topleft_y.ToString());

            int diff_topleft_x = (int)strt.X - (int)end.X;
            int diff_topleft_y = (int)strt.Y - (int)end.Y;
            int center_x, center_y;
            if (sh is not System.Windows.Shapes.Line)
            {
                center_x = (int)(topleft_x - diff_topleft_x + sh.Width / 2);
                center_y = (int)(topleft_y - diff_topleft_y + sh.Height / 2);

                if (center_x > 0 && center_x < cn.Width) Canvas.SetLeft(sh, topleft_x - diff_topleft_x);
                else Canvas.SetLeft(sh, Canvas.GetLeft(sh));

                if (center_y > 0 && center_y < cn.Height) Canvas.SetTop(sh, topleft_y - diff_topleft_y);
                else Canvas.SetTop(sh, Canvas.GetTop(sh));
            }
            else
            {
                center_x = (int)(Canvas.GetLeft(sh) - diff_topleft_x + +((System.Windows.Shapes.Line)sh).X2 / 2);
                center_y = (int)(Canvas.GetTop(sh) - diff_topleft_y + ((System.Windows.Shapes.Line)sh).Y2 / 2);

                if (center_x > 0 && center_x < cn.Width) Canvas.SetLeft(sh, topleft_x - diff_topleft_x);
                else Canvas.SetLeft(sh, Canvas.GetLeft(sh));

=======
            Debug.Assert(selectedShapes.Count == 1);
            string shUID = selectedShapes[0];

            /* Temporary WB Module code to test functionality */
            IEnumerable<UIElement> iterat = cn.Children.OfType<UIElement>().Where(x => x.Uid == shUID);

            //Check Condition 
            Debug.Assert(iterat.Count() == 1);

            Shape sh = (Shape)cn.Children.OfType<UIElement>().Where(x => x.Uid == shUID).ToList()[0];

            int topleft_x = (int)Canvas.GetLeft(iterat.ToList()[0]);
            int topleft_y = (int)Canvas.GetTop(iterat.ToList()[0]);

            //MessageBox.Show("Entered MoveShape event");
            //MessageBox.Show(topleft_x.ToString(), topleft_y.ToString());

            int diff_topleft_x = (int)strt.X - (int)end.X;
            int diff_topleft_y = (int)strt.Y - (int)end.Y;
            int center_x, center_y;
            if (sh is not System.Windows.Shapes.Line)
            {
                center_x = (int)(topleft_x - diff_topleft_x + sh.Width / 2);
                center_y = (int)(topleft_y - diff_topleft_y + sh.Height / 2);

                if (center_x > 0 && center_x < cn.Width) Canvas.SetLeft(sh, topleft_x - diff_topleft_x);
                else Canvas.SetLeft(sh, Canvas.GetLeft(sh));

                if (center_y > 0 && center_y < cn.Height) Canvas.SetTop(sh, topleft_y - diff_topleft_y);
                else Canvas.SetTop(sh, Canvas.GetTop(sh));
            }
            else
            {
                center_x = (int)(Canvas.GetLeft(sh) - diff_topleft_x + +((System.Windows.Shapes.Line)sh).X2 / 2);
                center_y = (int)(Canvas.GetTop(sh) - diff_topleft_y + ((System.Windows.Shapes.Line)sh).Y2 / 2);

                if (center_x > 0 && center_x < cn.Width) Canvas.SetLeft(sh, topleft_x - diff_topleft_x);
                else Canvas.SetLeft(sh, Canvas.GetLeft(sh));

>>>>>>> 9517dcb2
                if (center_y > 0 && center_y < cn.Height) Canvas.SetTop(sh, topleft_y - diff_topleft_y);
                else Canvas.SetTop(sh, Canvas.GetTop(sh));
            }




            //else if (center_x > cn.Width) Canvas.SetLeft(newEl, Canvas.GetLeft(sh) - 2);
            //else Canvas.SetLeft(newEl, Canvas.GetLeft(sh) + 2);



            if (shapeComp == true)
            {
                //Coordinate C_strt = new Coordinate(((float)strt.X), ((float)strt.Y));
                //Coordinate C_strt = new Coordinate(((float)selectMouseDownPos.X), ((float)selectMouseDownPos.Y));
                //Coordinate C_end = new Coordinate(((float)end.X), ((float)end.Y));

                Coordinate C_strt = new Coordinate(((int)(cn.Height - selectMouseDownPos.Y)), ((int)selectMouseDownPos.X));
                Coordinate C_end = new Coordinate(((int)(cn.Height - end.Y)), ((int)end.X));

                toRender = new List<UXShape>();
                toRender = WBOps.TranslateShape(C_strt, C_end, mouseDownSh.Uid, shapeComp: true);
                //removing the local temporary render and only acknowledging the CREATE UXShape request as we cleaned up temporary render
                cn = UnselectAllBB(cn, WBOps);
                //cn.Children.Remove(sh);
                //Since we are removing rendered temporary shape above and toRender[1] corresponds to CREATE operation
                cn = RenderUXElement(toRender, cn);
                cn = SelectShape(cn, toRender[1].WindowsShape, WBOps, 0);

                //Bugged, adr.ClipEnabled gives NullException??
                //cn = SelectShape(cn, toRender[0].WindowsShape, WBOps);

                Trace.WriteLine("Sent move request to the client for the shape with Uid:" + mouseDownSh.Uid.ToString() + "from start point" + strt.ToString() +
                "to end point " + end.ToString() + ", where list of Uids of selected shapes are:" + selectedShapes.ToString() + "with shapeComp = ", shapeComp.ToString());
            }


            return cn;
        }

        /// <summary>
        /// Rotate the selected shape by input degrees  
        /// </summary>
        /// <param name="cn"> Main Canvas instance to which the shape is to be added </param>
        /// <param name="WBOps"> Shape operation handler class instance provided by the Whiteboard library </param>
        /// <param name="activeTool"> The enum entry to identify the selected tool in order to determine the shape to be drawn </param>
        /// <param name="strt"> System.Windows.Point instance showing representing the point where first MouseDown event occured</param>
        /// <param name="end"> System.Windows.Point instance showing representing the point where MouseUp event occured </param>
        /// <param name="shps"> shps is the 'selectedShapes' list in the ViewModel </param>
        /// <param name="shapeComp"> Attribute to keep track of temporary/final operations of Client in order to send only the final queries to the Server by the WB module </param>
        /// <returns> The updated Canvas </returns>

        public Canvas RotateShape(Canvas cn, IWhiteBoardOperationHandler WBOps, Point strt, Point end, Shape mouseDownSh, bool shapeComp)
        {

            if (mouseDownSh == null || BBmap.ContainsValue(mouseDownSh.Uid))
            {
                return cn;
            }
            else if (mouseDownSh != null && !selectedShapes.Contains(mouseDownSh.Uid))
            {
                /*if (!(Keyboard.IsKeyDown(Key.LeftCtrl) || Keyboard.IsKeyDown(Key.RightCtrl)))
                {
                    
                }*/
                cn = UnselectAllBB(cn, WBOps);
                cn = SelectShape(cn, mouseDownSh, WBOps, 1);
            }
            Trace.WriteLine("Beginning rotating shape with Uid" + mouseDownSh.Uid.ToString() + "from start point" + strt.ToString() + "to end point " + end.ToString());
            Trace.WriteLine("List of Uids of selected shapes affected by rotate:" + selectedShapes.ToString());

            List<UXShape> toRender;

            //UNCOMMENT LATER
            /*lock (this)
            {
                toRender = WBOps.RotateShape(C_strt, C_end, shpUID, shapeComp);
                cn = this.RenderUXElement(toRender, cn);
            }*/
            /* Temporary WB Module code to test functionality */
            string shUID = selectedShapes[0];

            IEnumerable<UIElement> iterat = cn.Children.OfType<UIElement>().Where(x => x.Uid == shUID);
            Shape sh = (Shape)cn.Children.OfType<UIElement>().Where(x => x.Uid == shUID).ToList()[0];

            //Check Condition 
            Debug.Assert(iterat.Count() == 1);

            if (sh is System.Windows.Shapes.Line)
            {
                System.Windows.Shapes.Line lin = (System.Windows.Shapes.Line)sh;
                int topleft_x = (int)Canvas.GetLeft(lin);
                int topleft_y = (int)Canvas.GetTop(lin);
                int center_x = (int)(topleft_x + lin.X2 / 2);
                int center_y = (int)(topleft_y + lin.Y2 / 2);

                Point strt_shifted = new Point(strt.X - center_x, strt.Y - center_y);
                Point end_shifted = new Point(end.X - center_x, end.Y - center_y);

                double radians_strt = Math.Atan2(strt_shifted.Y, strt_shifted.X);
                double angle_strt = radians_strt * (180 / Math.PI);

                double radians_end = Math.Atan2(end_shifted.Y, end_shifted.X);
                double angle_end = radians_end * (180 / Math.PI);

                RotateTransform rt_prev = (RotateTransform)(sh.RenderTransform);

                float ang = (float)(angle_end - angle_strt);
                /*Code to find the angle made by start & end point on the center of the shape*/

                RotateTransform rotateTransform = new RotateTransform
                {
                    Angle = ang + (float)rt_prev.Angle,
                    CenterX = (lin.X2 / 2), //topleft_x,
                    CenterY = (lin.Y2 / 2) //topleft_y
                };
                sh.RenderTransform = rotateTransform;
                //sh = (Shape)lin;

            }
            else
            {

                /*Code to find the angle made by start & end point on the center of the shape*/
                int topleft_x = (int)Canvas.GetLeft(sh);
                int topleft_y = (int)Canvas.GetTop(sh);
                int center_x = (int)(topleft_x + sh.Width / 2);
                int center_y = (int)(topleft_y + sh.Height / 2);

                Point strt_shifted = new Point(strt.X - center_x, strt.Y - center_y);
                Point end_shifted = new Point(end.X - center_x, end.Y - center_y);

                double radians_strt = Math.Atan2(strt_shifted.Y, strt_shifted.X);
                double angle_strt = radians_strt * (180 / Math.PI);

                double radians_end = Math.Atan2(end_shifted.Y, end_shifted.X);
                double angle_end = radians_end * (180 / Math.PI);


                RotateTransform rt_prev = (RotateTransform)(sh.RenderTransform);

                float ang = (float)(angle_end - angle_strt);
                /*Code to find the angle made by start & end point on the center of the shape*/

                RotateTransform rotateTransform = new RotateTransform
                {
                    Angle = ang + (float)rt_prev.Angle,
                    CenterX = (sh.Width / 2), //topleft_x,
                    CenterY = (sh.Height / 2) //topleft_y
                };
                sh.RenderTransform = rotateTransform;
                //MessageBox.Show(ang.ToString(), ((int)rt_prev.Angle).ToString());
                /* Temporary WB Module code to test functionality */

            }

            //Necessary step to synchronize borders on rotation of selected shapes
            //cn = SyncBorders(cn, WBOps, sh);
<<<<<<< HEAD


=======


>>>>>>> 9517dcb2
            if (shapeComp == true)
            {
                cn = UnselectAllBB(cn, WBOps);
                //cn.Children.Remove(sh);

                Coordinate C_strt = new Coordinate(((int)(cn.Height - selectMouseDownPos.Y)), ((int)selectMouseDownPos.X));
                Coordinate C_end = new Coordinate(((int)(cn.Height - end.Y)), ((int)end.X));

                toRender = new List<UXShape>();
                toRender = WBOps.RotateShape(C_strt, C_end, mouseDownSh.Uid, shapeComp: true);

                //Since we already removed our side of temporary render, DELETE operation by WB module is not acknowledged, whereas toRender[1] refers to necessary CREATE operation with the updated shape
                cn = RenderUXElement(toRender, cn);
                cn = SelectShape(cn, toRender[1].WindowsShape, WBOps, 0);

                //Bugged as adr.isClipEnabled gives Null Exception
                //cn = SelectShape(cn, toRender[0].WindowsShape, WBOps);

                Trace.WriteLine("Sent rotate request to the client for the shape with Uid:" + mouseDownSh.Uid.ToString() + "from start point" + strt.ToString() +
                "to end point " + end.ToString() + ", where the list of Uids of selected shapes are:" + selectedShapes.ToString() + "with shapeComp = ", shapeComp.ToString());
            }


            return cn;
        }

        /// <summary>
        /// Duplicate the selected shape by input degrees  
        /// </summary>
        /// <param name="cn"> Main Canvas instance to which the duplicated shape is to be added </param>
        /// <param name="WBOps"> Shape operation handler class instance provided by the Whiteboard library </param>
        /// <param name="shps"> shps is the 'selectedShapes' list in the ViewModel </param>
        /// <param name="strokeWidth"> Float determining the thickness of border of drawn shape (OR) thickness of the stroke in freehand drawing </param>
        /// <param name="strokeColor"> Float determining the fill color of the drawn shape </param>
        /// <param name="offs_x"> Float determining the fill color of the drawn shape </param>
        /// <param name="strokeColor"> Float determining the fill color of the drawn shape </param>
        /// 
        /// <returns> The Updated Canvas </returns>
        public Canvas DuplicateShape(Canvas cn, IWhiteBoardOperationHandler WBOps, int offs_x = 10, int offs_y = 10)
        {
            Point strt, end;

            string shUID = selectedShapes[0];

            IEnumerable<UIElement> iterat = cn.Children.OfType<UIElement>().Where(x => x.Uid == shUID);
            Shape sh = (Shape)cn.Children.OfType<UIElement>().Where(x => x.Uid == shUID).ToList()[0];

            //Check Condition 
            Debug.Assert(iterat.Count() == 1);

            cn = UnselectAllBB(cn, WBOps);

            switch (sh)
            {
                case System.Windows.Shapes.Line:

                    strt.X = Canvas.GetLeft(sh) + 20;
                    strt.Y = Canvas.GetTop(sh);

                    end.X = Canvas.GetLeft(sh) + ((System.Windows.Shapes.Line)sh).X2 + 20;
                    end.Y = Canvas.GetTop(sh) + ((System.Windows.Shapes.Line)sh).Y2;

                    cn = CreateShape(cn, WBOps, WhiteBoardViewModel.WBTools.NewLine, strt, end, shapeComp: true);
                    break;
                case System.Windows.Shapes.Rectangle:
                    strt.X = Canvas.GetLeft(sh) + offs_x;
                    strt.Y = Canvas.GetTop(sh) + offs_y;

                    end.X = Canvas.GetLeft(sh) + sh.Width + offs_x;
                    end.Y = Canvas.GetTop(sh) + sh.Height + offs_y;

                    cn = CreateShape(cn, WBOps, WhiteBoardViewModel.WBTools.NewRectangle, strt, end, shapeComp: true);
                    break;
                case System.Windows.Shapes.Ellipse:
                    strt.X = Canvas.GetLeft(sh) + offs_x;
                    strt.Y = Canvas.GetTop(sh) + offs_y;

                    end.X = Canvas.GetLeft(sh) + sh.Width + offs_x;
                    end.Y = Canvas.GetTop(sh) + sh.Height + offs_y;

                    cn = CreateShape(cn, WBOps, WhiteBoardViewModel.WBTools.NewEllipse, strt, end, shapeComp: true);
                    break;
                default:
                    break;
            }

            return cn;
        }

        /// <summary>
        /// Render fetched shape updates on canvas  
        /// </summary>
        public Canvas RenderUXElement(List<UXShape> shps, Canvas cn)
        {
            //UXShape has attribute
            foreach (UXShape shp in shps)
            {
                switch (shp.UxOperation)
                {
                    case (UXOperation.CREATE):

                        //Convert Radians from WB to Degrres for Render Transform 
                        int degrees = (int)(shp.AngleOfRotation * (180 / Math.PI));

                        //Setting the rendering such that bottom-right and top-left adorners adjust appropriately
                        if (degrees > 90) degrees -= 180;
                        else if (degrees < -90) degrees += 180;
                        shp.AngleOfRotation = degrees;

                        shp.AngleOfRotation = (-1) * degrees;

                        if (shp.WindowsShape is not System.Windows.Shapes.Line)
<<<<<<< HEAD
                        {

                            Canvas.SetLeft(shp.WindowsShape, (shp.TranslationCoordinate.C - shp.WindowsShape.Width / 2));
                            Canvas.SetTop(shp.WindowsShape, ((cn.Height - shp.TranslationCoordinate.R) - shp.WindowsShape.Height / 2));

                            //Since WB module stores the System.Windows.Shape.Width as height & System.Windows.Shape.Height as width?
                            /*double temp = shp.WindowsShape.Height;
                            shp.WindowsShape.Height = shp.WindowsShape.Width;
                            shp.WindowsShape.Width = temp;*/

                            //Setting the angular orientation of bounding box to be same as updated shape
                            RotateTransform rotateTransform = new RotateTransform
                            {
                                Angle = shp.AngleOfRotation,
                                CenterX = (shp.WindowsShape.Width / 2), //topleft_x,
                                CenterY = (shp.WindowsShape.Height / 2) //topleft_y
                            };
                            shp.WindowsShape.RenderTransform = rotateTransform;

                        }
                        else
                        {
=======
                        {

                            Canvas.SetLeft(shp.WindowsShape, (shp.TranslationCoordinate.C - shp.WindowsShape.Width / 2));
                            Canvas.SetTop(shp.WindowsShape, ((cn.Height - shp.TranslationCoordinate.R) - shp.WindowsShape.Height / 2));

                            //Since WB module stores the System.Windows.Shape.Width as height & System.Windows.Shape.Height as width?
                            /*double temp = shp.WindowsShape.Height;
                            shp.WindowsShape.Height = shp.WindowsShape.Width;
                            shp.WindowsShape.Width = temp;*/

                            //Setting the angular orientation of bounding box to be same as updated shape
                            RotateTransform rotateTransform = new RotateTransform
                            {
                                Angle = shp.AngleOfRotation,
                                CenterX = (shp.WindowsShape.Width / 2), //topleft_x,
                                CenterY = (shp.WindowsShape.Height / 2) //topleft_y
                            };
                            shp.WindowsShape.RenderTransform = rotateTransform;

                        }
                        else
                        {
>>>>>>> 9517dcb2
                            System.Windows.Shapes.Line recv_Line = (System.Windows.Shapes.Line)shp.WindowsShape;

                            Shape ParsedLineUXElement = new System.Windows.Shapes.Line();
                            ((System.Windows.Shapes.Line)ParsedLineUXElement).X1 = 0;
                            ((System.Windows.Shapes.Line)ParsedLineUXElement).Y1 = 0;
                            ((System.Windows.Shapes.Line)ParsedLineUXElement).X2 = recv_Line.X2 - recv_Line.X1;
                            ((System.Windows.Shapes.Line)ParsedLineUXElement).Y2 = recv_Line.Y1 - recv_Line.Y2;
                            //((System.Windows.Shapes.Line)ParsedLineUXElement).RenderTransform = rotateTransform;
                            ParsedLineUXElement.Stroke = recv_Line.Stroke;
                            ParsedLineUXElement.StrokeThickness = recv_Line.StrokeThickness;
                            ParsedLineUXElement.Uid = recv_Line.Uid;
                            //Height = recv_Line.Width,
                            //Width = recv_Line.Height,

                            //Setting the angular orientation of bounding box to be same as updated shape
                            RotateTransform rotateTransform = new RotateTransform
                            {
                                Angle = shp.AngleOfRotation,
                                CenterX = (((System.Windows.Shapes.Line)ParsedLineUXElement).X2 / 2), //topleft_x,
                                CenterY = (((System.Windows.Shapes.Line)ParsedLineUXElement).Y2 / 2) //topleft_y
                            };
                            ((System.Windows.Shapes.Line)ParsedLineUXElement).RenderTransform = rotateTransform;

                            System.Windows.Shapes.Line transf_Line = (System.Windows.Shapes.Line)ParsedLineUXElement;

                            shp.WindowsShape = ParsedLineUXElement;

                            //NOT WORKING
                            //shp.WindowsShape.RenderTransform = rotateTransform;
                            Canvas.SetLeft(shp.WindowsShape, recv_Line.X1);
                            Canvas.SetTop(shp.WindowsShape, (cn.Height - recv_Line.Y1));
                        }

                        cn.Children.Add(shp.WindowsShape);
                        break;
                    case (UXOperation.DELETE):
                        IEnumerable<UIElement> iterat = cn.Children.OfType<UIElement>().Where(x => x.Uid == shp.WindowsShape.Uid);

                        //Check Condition that the shape to be deleted actually exists within the Canvas and has unique Uid
                        Debug.Assert(iterat.Count() == 1);

                        cn.Children.Remove(iterat.ToList()[0]);
                        break;
                }
                switch (shp.OperationType)
                {
                    case (Operation.CREATE_CHECKPOINT):
                        break;
                    case (Operation.FETCH_CHECKPOINT):
                        break;
                    case (Operation.FETCH_STATE):
                        break;
                    case (Operation.MODIFY):
                        break;
                        //case (Operation.CLEAR_STATE ):
                        //In the `Clear Canvas` button on View, remember to display a warning message that the new shapes since last checkpoint would be lost forever
                        //cn.Children.Clear()

                        //Clearing pending rendering of the listened items from server, as the canvas would be cleared anyway
                        //renderQueue.Clear()



                }

            }

            return cn;
        }

        /// <summary>
        /// Rotate the selected shape by input degrees  
        /// </summary>
        /// <param name="cn"> Canvas instance to be altered </param>
        /// <param name="WBOps"> Shape operation handler class instance provided by the Whiteboard library </param>
        /// <returns> The updated Canvas </returns>
        public Canvas DeleteShape(Canvas cn, IWhiteBoardOperationHandler WBOps)
        {
            Trace.WriteLine("List of Uids of selected shapes that are supposed to be deleted:", selectedShapes.ToString());
            List<UXShape> toRender;
            foreach (string shp in selectedShapes)
            {
                lock (this)
                {
                    toRender = WBOps.DeleteShape(shp);
                    cn = this.RenderUXElement(toRender, cn);
                }
            }
            Trace.WriteLine("Sent delete requests to the Client for the selected shapes with Uids:", selectedShapes.ToString());
            return cn;
        }

        /// <summary>
        /// Adjusts the finer attributes of selected shape, like Fill color, border thickness, border color etc
        /// </summary>
        /// <param name="cn"> Canvas instance to be altered </param>
        /// <param name="WBOps"> Shape operation handler class instance provided by the Whiteboard library </param>
        /// <param name="property"> Property of the selected shape that is to be changed, represented by string </param>
        /// <param name="hexCode"> Hexcode of the new fill/border color, used only if property = "Stroke" or "Fill" </param>
        /// <param name="thickness"> Floating point value representing the new thickness of the selected shape's border, used only if property = "StrokeThickness" </param>
        /// <returns> The updated Canvas </returns>
        public Canvas CustomizeShape(Canvas cn, IWhiteBoardOperationHandler WBOps, string property, string hexCode, float thickness = 0)
        {
            List<UXShape> toRender = new List<UXShape>();
            SolidColorBrush color = (SolidColorBrush)(new BrushConverter().ConvertFrom(hexCode));
            BoardColor color_b = new BoardColor(color.Color.R, color.Color.G, color.Color.B);

<<<<<<< HEAD
            string shUID = selectedShapes[0];

            IEnumerable<UIElement> iterat = cn.Children.OfType<UIElement>().Where(x => x.Uid == shUID);

            //Check Condition 
            Debug.Assert(iterat.Count() == 1);

            //Convert the UI element to Shape type 
            Shape sh = (Shape)iterat.ToList()[0];

=======
            //If no shape is selected while changing fill property, do not update Canvas
            if (selectedShapes.Count() == 0) return cn;

            string shUID = selectedShapes[0];

            IEnumerable<UIElement> iterat = cn.Children.OfType<UIElement>().Where(x => x.Uid == shUID);

            //Check Condition 
            Debug.Assert(iterat.Count() == 1);

            //Convert the UI element to Shape type 
            Shape sh = (Shape)iterat.ToList()[0];

>>>>>>> 9517dcb2
            switch (property)
            {
                case "Stroke":
                    //sh.Stroke = color;
                    toRender = WBOps.ChangeStrokeColor(color_b, sh.Uid);
                    break;
                case "StrokeThickness":
                    //sh.StrokeThickness = thickness;
                    toRender = WBOps.ChangeStrokeWidth(thickness, sh.Uid);
                    break;
                case "Fill":
                    //sh.Fill = color;
                    toRender = WBOps.ChangeShapeFill(color_b, sh.Uid);
                    break;
            }

            cn = UnselectAllBB(cn, WBOps);
            //cn.Children.Remove(sh);

            //Add 
            cn = RenderUXElement(toRender, cn);
            cn = SelectShape(cn, toRender[1].WindowsShape, WBOps, 0);


            return cn;
        }

        /// <summary>
        /// Resizes the Adorner of the Shape adornedElement locally in the Visual Layer along with the shape, without sending update to the server of this change
        /// </summary>
        /// <param name="cn"> Canvas instance to be altered </param>
        /// <param name="WBOp"> Shape operation handler class instance provided by the Whiteboard library </param>
        /// <param name="adornedElement"> Shape instance that is to be resized </param>
        /// <param name="horizontalDrag"> Displacement of the cursor on drag in horizontal direction </param>
        /// <param name="verticalDrag"> Displacement of the cursor on drag in horizontal direction </param>
        /// <param name="corner"> Thumb primitive control representing the corner of the Shape that is dragged for resizing </param>
        /// <param name="pos"> AdornerDragPos enum type that represents the positive of the dragged corner of the Shape </param>
        /// <returns> The permissible Point that can be considered as `end` by the WBOps.ResizeShape function </returns>
        public Canvas ResizeAdorner(Canvas cn, IWhiteBoardOperationHandler WBOp, Shape adornedElement, double horizontalDrag, double verticalDrag, Thumb corner, AdornerDragPos pos)
        {

            double oldWidth, newWidth, oldHeight, newHeight;
            double oldLeft, newLeft;
            double oldTop, newTop;
            Point perm = new Point { X = 0, Y = 0 };

            /////////////////
            Transform rt = adornedElement.RenderTransform;

            var mat = new Matrix();
            //mat.Rotate(rt.Angle);
            mat.Translate(Canvas.GetLeft(adornedElement) + adornedElement.Width / 2, Canvas.GetTop(adornedElement) + adornedElement.Height / 2);
            mat.Invert();

            Point drag = new Point { X = horizontalDrag, Y = verticalDrag };
            Point strt = new Point { X = (Canvas.GetLeft(adornedElement) + adornedElement.Width), Y = (Canvas.GetTop(adornedElement) + adornedElement.Height) };
            Point end = Point.Add(strt, (Vector)drag);

            Point transStrt = mat.Transform(strt);
            Point transEnd = mat.Transform(end);

            transStrt = rt.Inverse.Transform(transStrt);
            transEnd = rt.Inverse.Transform(transEnd);

            /*transStrt.X = (int)transStrt.X;
            transStrt.Y = (int)transStrt.Y;
            transEnd.X = (int)transEnd.X;
            transEnd.Y = (int)transEnd.Y;*/

            double deltaWidth = transEnd.X - transStrt.X;
            double deltaHeight = transEnd.Y - transStrt.Y;

            RotateTransform rt_angie = (RotateTransform)adornedElement.RenderTransform;
            float shapeAtAngle = (float)(rt_angie.Angle * (180 / Math.PI));

            ////////////////

            if (adornedElement is System.Windows.Shapes.Line)
            {
                System.Windows.Shapes.Line adornedLine = (System.Windows.Shapes.Line)adornedElement;
                switch (pos)
                {
                    //Bottom Right Corner 
                    case AdornerDragPos.BotRight:
                        oldWidth = adornedLine.Width;
                        oldHeight = adornedLine.Height;

                        newWidth = Math.Max(adornedLine.Width + deltaWidth * 2, corner.DesiredSize.Width);
                        newHeight = Math.Max(adornedLine.Height + deltaHeight * 2, corner.DesiredSize.Height);

                        adornedLine.Width = newWidth;
                        adornedLine.Height = newHeight;

                        adornedLine.X2 = newWidth;
                        adornedLine.Y2 = newHeight;

                        Canvas.SetTop(adornedElement, Canvas.GetTop(adornedElement) - verticalDrag);
                        Canvas.SetLeft(adornedElement, Canvas.GetLeft(adornedElement) - horizontalDrag);

                        break;
                    //Top Left Corner 
                    case AdornerDragPos.TopLeft:
                        oldWidth = adornedLine.Width;
                        oldHeight = adornedLine.Height;

                        newWidth = Math.Max(adornedLine.Width - deltaWidth * 2, corner.DesiredSize.Width);
                        newHeight = Math.Max(adornedLine.Height - deltaHeight * 2, corner.DesiredSize.Height);

                        adornedLine.Width = newWidth;
                        adornedLine.Height = newHeight;

                        adornedLine.X2 = newWidth;
                        adornedLine.Y2 = newHeight;

                        adornedLine.X2 = newWidth;
                        adornedLine.Y2 = newHeight;

                        Canvas.SetTop(adornedElement, Canvas.GetTop(adornedElement) + verticalDrag);
                        Canvas.SetLeft(adornedElement, Canvas.GetLeft(adornedElement) + horizontalDrag);

                        break;
                }
            }
            else
            {
                switch (pos)
                {
                    //Bottom Right Corner 
                    case AdornerDragPos.BotRight:
                        oldWidth = adornedElement.Width;
                        oldHeight = adornedElement.Height;

                        oldWidth = adornedElement.Width;
                        oldHeight = adornedElement.Height;

                        double temp1 = Math.Max(adornedElement.Width + deltaWidth * 2, corner.DesiredSize.Width);
                        double temp2 = Math.Max(adornedElement.Height + deltaHeight * 2, corner.DesiredSize.Height);

                        if (10 > Math.Max(adornedElement.Width + deltaWidth * 2, corner.DesiredSize.Width))
                        {
                            newWidth = 10;
                            adornedElement.Width = 10;

                            //set canvas top 
                        }
                        else
                        {
                            newWidth = Math.Max(adornedElement.Width + deltaWidth * 2, corner.DesiredSize.Width);
                            adornedElement.Width = newWidth;
                        }


                        if (10 > Math.Max(adornedElement.Height + deltaHeight * 2, corner.DesiredSize.Height))
                        {
                            newHeight = 10;
                            adornedElement.Height = 10;
                            //set canvas left
                        }
                        else
                        {
                            newHeight = Math.Max(adornedElement.Height + deltaHeight * 2, corner.DesiredSize.Height);
                            adornedElement.Height = newHeight;
                        }


                        if (newHeight == 10 && newWidth == 10)
                        {
                            return cn;
                        }
                        else if (newHeight == 10)
                        {
                            //set canvas top taking component of drag along width
                            double newTp = Canvas.GetTop(adornedElement) - deltaWidth * Math.Sin(shapeAtAngle);
                            Canvas.SetTop(adornedElement, newTp);
                            //set canvas left taking component of drag along width
                            double newLef = Canvas.GetLeft(adornedElement) - deltaWidth * Math.Cos(shapeAtAngle);
                            Canvas.SetLeft(adornedElement, newLef);
                        }
                        else if (newWidth == 10)
                        {
                            //set canvas top taking component of drag along height
                            double newTp = Canvas.GetTop(adornedElement) - deltaHeight * Math.Cos(shapeAtAngle);
                            Canvas.SetTop(adornedElement, newTp);
                            //set canvas left taking component of drag along height
                            double newLef = Canvas.GetLeft(adornedElement) - deltaHeight * Math.Sin(shapeAtAngle);
                            Canvas.SetLeft(adornedElement, newLef);
                        }
                        else
                        {
                            //set canvas top 
                            double newTp = Canvas.GetTop(adornedElement) - verticalDrag;
                            Canvas.SetTop(adornedElement, newTp);
                            //set canvas left
                            double newLef = Canvas.GetLeft(adornedElement) - horizontalDrag;
                            Canvas.SetLeft(adornedElement, newLef);
                        }



                        //newWidth = Math.Max(Math.Max(adornedElement.Width + deltaWidth * 2, corner.DesiredSize.Width), 10);
                        //newHeight = Math.Max(Math.Max(adornedElement.Height + deltaHeight * 2, corner.DesiredSize.Height), 10);


                        //newWidth = Math.Max(adornedElement.Width + deltaWidth * 2, corner.DesiredSize.Width);
                        //newHeight = Math.Max(adornedElement.Height + deltaHeight * 2, corner.DesiredSize.Height);




                        /*double newTp = Canvas.GetTop(adornedElement) - verticalDrag;
                        double newLef = Canvas.GetLeft(adornedElement) - horizontalDrag;

                        Canvas.SetTop(adornedElement, newTp);
                        Canvas.SetLeft(adornedElement, newLef);*/

                        if (newWidth < 10 || newHeight < 10)
                        {
                            newWidth = newWidth;
                        }

                        //Canvas.SetTop(adornedElement, Canvas.GetTop(adornedElement) - verticalDrag);
                        //Canvas.SetLeft(adornedElement, Canvas.GetLeft(adornedElement) - horizontalDrag);

                        break;

                    //Top Left Corner 
                    case AdornerDragPos.TopLeft:
                        oldWidth = adornedElement.Width;
                        oldHeight = adornedElement.Height;

                        //newWidth = Math.Max(adornedElement.Width - deltaWidth * 2, corner.DesiredSize.Width);
                        //newHeight = Math.Max(adornedElement.Height - deltaHeight * 2, corner.DesiredSize.Height);

                        newWidth = Math.Max(Math.Max(adornedElement.Width - deltaWidth * 2, corner.DesiredSize.Width), 0);
                        newHeight = Math.Max(Math.Max(adornedElement.Height - deltaHeight * 2, corner.DesiredSize.Height), 0);

                        adornedElement.Width = newWidth;
                        adornedElement.Height = newHeight;

                        Canvas.SetTop(adornedElement, Canvas.GetTop(adornedElement) + Math.Min(verticalDrag, adornedElement.Height / 2));
                        Canvas.SetLeft(adornedElement, Canvas.GetLeft(adornedElement) + Math.Min(horizontalDrag, adornedElement.Width / 2));

                        //Canvas.SetTop(adornedElement, Canvas.GetTop(adornedElement) + verticalDrag);
                        //Canvas.SetLeft(adornedElement, Canvas.GetLeft(adornedElement) + horizontalDrag);
                        break;
                }
            }
            return cn;
        }

        /// <summary>
        /// Request the server to resize the Shape shp when mouse is dragged from `strt` to `end` on the corner of `shp` represented by `pos`, only called when Resize operation is finalised, i.e, `shapeComp == true`, else ResizeAdorners is called.
        /// </summary>
        /// <param name="cn"> Canvas instance to be altered </param>
        /// <param name="WBOp"> Shape operation handler class instance provided by the Whiteboard library </param>
        /// <param name="shp"> Shape operation handler class instance provided by the Whiteboard library </param>
        /// <param name="strt"> System.Windows.Point instance showing representing the point where first MouseDown event occured</param>
        /// <param name="end"> System.Windows.Point instance showing representing the point where MouseUp event occured </param>
        /// <param name="pos"> AdornerDragPos enum type that represents the positive of the dragged corner of the Shape </param>
        /// <returns> The updated Canvas </returns>
        public Canvas ResizeShape(Canvas cn, IWhiteBoardOperationHandler WBOp, Shape shp, Point strt, Point end, AdornerDragPos pos)
        {
            //Coordinate C_strt = new Coordinate(((int)strt.X), ((int)strt.Y));
            //Coordinate C_end = new Coordinate(((int)end.X), ((int)end.Y));


            Coordinate C_strt = new Coordinate(((int)(cn.Height - strt.Y)), ((int)strt.X));
            Coordinate C_end = new Coordinate(((int)(cn.Height - end.Y)), ((int)end.X));

            List<UXShape> toRender;

            DragPos drgPos = DragPos.NONE;
            switch (pos)
            {
                case AdornerDragPos.BotRight:
                    drgPos = DragPos.BOTTOM_RIGHT;
                    break;
                case AdornerDragPos.TopLeft:
                    drgPos = DragPos.TOP_LEFT;
                    break;
            }

            cn = UnselectAllBB(cn, WBOp);
            //cn.Children.Remove(shp);

            toRender = WBOp.ResizeShape(C_strt, C_end, shp.Uid, drgPos, true);
            cn = this.RenderUXElement(toRender, cn);



            return cn;
        }


        public string getUserId(Shape sh, IWhiteBoardOperationHandler WBOps)
        {
            return WBOps.GetUserName(sh.Uid);
        }

    }

    /// <summary>
    /// Class to manage existing and new FreeHand instances by providing various methods by aggregating WhiteBoard Module    
    /// </summary>
    public class FreeHand : IWhiteBoardUpdater
    {
        private System.Windows.Shapes.Polyline poly;
        private SolidColorBrush polyLineColor;
        private float polyLineThickness;
        string assgn_uid;
        Coordinate prev;
        Coordinate C_end;

        //Consructor for the class 
        public FreeHand()
        {
            polyLineColor = new SolidColorBrush(Colors.Black);
            polyLineThickness = 5;
            assgn_uid = "-1";
            prev = new Coordinate(0, 0);
            C_end = new Coordinate(0, 0);
        }

        public SolidColorBrush GetColor()
        {
            return polyLineColor;
        }

        public void SetColor(string hexCode)
        {
            polyLineColor = (SolidColorBrush)(new BrushConverter().ConvertFrom(hexCode));
        }

        public float GetThickness()
        {
            return polyLineThickness;
        }

        public void SetThickness(float thick)
        {
            polyLineThickness = thick;
        }

        /// <summary>
        /// Fetch FreeHand instances updates from IWhiteBoardState for rendering in the view   
        /// </summary>
        public void FetchServerUpdates()
        {


        }

        /// <summary>
        /// Render FreeHand instances shape updates on canvas  
        /// </summary>
        public Canvas RenderUXElement(List<UXShape> shps, Canvas cn)
        {
            //UXShape has attribute
            foreach (UXShape shp in shps)
            {
                switch (shp.UxOperation)
                {
                    case (UXOperation.CREATE):
                        cn.Children.Add(shp.WindowsShape);
                        break;
                    case (UXOperation.DELETE):
                        //IEnumerable<UIElement> iterat = cn.Children.OfType<UIElement>().Where(x => x.Uid == shp.WindowsShape.Uid);



                        //Check Condition that the shape to be deleted actually exists within the Canvas and has unique Uid
                        //Debug.Assert(iterat.Count() == 1);



                        //cn.Children.Remove(iterat.ToList()[0]);
                        break;
                }
            }
            return cn;
        }

        /// <summary>
        /// ViewModel method to draw PolyLine/Eraser requested by the user
        /// </summary>
        /// <param name="cn"> Canvas instance to be altered </param>
        /// <param name="WBOps"> Shape operation handler class instance provided by the Whiteboard library </param>
        /// <param name="pt"> New point to be added into the PolyLine PointCollection </param>
        /// <param name="creation"> Boolean which is true if the first MouseDown event occured, i.e, user has just started to draw the new polyline</param>
        /// <param name="strokeColor"> Represents the hexcode of the color of polyline to be drawn </param>
        /// <param name="isEraser"> Boolean which is true if the drawn polyline is supposed to be an Eraser instance, used to set the Windows.Shapes.Tag property which is used by 'ChangeWbBackground' method locally</param>
        /// <returns> The updated Canvas </returns>
        public Canvas DrawPolyline(Canvas cn, IWhiteBoardOperationHandler WBOps, Point pt, bool creation = false, bool isEraser = false, bool shapeComp = false)
        {
            SolidColorBrush blackBrush = (SolidColorBrush)(new BrushConverter().ConvertFrom("#000000"));
            BoardColor stroke = new BoardColor(blackBrush.Color.R, blackBrush.Color.G, blackBrush.Color.B);

            //SERVER REQUEST TO CREATE FINAL SHAPE
            List<UXShape> toRender = new List<UXShape>();

            if (creation)
            {



                poly = new System.Windows.Shapes.Polyline();

                IEnumerable<UIElement> iterat = cn.Children.OfType<UIElement>().Where(x => x.Uid == "-1");
                Console.Write(assgn_uid);

                //Check Condition that previous temporary polylines have been cleaned up
                //Debug.Assert(iterat.Count() <= 1);

                //assigning special UID of -1 to temporary shapes
                poly.Uid = "-1";

                poly.Stroke = polyLineColor;
                poly.StrokeThickness = polyLineThickness;
                poly.StrokeLineJoin = PenLineJoin.Round;
                poly.StrokeDashCap = PenLineCap.Round;
                poly.Points.Add(pt);

                if (isEraser == true)
                {
                    poly.Tag = "ERASER";

                }
                else
                {
                    poly.Tag = "FREEHAND";
                    C_end = new Coordinate((float)pt.X, (float)pt.Y);
                    toRender = WBOps.CreatePolyline(C_end, C_end, 2, stroke, shapeId: null, shapeComp: false);
                    prev = C_end;

                    assgn_uid = toRender[0].WindowsShape.Uid;
                }


                cn.Children.Add(poly);
            }
            else
            {
                if (pt.X <= 0 || pt.Y <= 0 || pt.X >= cn.Width || pt.Y >= cn.Height)
                {
                    //MessageBox.Show("Cursor went out of screen");
                    shapeComp = true;
                }
                else
                {
                    if (isEraser == true)
                    {
                        poly.Points.Add(pt);

                        if (poly.Points.Count > 40)
                        {

                            poly.Points.RemoveAt(0);
                        }
                    }
                    else
                    {
                        if (!poly.Points.Contains(pt))
                        {
                            if (assgn_uid != "-1")
                            {
                                poly.Points.Add(pt);
                                C_end = new Coordinate((float)pt.X, (float)pt.Y);
                                toRender = WBOps.CreatePolyline(prev, C_end, 2, stroke, shapeId: assgn_uid, shapeComp: false);
                                prev = C_end;
                            }
                            else
                            {
                                cn.Children.Remove(poly);
                            }
                        }
                    }
                }
            }

            if (shapeComp)
            {
                if (isEraser) cn.Children.Remove(poly);
                else
                {
                    //Brush for Border 
                    /*SolidColorBrush blackBrush = (SolidColorBrush)(new BrushConverter().ConvertFrom("#000000"));
                    BoardColor stroke = new BoardColor(blackBrush.Color.R, blackBrush.Color.G, blackBrush.Color.B);
                    Coordinate prev = new Coordinate((float)poly.Points[0].X, (float)poly.Points[0].Y);

                    //SERVER REQUEST TO CREATE FINAL SHAPE
                    List<UXShape> toRender = new List<UXShape>();

                    Coordinate C_end = new Coordinate((float)poly.Points[0].X, (float)poly.Points[0].Y);
                    toRender = WBOps.CreatePolyline(prev, C_end, 2, stroke, shapeId: null, shapeComp: false);
                    //storing the assigned Uid of the Polyline
                    string assgn_uid = toRender[0].WindowsShape.Uid;

                    //Sending intermediate points with shapeComp=false
                    foreach (Point pnt in poly.Points)
                    {
                        C_end = new Coordinate((float)pnt.X, (float)pnt.Y);
                        toRender = WBOps.CreatePolyline(prev, C_end, 2, stroke, shapeId: assgn_uid, shapeComp: false);
                        prev = C_end;
                    }*/

                    //Sending final point with shapeComp=true

                    if (assgn_uid != "-1")
                    {
                        C_end = new Coordinate((float)poly.Points.Last().X, (float)poly.Points.Last().Y);
                        toRender = WBOps.CreatePolyline(C_end, C_end, 2, stroke, shapeId: assgn_uid, shapeComp: true);

                        //Since the WBOps.CreatePolyline sends render requests of form DELETE then CREATE,
                        //we choose to ignore DELETE as we are doing temporary rendering
                        System.Windows.Shapes.Polyline pl = (System.Windows.Shapes.Polyline)toRender[1].WindowsShape;

                        //Removing temporary render from Canvas
                        cn.Children.Remove(poly);

                        //Adjusting the polyline render request to the user preference during Create Polyline operation
                        ((System.Windows.Shapes.Polyline)(toRender.ElementAt(1).WindowsShape)).Stroke = polyLineColor;
                        ((System.Windows.Shapes.Polyline)(toRender.ElementAt(1).WindowsShape)).StrokeThickness = polyLineThickness;
                        ((System.Windows.Shapes.Polyline)(toRender.ElementAt(1).WindowsShape)).StrokeLineJoin = PenLineJoin.Round;
                        ((System.Windows.Shapes.Polyline)(toRender.ElementAt(1).WindowsShape)).StrokeDashCap = PenLineCap.Round;

                        //Rendering the Polyline onto the Canvas
                        cn = RenderUXElement(toRender, cn);

                        assgn_uid = "-1";
                    }
                    else
                    {
                        cn.Children.Remove(poly);
                    }
                }
            }
            return cn;
        }

        public Canvas CustomizePolyline(Canvas cn, IWhiteBoardOperationHandler WBOps)
        {
            return cn;
        }

        public Canvas DeletePolyline(Canvas cn, IWhiteBoardOperationHandler WBops, System.Windows.Shapes.Polyline selectedLine)
        {
            //Call : Render UX element to delete the polyline 

            cn.Children.Remove(selectedLine);

            return cn;
        }
    }

    /// <summary>
    /// View Model of Whiteboard in MVVM design pattern 
    /// </summary>
<<<<<<< HEAD
    public class WhiteBoardViewModel : IClientBoardStateListener
=======
    public class WhiteBoardViewModel :  IClientBoardStateListener , INotifyPropertyChanged
>>>>>>> 9517dcb2
    {
        //To be bound to the number of "Checkpoint #n" in Restore Checkpoint dropdown in Whiteboard.xaml
        private int _numCheckpoints;

        public int NumCheckpoints
        {
            get { return _numCheckpoints; }
            set
            {
                if (_numCheckpoints != value)
                {
                    _numCheckpoints = value;
                    OnPropertyChanged(nameof(NumCheckpoints));
                }
            }
        }

        /// UX sets this enum to different options when user clicks on the appropriate tool icon
        public enum WBTools
        {
            Initial, /// Initialised value, never to be used again
            Selection,
            NewLine,
            NewRectangle,
            NewEllipse,
            Rotate,
            Move,
            Eraser,
            FreeHand
        };

        public System.Windows.Point start;
        public System.Windows.Point end;
        private WBTools activeTool;
        public ShapeManager shapeManager;
        public FreeHand freeHand;
        private Canvas GlobCanvas;
<<<<<<< HEAD
        List<UXShape> toRender;
=======
>>>>>>> 9517dcb2
        private IClientBoardStateManager manager;

        public IWhiteBoardOperationHandler WBOps;

        private Dispatcher ApplicationMainThreadDispatcher =>
            (Application.Current?.Dispatcher != null) ?
                Application.Current.Dispatcher :
                Dispatcher.CurrentDispatcher;


        private int TEMPVAR;

        /// <summary>
        /// Class to manage existing and new shapes by providing various methods by aggregating WhiteBoard Module  
        /// </summary>
        public WhiteBoardViewModel(Canvas GlobCanvas)
        {
            this.shapeManager = new ShapeManager();
            this.freeHand = new FreeHand();
            this.activeTool = WBTools.Initial;
            this.GlobCanvas = GlobCanvas;
            this.WBOps = new WhiteBoardOperationHandler(new Coordinate(((int)GlobCanvas.Height), ((int)GlobCanvas.Width)));
<<<<<<< HEAD
            this.manager = ClientBoardStateManager.Instance;
            this.manager.Start();
            this.manager.Subscribe(this, "arpan");
            this.GlobCanvas.IsEnabled = false; 

            Task.Factory.StartNew(() =>
            {
                OnUpdateFromStateManager(toRender);
            });
=======

            //TO BE CALLED BY DASHBOARD
            this.manager = ClientBoardStateManager.Instance;
            this.manager.Start();

            this.manager.Subscribe(this, "us");


            this._numCheckpoints = 0;
            //Canvas initialised as non-responsive until FETCH_STATE requests are fully completed
            //this.GlobCanvas.IsEnabled = false;

            this.TEMPVAR = 0;

            /*var thread = new Thread(incremTest);
            thread.IsBackground = true;
            Trace.WriteLine("STARTING THREAD");

            thread.Start();*/

            Trace.WriteLine("STARTING THREAD");

             _ = this.ApplicationMainThreadDispatcher.BeginInvoke(
                   DispatcherPriority.Normal,
                   new Action<int>((varrr) =>
                   {
                       lock (this)
                       {
                           varrr++;
                           Trace.WriteLine(varrr.ToString());
                       }
                   }

               ),
               TEMPVAR); 

        }

        private void incremTest()
        {
            this.TEMPVAR++;
            Trace.WriteLine(this.TEMPVAR.ToString());
            return;
>>>>>>> 9517dcb2
        }

        /// <summary>
        /// Changes the Background color of Canvas in View 
        /// </summary>
        /// <param name="cn"> Canvas instance to be altered </param>
        /// <param name="hexCode"> Shape operation handler class instance provided by the Whiteboard library </param>
        /// <returns> The updated Canvas </returns>
        public Canvas ChangeWbBackground(Canvas cn, String WbhexCode)
        {
            cn.Background = (SolidColorBrush)(new BrushConverter().ConvertFrom(WbhexCode));

            //Setting the color of the Eraser polylines to be the same as the new canvas background color LOCALLY
            foreach (Shape sh in cn.Children)
            {
                if (sh is System.Windows.Shapes.Polyline && (string)sh.Tag == "ERASER")
                {
                    sh.Fill = cn.Background;
                    sh.Stroke = cn.Background;
                }
            }
            return cn;
        }
        /// <summary>
        /// Update the activeTool based on selected function on Toolbar 
        /// </summary>
        /// <param name="clickedTool"> Defines the tool on which the user clicked to be used to set the 'activeTool' enum accordingly </param>
        /// <returns> void, upon altering the 'activeTool' of this class instance accordingly </returns>

        public void ChangeActiveTool(string clickedTool)
        {
            switch (clickedTool)
            {
                case ("PenTool"):
                    this.activeTool = WBTools.FreeHand;
                    break;
                case ("LineTool"):
                    this.activeTool = WBTools.NewLine;
                    break;
                case ("RectTool"):
                    this.activeTool = WBTools.NewRectangle;
                    break;
                case ("EllipseTool"):
                    this.activeTool = WBTools.NewEllipse;
                    break;
                case ("SelectTool"):
                    this.activeTool = WBTools.Selection;
                    break;
                case ("EraseTool"):
                    this.activeTool = WBTools.Eraser;
                    break;
            }
            return;

        }

        public void setSelectMouseDownPos(System.Windows.Point pnt)
        {
            this.shapeManager.selectMouseDownPos = pnt;
            return;
        }

        public WBTools GetActiveTool()
        {
            return activeTool;
        }

        /// <summary>
        /// Changes the Privilege level of the current user  
        /// </summary>
        public void ChangePrivilegeSwitch()
        {
            WBOps.SwitchState();
            return;
        }

        //should be called only when user accepts warning of Clear Whiteboard
        public Canvas ClearCanvas(Canvas cn)
        {
            cn = shapeManager.UnselectAllBB(cn, WBOps);
            //cn.Children.Clear();

            //Only calling state manager's clear whiteboard here, whiteboard would be cleared when request received in the listener thread
            manager.ClearWhiteBoard();
            return cn;
        }

        /// <summary>
        /// Checkpoints the drawn shapes on canvas  
        /// </summary>
        public void SaveFrame()
        {
            //throw new NotImplementedException();
            manager.SaveCheckpoint();
        }

        /// <summary>
        /// Restores the selected checkpoint  
        /// </summary>
        /// //should be called only when user accepts warning of Restore Whiteboard
        public void RestoreFrame(int CheckNum, Canvas GlobCanvas)
        {
            //throw new NotImplementedException();
            manager.FetchCheckpoint(CheckNum);
        }

<<<<<<< HEAD
        public void OnUpdateFromStateManager(List<UXShape> shapeUpdates)
=======
        public void OnUpdateFromStateManager (List<UXShape> ServerUpdate)
>>>>>>> 9517dcb2
        {

            _ = ApplicationMainThreadDispatcher.BeginInvoke(
                    //DispatcherPriority.Normal,
                    new Action<List<UXShape>>((received) =>
                    {
                        lock (this)
                        {
<<<<<<< HEAD
                            //check which type of operation is it
                            //if shape is freeHand only 
                            //freeHand.RenderUXElement(received, GlobCanvas);

                            //shapeManager.RenderUXElement(received, GlobCanvas); 

                            //RestoreFrame(received, GlobCanvas); 

                            //Fetch : Fetch Checkpoint 

                            if (received != null)
                            {
                                if (received[0].OperationType == Operation.FETCH_STATE || received[0].OperationType == Operation.FETCH_CHECKPOINT)
                                {
                                    ClearCanvas(GlobCanvas);
                                    this.shapeManager.RenderUXElement(received, GlobCanvas);
                                }
                                else if (received[0].OperationType == Operation.CLEAR_STATE)
                                {
                                    ClearCanvas(GlobCanvas);
                                }
                            }
                         


                            //Fetch State 
=======
                            processServerUpdateBatch(received);
>>>>>>> 9517dcb2
                        }
                    }

                ),
                shapeUpdates);
        }

        public void sendUndoRequest()
        {
            List<UXShape> renderUndo = WBOps.Undo();
            for (int i = 0; i < renderUndo.Count(); i++)
            {
                if (renderUndo[i].WindowsShape is System.Windows.Shapes.Polyline)
                {
                    this.GlobCanvas = this.freeHand.RenderUXElement(new List<UXShape> { renderUndo[i] }, GlobCanvas);
                }
                else
                {
                    this.GlobCanvas = this.shapeManager.RenderUXElement(new List<UXShape> { renderUndo[i] }, GlobCanvas);
                }
            }
            return;
        }

        public void sendRedoRequest()
        {
            List<UXShape> renderRedo = WBOps.Redo();
            for (int i = 0; i < renderRedo.Count(); i++)
            {
                if (renderRedo[i].WindowsShape is System.Windows.Shapes.Polyline)
                {
                    this.GlobCanvas = this.freeHand.RenderUXElement(new List<UXShape> { renderRedo[i] }, GlobCanvas);
                }
                else
                {
                    this.GlobCanvas = this.shapeManager.RenderUXElement(new List<UXShape> { renderRedo[i] }, GlobCanvas);
                }
            }
            return;
        }


        public void increaseCheckpointNum(int latestNumCheckpoints)
        {
            if (latestNumCheckpoints == this._numCheckpoints)
            {
                return;
            }
            else
            {
                //Write code to update the dropdown in "Restore Checkpoint" on .xaml, can use binding to viewModel.numCheckpoints
                return;
            }
        }

        //To be called when drop downs in 'Load Checkpoint' button on view is clicked, if this returns false, ignore user's click, else call manager.LoadCheckpoint(num)
        public bool ShowWarningFetchCheckpoint(int checkpointNumLoad)
        {
            //Write code such that
            //if user accepts warning, return true
            //else return false

            return false;

        }

        //To be called when drop downs in 'Clear Board' button on view is called, if this returns false, ignore user's click, else call manager.ClearFrame(num)
        public bool ShowWarningClearBoard()
        {
            //Write code such that
            //if user accepts warning, return true
            //else return false

            return false;

        }

        private void processServerUpdateBatch(List<UXShape> received)
        {
            //WE ASSUME that an update batch can only have a single Clear Canvas request 
            IEnumerable<UXShape> iterat = received.OfType<UXShape>().Where(x => x.OperationType == Operation.CLEAR_STATE);
            Debug.Assert(iterat.Count() == 1);
            //additional flag to signify whether the Clear Canvas request in current batch has been registered
            //Ignores all the other CLEAR_STATE requests in current batch
            int clearCanFlag = 0;


            //WE ASSUME that an update batch can only have either no FETCH_STATE requests, or all FETCH_STATE requests
            IEnumerable<UXShape> iterat2 = received.OfType<UXShape>().Where(x => x.OperationType == Operation.FETCH_STATE);
            Debug.Assert(iterat2.Count() == 0 || iterat2.Count() == received.Count());
            if (received[0].OperationType == Operation.FETCH_STATE)
            {
                //New user has joined, the 'numCheckpoints' was last updated in the ViewModel Constructor
                Debug.Assert(_numCheckpoints == 0);
                Debug.Assert(GlobCanvas.IsEnabled == false);
                //Supposed to make the "Restore Checkpoint" dropdown with CheckPointNumber number of dropdown tiles
                increaseCheckpointNum(received[0].CheckPointNumber);
            }

            //WE ASSUME that an update batch can only have either no FETCH_CHECKPOINT requests, or all FETCH_CHECKPOINT requests
            IEnumerable<UXShape> iterat3 = received.OfType<UXShape>().Where(x => x.OperationType == Operation.FETCH_CHECKPOINT);
            Debug.Assert(iterat3.Count() == 0 || iterat3.Count() == received.Count());
            if (received[0].OperationType == Operation.FETCH_CHECKPOINT)
            {
                //ASSUMING THAT THE USER HAS ACCEPTED THE WARNING TO SAVE CHECKPOINT, SINCE ALL THE CHANGES MADE SINCE LAST CHECKPOINT WOULD BE LOST FOREVER
                //IN THE WARNING, MENTION THAT THIS CHANGE CANNOT BE UNDOED

                //To verify above thing, trace 'ShowWarningFetchCheckpoint'


                //ASSUMING that the user has already been SHOWN THE WARNING
                GlobCanvas.Children.Clear();

                //The user should not be able to draw anything on the Canvas while the checkpoint is being fetched
                GlobCanvas.IsEnabled = false;


            }

            for (int i = 0; i < received.Count(); i++)
            {
                switch (received[i].OperationType)
                {

                    //Case when new user joins and the whole state of server is sent to user
                    case Operation.FETCH_STATE:

                        ///
                        /// ASSUMING that this batch of server update contains ONLY AND ONLY Operation.FETCH_STATE requests
                        /// VERIFY THE ABOVE ASSUMPTION FROM ASHISH
                        ///
                        if (received[i].WindowsShape is System.Windows.Shapes.Polyline) GlobCanvas = this.freeHand.RenderUXElement(new List<UXShape> { received[i] }, GlobCanvas);
                        else GlobCanvas = this.shapeManager.RenderUXElement(new List<UXShape> { received[i] }, GlobCanvas);

                        //Enabling the Canvas as all of the FETCH_STATE render requests in current batch have been rendered and the new user can now use Canvas
                        if (i == received.Count() - 1)  this.GlobCanvas.IsEnabled = true;

                        break;

                    case Operation.FETCH_CHECKPOINT:

                        if (received[i].WindowsShape is System.Windows.Shapes.Polyline) GlobCanvas = this.freeHand.RenderUXElement(new List<UXShape> { received[i] }, GlobCanvas);
                        else GlobCanvas = this.shapeManager.RenderUXElement(new List<UXShape> { received[i] }, GlobCanvas);

                        //Enabling the Canvas as all of the FETCH_STATE render requests in current batch have been rendered and the new user can now use Canvas
                        if (i == received.Count() - 1) this.GlobCanvas.IsEnabled = true;

                        //MessageBox.Show("Loading Checkpoint +", received[i].CheckPointNumber.ToString());


                        break;
                    case Operation.CLEAR_STATE:
                        //ASSUMING THAT THE USER HAS ACCEPTED THE WARNING TO CLEAR FRAME, SINCE ALL THE CHANGES MADE SINCE LAST CHECKPOINT WOULD BE LOST FOREVER
                        //IN THE WARNING, MENTION THAT THIS CHANGE CANNOT BE UNDOED

                        //To verify above thing, trace 'ShowWarningClearBoard'


                        //based on above assumption that current server update batch can only have one CLEAR_STATE request
                        if (clearCanFlag == 0)
                        {
                            GlobCanvas.Children.Clear();
                            clearCanFlag = 1;
                        }
                        break;

                    case Operation.CREATE_CHECKPOINT:
                        increaseCheckpointNum(received[i].CheckPointNumber);
                        break;

                    case Operation.MODIFY:
                        //If the operation is MODIFY, directly render it onto the Canvas
                        if (received[i].WindowsShape is System.Windows.Shapes.Polyline) GlobCanvas = this.freeHand.RenderUXElement(new List<UXShape> { received[i] }, GlobCanvas);
                        else GlobCanvas = this.shapeManager.RenderUXElement(new List<UXShape> { received[i] }, GlobCanvas);

                        break;
                }
            }
        }

        private void OnPropertyChanged(string property)
        {
            PropertyChanged?.Invoke(this, new PropertyChangedEventArgs(property));
        }
        //RestorFrameDropDown
        public event PropertyChangedEventHandler PropertyChanged;

    }
}<|MERGE_RESOLUTION|>--- conflicted
+++ resolved
@@ -655,17 +655,10 @@
                         toRender[0].WindowsShape.Fill = strokeColorBrush;
                         break;
                 }
-<<<<<<< HEAD
-                //Removing temporary render from Canvas
-                cn.Children.Remove(underCreation);
-
-                cn = RenderUXElement(toRender, cn);
-=======
                 //Removing temporary render from Canvas as Whiteboard module sends only CREATE operation, so we need to clean up temporary render
                 cn.Children.Remove(underCreation);
 
                 if (!(toRender==null || toRender.Count() == 0)) cn = RenderUXElement(toRender, cn);
->>>>>>> 9517dcb2
 
                 //select the shape 
                 SelectShape(cn, toRender.ElementAt(0).WindowsShape, WBOps, 0);
@@ -707,7 +700,6 @@
 
             List<UXShape> toRender;
 
-<<<<<<< HEAD
 
             //UNCOMMENT LATER
             /*lock (this)
@@ -716,20 +708,10 @@
                 cn = this.RenderUXElement(toRender, cn);
             }*/
 
-=======
-
-            //UNCOMMENT LATER
-            /*lock (this)
-            {
-                toRender = WBOps.TranslateShape(C_strt, C_end, shpUID, shapeComp);
-                cn = this.RenderUXElement(toRender, cn);
-            }*/
->>>>>>> 9517dcb2
 
             Debug.Assert(selectedShapes.Count == 1);
             string shUID = selectedShapes[0];
 
-<<<<<<< HEAD
             /* Temporary WB Module code to test functionality */
             IEnumerable<UIElement> iterat = cn.Children.OfType<UIElement>().Where(x => x.Uid == shUID);
 
@@ -766,47 +748,6 @@
                 if (center_x > 0 && center_x < cn.Width) Canvas.SetLeft(sh, topleft_x - diff_topleft_x);
                 else Canvas.SetLeft(sh, Canvas.GetLeft(sh));
 
-=======
-            Debug.Assert(selectedShapes.Count == 1);
-            string shUID = selectedShapes[0];
-
-            /* Temporary WB Module code to test functionality */
-            IEnumerable<UIElement> iterat = cn.Children.OfType<UIElement>().Where(x => x.Uid == shUID);
-
-            //Check Condition 
-            Debug.Assert(iterat.Count() == 1);
-
-            Shape sh = (Shape)cn.Children.OfType<UIElement>().Where(x => x.Uid == shUID).ToList()[0];
-
-            int topleft_x = (int)Canvas.GetLeft(iterat.ToList()[0]);
-            int topleft_y = (int)Canvas.GetTop(iterat.ToList()[0]);
-
-            //MessageBox.Show("Entered MoveShape event");
-            //MessageBox.Show(topleft_x.ToString(), topleft_y.ToString());
-
-            int diff_topleft_x = (int)strt.X - (int)end.X;
-            int diff_topleft_y = (int)strt.Y - (int)end.Y;
-            int center_x, center_y;
-            if (sh is not System.Windows.Shapes.Line)
-            {
-                center_x = (int)(topleft_x - diff_topleft_x + sh.Width / 2);
-                center_y = (int)(topleft_y - diff_topleft_y + sh.Height / 2);
-
-                if (center_x > 0 && center_x < cn.Width) Canvas.SetLeft(sh, topleft_x - diff_topleft_x);
-                else Canvas.SetLeft(sh, Canvas.GetLeft(sh));
-
-                if (center_y > 0 && center_y < cn.Height) Canvas.SetTop(sh, topleft_y - diff_topleft_y);
-                else Canvas.SetTop(sh, Canvas.GetTop(sh));
-            }
-            else
-            {
-                center_x = (int)(Canvas.GetLeft(sh) - diff_topleft_x + +((System.Windows.Shapes.Line)sh).X2 / 2);
-                center_y = (int)(Canvas.GetTop(sh) - diff_topleft_y + ((System.Windows.Shapes.Line)sh).Y2 / 2);
-
-                if (center_x > 0 && center_x < cn.Width) Canvas.SetLeft(sh, topleft_x - diff_topleft_x);
-                else Canvas.SetLeft(sh, Canvas.GetLeft(sh));
-
->>>>>>> 9517dcb2
                 if (center_y > 0 && center_y < cn.Height) Canvas.SetTop(sh, topleft_y - diff_topleft_y);
                 else Canvas.SetTop(sh, Canvas.GetTop(sh));
             }
@@ -966,13 +907,8 @@
 
             //Necessary step to synchronize borders on rotation of selected shapes
             //cn = SyncBorders(cn, WBOps, sh);
-<<<<<<< HEAD
-
-
-=======
-
-
->>>>>>> 9517dcb2
+
+
             if (shapeComp == true)
             {
                 cn = UnselectAllBB(cn, WBOps);
@@ -1085,7 +1021,6 @@
                         shp.AngleOfRotation = (-1) * degrees;
 
                         if (shp.WindowsShape is not System.Windows.Shapes.Line)
-<<<<<<< HEAD
                         {
 
                             Canvas.SetLeft(shp.WindowsShape, (shp.TranslationCoordinate.C - shp.WindowsShape.Width / 2));
@@ -1108,30 +1043,6 @@
                         }
                         else
                         {
-=======
-                        {
-
-                            Canvas.SetLeft(shp.WindowsShape, (shp.TranslationCoordinate.C - shp.WindowsShape.Width / 2));
-                            Canvas.SetTop(shp.WindowsShape, ((cn.Height - shp.TranslationCoordinate.R) - shp.WindowsShape.Height / 2));
-
-                            //Since WB module stores the System.Windows.Shape.Width as height & System.Windows.Shape.Height as width?
-                            /*double temp = shp.WindowsShape.Height;
-                            shp.WindowsShape.Height = shp.WindowsShape.Width;
-                            shp.WindowsShape.Width = temp;*/
-
-                            //Setting the angular orientation of bounding box to be same as updated shape
-                            RotateTransform rotateTransform = new RotateTransform
-                            {
-                                Angle = shp.AngleOfRotation,
-                                CenterX = (shp.WindowsShape.Width / 2), //topleft_x,
-                                CenterY = (shp.WindowsShape.Height / 2) //topleft_y
-                            };
-                            shp.WindowsShape.RenderTransform = rotateTransform;
-
-                        }
-                        else
-                        {
->>>>>>> 9517dcb2
                             System.Windows.Shapes.Line recv_Line = (System.Windows.Shapes.Line)shp.WindowsShape;
 
                             Shape ParsedLineUXElement = new System.Windows.Shapes.Line();
@@ -1196,6 +1107,26 @@
 
 
                 }
+                switch (shp.OperationType)
+                {
+                    case (Operation.CREATE_CHECKPOINT):
+                        break;
+                    case (Operation.FETCH_CHECKPOINT):
+                        break;
+                    case (Operation.FETCH_STATE):
+                        break;
+                    case (Operation.MODIFY):
+                        break;
+                        //case (Operation.CLEAR_STATE ):
+                        //In the `Clear Canvas` button on View, remember to display a warning message that the new shapes since last checkpoint would be lost forever
+                        //cn.Children.Clear()
+
+                        //Clearing pending rendering of the listened items from server, as the canvas would be cleared anyway
+                        //renderQueue.Clear()
+
+
+
+                }
 
             }
 
@@ -1239,7 +1170,9 @@
             SolidColorBrush color = (SolidColorBrush)(new BrushConverter().ConvertFrom(hexCode));
             BoardColor color_b = new BoardColor(color.Color.R, color.Color.G, color.Color.B);
 
-<<<<<<< HEAD
+            //If no shape is selected while changing fill property, do not update Canvas
+            if (selectedShapes.Count() == 0) return cn;
+
             string shUID = selectedShapes[0];
 
             IEnumerable<UIElement> iterat = cn.Children.OfType<UIElement>().Where(x => x.Uid == shUID);
@@ -1250,21 +1183,6 @@
             //Convert the UI element to Shape type 
             Shape sh = (Shape)iterat.ToList()[0];
 
-=======
-            //If no shape is selected while changing fill property, do not update Canvas
-            if (selectedShapes.Count() == 0) return cn;
-
-            string shUID = selectedShapes[0];
-
-            IEnumerable<UIElement> iterat = cn.Children.OfType<UIElement>().Where(x => x.Uid == shUID);
-
-            //Check Condition 
-            Debug.Assert(iterat.Count() == 1);
-
-            //Convert the UI element to Shape type 
-            Shape sh = (Shape)iterat.ToList()[0];
-
->>>>>>> 9517dcb2
             switch (property)
             {
                 case "Stroke":
@@ -1822,11 +1740,7 @@
     /// <summary>
     /// View Model of Whiteboard in MVVM design pattern 
     /// </summary>
-<<<<<<< HEAD
-    public class WhiteBoardViewModel : IClientBoardStateListener
-=======
     public class WhiteBoardViewModel :  IClientBoardStateListener , INotifyPropertyChanged
->>>>>>> 9517dcb2
     {
         //To be bound to the number of "Checkpoint #n" in Restore Checkpoint dropdown in Whiteboard.xaml
         private int _numCheckpoints;
@@ -1864,10 +1778,6 @@
         public ShapeManager shapeManager;
         public FreeHand freeHand;
         private Canvas GlobCanvas;
-<<<<<<< HEAD
-        List<UXShape> toRender;
-=======
->>>>>>> 9517dcb2
         private IClientBoardStateManager manager;
 
         public IWhiteBoardOperationHandler WBOps;
@@ -1890,17 +1800,6 @@
             this.activeTool = WBTools.Initial;
             this.GlobCanvas = GlobCanvas;
             this.WBOps = new WhiteBoardOperationHandler(new Coordinate(((int)GlobCanvas.Height), ((int)GlobCanvas.Width)));
-<<<<<<< HEAD
-            this.manager = ClientBoardStateManager.Instance;
-            this.manager.Start();
-            this.manager.Subscribe(this, "arpan");
-            this.GlobCanvas.IsEnabled = false; 
-
-            Task.Factory.StartNew(() =>
-            {
-                OnUpdateFromStateManager(toRender);
-            });
-=======
 
             //TO BE CALLED BY DASHBOARD
             this.manager = ClientBoardStateManager.Instance;
@@ -1944,7 +1843,6 @@
             this.TEMPVAR++;
             Trace.WriteLine(this.TEMPVAR.ToString());
             return;
->>>>>>> 9517dcb2
         }
 
         /// <summary>
@@ -2051,11 +1949,7 @@
             manager.FetchCheckpoint(CheckNum);
         }
 
-<<<<<<< HEAD
-        public void OnUpdateFromStateManager(List<UXShape> shapeUpdates)
-=======
         public void OnUpdateFromStateManager (List<UXShape> ServerUpdate)
->>>>>>> 9517dcb2
         {
 
             _ = ApplicationMainThreadDispatcher.BeginInvoke(
@@ -2064,41 +1958,12 @@
                     {
                         lock (this)
                         {
-<<<<<<< HEAD
-                            //check which type of operation is it
-                            //if shape is freeHand only 
-                            //freeHand.RenderUXElement(received, GlobCanvas);
-
-                            //shapeManager.RenderUXElement(received, GlobCanvas); 
-
-                            //RestoreFrame(received, GlobCanvas); 
-
-                            //Fetch : Fetch Checkpoint 
-
-                            if (received != null)
-                            {
-                                if (received[0].OperationType == Operation.FETCH_STATE || received[0].OperationType == Operation.FETCH_CHECKPOINT)
-                                {
-                                    ClearCanvas(GlobCanvas);
-                                    this.shapeManager.RenderUXElement(received, GlobCanvas);
-                                }
-                                else if (received[0].OperationType == Operation.CLEAR_STATE)
-                                {
-                                    ClearCanvas(GlobCanvas);
-                                }
-                            }
-                         
-
-
-                            //Fetch State 
-=======
                             processServerUpdateBatch(received);
->>>>>>> 9517dcb2
                         }
                     }
 
                 ),
-                shapeUpdates);
+                ServerUpdate);
         }
 
         public void sendUndoRequest()

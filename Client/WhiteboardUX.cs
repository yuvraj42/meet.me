﻿using System;
using System.Collections.Generic;
using System.Linq;
using System.Text;
using System.Threading.Tasks;
using System.Windows;
using System.Windows.Media;
using System.Windows.Media.Imaging;
using System.Windows.Controls.Primitives;
using System.Windows.Shapes;
using System.Windows.Input;
using System.Windows.Controls;
using System.Diagnostics;
using Whiteboard;
using System.Windows.Documents;
using System.Windows.Threading;

namespace Client
{
    /// Enum used to pass the info about the dragged corner of the shape in case of Resize operation
    public enum AdornerDragPos
    {
        TopLeft,
        BotRight,
        TopRight,
        BotLeft
    };

    /// <summary>
    /// Interface which listens to fetched server updates by IWhiteBoardState and local updates by IShapeOperation
    /// </summary>
    interface IWhiteBoardUpdater
    {
        /// <summary>
        /// Fetch updates from IWhiteBoardState for rendering in the view  
        /// </summary>
        abstract void FetchServerUpdates();

        /// <summary>
        /// Render fetched updates on canvas  
        /// </summary>
        abstract Canvas RenderUXElement(List<UXShape> shps, Canvas cn);
    }

    public class BorderAdorner : Adorner
    {
        //use thumb for resizing elements
        Thumb topLeft, bottomRight, topRight, bottomLeft;
        //visual child collection for adorner
        VisualCollection visualChilderns;
        ShapeManager shapeManager;
        Canvas cn;
        private UIElement adornedShape;

        Point dragStart, dragEnd;
        IWhiteBoardOperationHandler WbOp; 

        public BorderAdorner(UIElement element, ShapeManager shapeManager, Canvas cn, IWhiteBoardOperationHandler WbOp) : base(element)
        {
            visualChilderns = new VisualCollection(this);
            adornedShape = element as Shape;
            this.shapeManager = shapeManager;
            this.cn = cn;
            this.WbOp = WbOp;

            this.dragStart = new Point {X = 0, Y = 0};
            this.dragEnd = new Point { X = 0, Y = 0 };

            if (element is not System.Windows.Shapes.Line)
            {
                //adding thumbs for drawing adorner rectangle and setting cursor
                BuildAdornerCorners(ref topLeft, Cursors.SizeNWSE);
                BuildAdornerCorners(ref bottomRight, Cursors.SizeNWSE);
                BuildAdornerCorners(ref topRight, Cursors.No);
                BuildAdornerCorners(ref bottomLeft, Cursors.No);
            }
            else
            {
                //adding thumbs for drawing adorner rectangle and setting cursor
                BuildAdornerCorners(ref topLeft, Cursors.SizeNWSE);
                BuildAdornerCorners(ref bottomRight, Cursors.SizeNWSE);
            }

            //registering drag delta events for thumb drag movement
            topLeft.DragDelta += TopLeft_DragDelta;
            topLeft.PreviewMouseLeftButtonUp += Adorner_MouseUp;
            topLeft.PreviewMouseLeftButtonDown += Adorner_MouseDown;

            bottomRight.DragDelta += BottomRight_DragDelta;
            bottomRight.PreviewMouseLeftButtonUp += Adorner_MouseUp;
            bottomRight.PreviewMouseLeftButtonDown += Adorner_MouseDown;

        }

        private void Adorner_MouseDown(object sender, MouseButtonEventArgs e)
        {
            dragStart = e.GetPosition(cn);
            return;
        }

        private void Adorner_MouseUp(object sender, MouseButtonEventArgs e)
        {
            dragEnd = e.GetPosition(cn);
            FrameworkElement adornedElement = this.AdornedElement as FrameworkElement;
            Thumb corner = sender as Thumb;
<<<<<<< HEAD
            if (corner.Equals(topLeft)) MessageBox.Show("Start = " + dragStart.ToString() + " ,End = " + dragEnd.ToString() + " on topLeft");
            else if (corner.Equals(bottomRight)) MessageBox.Show("Start = " + dragStart.ToString() + " ,End = " + dragEnd.ToString() + " on bottomRight");

            Transform rt = adornedElement.RenderTransform;

            var mat = new Matrix();
            //mat.Rotate(rt.Angle);
            mat.Translate(Canvas.GetLeft(adornedElement) + adornedElement.Width/2, Canvas.GetTop(adornedElement) + adornedElement.Height/2);
            mat.Invert();

            Point transDragStart = mat.Transform(dragStart);
            Point transDragEnd = mat.Transform(dragEnd);
=======
            /*if (corner.Equals(topLeft)) MessageBox.Show("Start = " + dragStart.ToString() + " ,End = " + dragEnd.ToString() + " on topLeft");
            else if (corner.Equals(topRight)) MessageBox.Show("Start = " + dragStart.ToString() + " ,End = " + dragEnd.ToString() + " on topRight");
            else if (corner.Equals(bottomLeft)) MessageBox.Show("Start = " + dragStart.ToString() + " ,End = " + dragEnd.ToString() + " on bottomLeft");
            else if (corner.Equals(bottomRight)) MessageBox.Show("Start = " + dragStart.ToString() + " ,End = " + dragEnd.ToString() + " on bottomRight");*/
>>>>>>> baf6e57d
            
            transDragStart = rt.Inverse.Transform(transDragStart);
            transDragEnd = rt.Inverse.Transform(transDragEnd);

            transDragStart.X = (int)transDragStart.X;
            transDragStart.Y = (int)transDragStart.Y;
            transDragEnd.X = (int)transDragEnd.X;
            transDragEnd.Y = (int)transDragEnd.Y;


            if (corner.Equals(topLeft)) MessageBox.Show("Transformed Start = " + transDragStart.ToString() + " ,End = " + transDragEnd.ToString() + " on topLeft");
            else if (corner.Equals(bottomRight)) MessageBox.Show("Transformed Start = " + transDragStart.ToString() + " ,End = " + transDragEnd.ToString() + " on bottomRight");

            if (corner.Equals(topLeft)) shapeManager.ResizeShape(cn, WbOp, (Shape)adornedElement, dragStart, dragEnd,  AdornerDragPos.TopLeft);
            else if (corner.Equals(bottomRight)) shapeManager.ResizeShape(cn, WbOp, (Shape)adornedElement, dragStart, dragEnd, AdornerDragPos.BotRight);

            return;
        }

        private void BottomRight_DragDelta(object sender, DragDeltaEventArgs e)
        {
            FrameworkElement adornedElement = this.AdornedElement as FrameworkElement;
            Thumb bottomRightCorner = sender as Thumb;
            //setting new height and width after drag
            if (adornedElement != null && bottomRightCorner != null)
            {
                EnforceSize(adornedElement);
                this.shapeManager.ResizeAdorner(cn, WbOp, (Shape)adornedElement, e.HorizontalChange, e.VerticalChange, bottomRightCorner, AdornerDragPos.BotRight);                 
            }
        }

        private void TopLeft_DragDelta(object sender, DragDeltaEventArgs e)
        {
            FrameworkElement adornedElement = this.AdornedElement as FrameworkElement;
            Thumb topLeftCorner = sender as Thumb;
            //setting new height, width and canvas top, left after drag
            if (adornedElement != null && topLeftCorner != null)
            {
                EnforceSize(adornedElement);
                this.shapeManager.ResizeAdorner(cn, WbOp, (Shape)adornedElement, e.HorizontalChange, e.VerticalChange, topLeftCorner, AdornerDragPos.TopLeft);
            }
        }

        public void BuildAdornerCorners(ref Thumb cornerThumb, Cursor customizedCursors)
        {
            //adding new thumbs for adorner to visual childern collection
            if (cornerThumb != null) return;
            cornerThumb = new Thumb() { Cursor = customizedCursors, Height = 10, Width = 10, Opacity = 0.5, Background = new SolidColorBrush(Colors.Purple) };
            visualChilderns.Add(cornerThumb);
        }

        public void EnforceSize(FrameworkElement element)
        {
            if (element.Width.Equals(Double.NaN))
                element.Width = element.DesiredSize.Width;
            if (element.Height.Equals(Double.NaN))
                element.Height = element.DesiredSize.Height;

            //enforce size of element not exceeding to it's parent element size
            FrameworkElement parent = element.Parent as FrameworkElement;

            if (parent != null)
            {
                element.MaxHeight = parent.ActualHeight;
                element.MaxWidth = parent.ActualWidth;
            }
        }

        protected override Size ArrangeOverride(Size finalSize)
        {
            base.ArrangeOverride(finalSize);

            double desireWidth = AdornedElement.DesiredSize.Width;
            double desireHeight = AdornedElement.DesiredSize.Height;

            double adornerWidth = this.DesiredSize.Width;
            double adornerHeight = this.DesiredSize.Height;

            if (adornedShape is not System.Windows.Shapes.Line)
            {
                //arranging thumbs
                topLeft.Arrange(new Rect(-adornerWidth / 2, -adornerHeight / 2, adornerWidth, adornerHeight));
                topRight.Arrange(new Rect(desireWidth - adornerWidth / 2, -adornerHeight / 2, adornerWidth, adornerHeight));
                bottomLeft.Arrange(new Rect(-adornerWidth / 2, desireHeight - adornerHeight / 2, adornerWidth, adornerHeight));
                bottomRight.Arrange(new Rect(desireWidth - adornerWidth / 2, desireHeight - adornerHeight / 2, adornerWidth, adornerHeight));
            }
            else
            {
                //arranging thumbs
                topLeft.Arrange(new Rect(-adornerWidth / 2, -adornerHeight / 2, adornerWidth, adornerHeight));
                bottomRight.Arrange(new Rect(desireWidth - adornerWidth / 2, desireHeight - adornerHeight / 2, adornerWidth, adornerHeight));
            }
            return finalSize;
        }
        protected override int VisualChildrenCount { get { return visualChilderns.Count; } }
        protected override Visual GetVisualChild(int index) { return visualChilderns[index]; }
        protected override void OnRender(DrawingContext drawingContext)
        {
            base.OnRender(drawingContext);
        }
    }

    /// <summary>
    /// Class to manage existing and new shapes by providing various methods by aggregating WhiteBoard Module  
    /// </summary>
    public class ShapeManager : IWhiteBoardUpdater
    {

        public List<string> selectedShapes = new List<string>();
        private Dictionary<string, string> BBmap = new Dictionary<string, string>();
        private AdornerLayer adornerLayer;
        private Shape underCreation;                     

        //Variable to keep track of the Uid of the new shape that is currently under creation
        private string uidShapeCreate = null;

        int counter = 0;
        public ShapeManager()
        {

        }

        /// <summary>
        /// Fetch shape updates from IWhiteBoardState for rendering in the view   
        /// </summary>
        public void FetchServerUpdates()
        {
            throw new NotImplementedException();
        }


        public Canvas CreateSelectionBB(Canvas cn, Shape sh, IWhiteBoardOperationHandler WBOp)
        {
            adornerLayer = AdornerLayer.GetAdornerLayer(sh);
            BorderAdorner adr = new BorderAdorner(sh,this,cn,WBOp);
            adr.IsClipEnabled = true;
            adornerLayer.Add(adr);
            return cn;
        }


        public Canvas DeleteSelectionBB(Canvas cn, Shape sh, IWhiteBoardOperationHandler WBOp)
        {
            adornerLayer.Remove(adornerLayer.GetAdorners(sh)[0]);
            return cn;
        }

        public Canvas UnselectAllBB(Canvas cn, IWhiteBoardOperationHandler WBOp)
        {
            /*foreach (var item in BBmap.Keys)
            {
                IEnumerable<UIElement> iterat = cn.Children.OfType<UIElement>().Where(x => x.Uid == item);
                Shape sh = (iterat.ToList()[0]) as Shape;
                cn = DeleteSelectionBB(cn, sh, WBOp);
                selectedShapes.Remove(sh.Uid.ToString());
            }*/

            foreach (var item in selectedShapes)
            {
                IEnumerable<UIElement> iterat = cn.Children.OfType<UIElement>().Where(x => x.Uid == item);

                //Check Condition 
                Debug.Assert(iterat.Count() == 1);
                Shape sh = (iterat.ToList()[0]) as Shape;
                cn = DeleteSelectionBB(cn, sh, WBOp);
            }

            selectedShapes.Clear();

            return cn;
        }

        public Canvas DeleteSelectedShapes(Canvas cn, IWhiteBoardOperationHandler WBOp)
        {


            //remove shapes 
            foreach (var item in selectedShapes)
            {
                IEnumerable<UIElement> iterat = cn.Children.OfType<UIElement>().Where(x => x.Uid == item);

                //Check Condition 
                Debug.Assert(iterat.Count() == 1);

                Shape sh = (iterat.ToList()[0]) as Shape;
                cn.Children.Remove(sh);
            }
            selectedShapes.Clear();
            return cn;
        }

        /// <summary>
        /// Handle input events for selection : this includes evnents for single shape selection and multiple shape selection  
        /// </summary>
        /// <param name="sh"> System.Windows.Shape instance to be selected </param>
        /// <param name="mode"> mode=0 if shape selected without Ctrl pressed, else mode=1 </param>
        /// <returns> void, upon altering the 'selectedShapes' of this class instane accordingly </returns>
        public Canvas SelectShape(Canvas cn, Shape sh, IWhiteBoardOperationHandler WBOp, int mode = 0)
        {

            SolidColorBrush strokeColor = (SolidColorBrush)(new BrushConverter().ConvertFrom("#000000"));
            switch (mode)
            {
                //selectedShapes.ToString()
                //single shape selection case
                case 0:
                    Trace.WriteLine("Selection of shape with Uid = " + sh.Uid.ToString() + "requested by user with Ctrl NOT pressed");
                    //If selected shape is the selection box rectangle 
                    if (BBmap.ContainsValue(sh.Uid))
                    {
                        cn = UnselectAllBB(cn, WBOp);
                    }
                    //If selected shape is already selected or we select a different shape  
                    if (selectedShapes.Count > 0)
                    {
                        if (selectedShapes.Contains(sh.Uid.ToString()))
                        {
                            cn = UnselectAllBB(cn, WBOp);
                        }
                        else
                        {
                            cn = UnselectAllBB(cn, WBOp);
                            selectedShapes.Add(sh.Uid.ToString());
                            cn = CreateSelectionBB(cn, sh, WBOp);
                        }
                    }
                    else
                    {
                        selectedShapes.Add(sh.Uid.ToString());
                        cn = CreateSelectionBB(cn, sh, WBOp);
                    }
                    break;
                //multiple shape selection case
                case 1:
                    Trace.WriteLine("Selection of shape with Uid = " + sh.Uid.ToString() + "requested by user with Ctrl pressed");
                    if (selectedShapes.Contains(sh.Uid.ToString()))
                    {
                        cn = DeleteSelectionBB(cn, sh, WBOp);
                        selectedShapes.Remove(sh.Uid.ToString());
                    }
                    else if (BBmap.ContainsValue(sh.Uid))
                    {
                        cn = UnselectAllBB(cn, WBOp);
                    }
                    else
                    {
                        selectedShapes.Add(sh.Uid.ToString());
                        cn = CreateSelectionBB(cn, sh, WBOp);
                    }

                    break;

            }
            Trace.WriteLine("List of Uids of selected shapes at the end of Client.ShapeManager.SelectShape is: " + selectedShapes.ToString());
            return cn;
        }


        /// <summary>
        /// Sycronizes the border of selected shapes which are moved/rotated by user input or server updates
        /// </summary>
        /// <param name="cn"> Main Canvas instance to which the shape is to be added </param>
        /// <param name="WBOp"> Shape operation handler class instance provided by the Whiteboard library </param>
        /// <param name="shUID"> UID of Selected Shape in Canvas that is moved/rotated and needs to have updated dotted-selection boundary</param>
        /// <returns> Updated Canvas instance with the updated boundary of moved/rotated shape </returns>
        public Canvas SyncBorders(Canvas cn, IWhiteBoardOperationHandler WBOp, Shape sh)
        {
            //Finding bounding box
            //Shape bbox = (Shape)cn.Children.OfType<UIElement>().Where(x => x.Uid == bbUID).ToList()[0];
            //Setting the position of bounding box to be same as updated shape
            //Canvas.SetLeft(bbox, Canvas.GetLeft(sh));
            //Canvas.SetTop(bbox, Canvas.GetTop(sh));
            //Setting the angular orientation of bounding box to be same as updated shape
            //bbox.RenderTransform = sh.RenderTransform;

            adornerLayer = AdornerLayer.GetAdornerLayer(sh);

            BorderAdorner adr = new BorderAdorner(sh, this, cn, WBOp);
            adr.IsClipEnabled = true;
            
            adornerLayer.Add(adr);

            return cn;
        }



        /// <summary>
        /// Handles Shape creation requests by the user 
        /// </summary>
        /// <param name="cn"> Main Canvas instance to which the shape is to be added </param>
        /// <param name="WBOps"> Shape operation handler class instance provided by the Whiteboard library </param>
        /// <param name="activeTool"> The enum entry to identify the selected tool in order to determine the shape to be drawn </param>
        /// <param name="strt"> System.Windows.Point instance showing representing the point where first MouseDown event occured</param>
        /// <param name="end"> System.Windows.Point instance showing representing the point where MouseUp event occured </param>
        /// <param name="cn"> Main Canvas instance to which the shape is to be added </param>
        /// <param name="strokeWidth"> Float determining the thickness of border of drawn shape (OR) thickness of the stroke in freehand drawing</param>
        /// <param name="strokeColor"> Hex code representing the color of the drawn shape </param>
        /// <param name="shapeId"> Attribute to recursively keep track of the drawn shape visually by the user, initialised as null and equal to the UID assigned by the WB module for the remaining iterations </param>
        /// <param name="shapeComp"> Attribute to keep track of temporary/final operations of Client in order to send only the final queries to the Server by the WB module </param>
        /// <returns> Final Canvas instance with the newly rendered/deleted shapes </returns>
        public Canvas CreateShape(Canvas cn, IWhiteBoardOperationHandler WBOps, WhiteBoardViewModel.WBTools activeTool, Point strt, Point end, float strokeWidth = 1, string fillColor = "#FFFFFF", bool shapeComp = false)
        {
            List<UXShape> toRender;
            Coordinate C_strt = new Coordinate(((int)strt.X), ((int)strt.Y));
            Coordinate C_end = new Coordinate(((int)end.X), ((int)end.Y));

            //Brush for Fill 
            SolidColorBrush strokeColorBrush = (SolidColorBrush)(new BrushConverter().ConvertFrom(fillColor));
            
            //Brush With Opacity 
            SolidColorBrush strokeOpacityBrush = new SolidColorBrush(Colors.Aqua);
            strokeOpacityBrush.Opacity = .25d;

            //Brush for Border 
            SolidColorBrush blackBrush = (SolidColorBrush)(new BrushConverter().ConvertFrom("#000000"));
            
            BoardColor strk_clr = new BoardColor(strokeColorBrush.Color.R, strokeColorBrush.Color.G, strokeColorBrush.Color.B);

            if (end.X < 0 || end.Y < 0 || end.X > cn.Width || end.Y > cn.Height) MessageBox.Show("Cursor went out of screen");

            //If the mouse touches the border of the canvas, then shape is final
            if (end.X == 0 || end.Y == 0 || end.X == cn.Width || end.Y == cn.Height) shapeComp = true;

            switch (activeTool)
            {
                case WhiteBoardViewModel.WBTools.NewLine:
                    lock (this)
                    { 
                        Trace.WriteLine("User requested creation of a line with start = "+ strt.ToString() + "end = " + end.ToString());
                        //toRender = WBOps.CreateLine(C_strt, C_end, strokeWidth, strk_clr, shapeId, shapeComp); //return is of form List of UXShape
                        //cn = this.RenderUXElement(toRender, cn);

                        //TEMP: Logic to simulate continuous deletion & addition while drawing new shapes
                        if (this.uidShapeCreate == null)
                        {
                            this.underCreation = new System.Windows.Shapes.Line();

                            ((System.Windows.Shapes.Line)underCreation).X1 = 0;
                            ((System.Windows.Shapes.Line)underCreation).X2 = end.X - strt.X;
                            ((System.Windows.Shapes.Line)underCreation).Y1 = 0;
                            ((System.Windows.Shapes.Line)underCreation).Y2 = end.Y - strt.Y;

                            underCreation.Stroke = blackBrush;
                            underCreation.StrokeThickness = 1;

                            Canvas.SetLeft(underCreation, strt.X);
                            Canvas.SetTop(underCreation, strt.Y);

                            underCreation.Uid = counter.ToString();
                            uidShapeCreate = counter.ToString();
                            cn.Children.Add(underCreation);
                        }
                        else
                        {
                            //Updating the underCreation Shape Accordingly 
                            ((System.Windows.Shapes.Line)underCreation).X1 = 0;
                            ((System.Windows.Shapes.Line)underCreation).X2 = end.X - strt.X;
                            ((System.Windows.Shapes.Line)underCreation).Y1 = 0;
                            ((System.Windows.Shapes.Line)underCreation).Y2 = end.Y - strt.Y;

                            Canvas.SetLeft(underCreation, strt.X);
                            Canvas.SetTop(underCreation, strt.Y);
                        }

                    }
                    break;
                case WhiteBoardViewModel.WBTools.NewRectangle:
                    lock (this)
                    {
                        Trace.WriteLine("User requested creation of a rectangle with start = " + strt.ToString() + "end = " + end.ToString());
                        //toRender = WBOps.CreateRectangle(C_strt, C_end, strokeWidth, strk_clr, shapeId, shapeComp);
                        //cn = this.RenderUXElement(toRender, cn);

                        if (this.uidShapeCreate == null)
                        {
                            this.underCreation = new System.Windows.Shapes.Rectangle();

                            underCreation.Stroke = blackBrush;
                            underCreation.Fill = strokeColorBrush;
                            underCreation.StrokeThickness = 1;

                            var x = Math.Min(end.X, strt.X);
                            var y = Math.Min(end.Y, strt.Y);

                            var w = Math.Max(end.X, strt.X) - x;
                            var h = Math.Max(end.Y, strt.Y) - y;

                            underCreation.Width = w;
                            underCreation.Height = h;

                            Canvas.SetLeft(underCreation, x);
                            Canvas.SetTop(underCreation, y);

                            //set the uid of shape 
                            underCreation.Uid = counter.ToString();
                            uidShapeCreate = counter.ToString();
                            
                            //Add to canvas
                            cn.Children.Add(underCreation);
                        }
                        else
                        {
                            //Updating the underCreation Shape Accordingly 
                            var x = Math.Min(end.X, strt.X);
                            var y = Math.Min(end.Y, strt.Y);

                            var w = Math.Max(end.X, strt.X) - x;
                            var h = Math.Max(end.Y, strt.Y) - y;

                            underCreation.Width = w;
                            underCreation.Height = h;

                            Canvas.SetLeft(underCreation, x);
                            Canvas.SetTop(underCreation, y);
                        }
                    }
                    break;
                case WhiteBoardViewModel.WBTools.NewEllipse:
                    lock (this)
                    {
                        Trace.WriteLine("User requested creation of an ellipse with start = " + strt.ToString() + "end = " + end.ToString());
                        //toRender = WBOps.CreateEllipse(C_strt, C_end, strokeWidth, strk_clr, shapeId, shapeComp);
                        //cn = this.RenderUXElement(toRender, cn);

                        if (this.uidShapeCreate == null)
                        {
                            this.underCreation = new System.Windows.Shapes.Ellipse();

                            underCreation.Stroke = blackBrush;
                            underCreation.Fill = strokeColorBrush;
                            underCreation.StrokeThickness = 1;

                            var x = Math.Min(end.X, strt.X);
                            var y = Math.Min(end.Y, strt.Y);

                            var w = Math.Max(end.X, strt.X) - x;
                            var h = Math.Max(end.Y, strt.Y) - y;

                            underCreation.Width = w;
                            underCreation.Height = h;

                            Canvas.SetLeft(underCreation, x);
                            Canvas.SetTop(underCreation, y);

                            //set the uid of shape 
                            underCreation.Uid = counter.ToString();
                            uidShapeCreate = counter.ToString();

                            //Add to canvas
                            cn.Children.Add(underCreation);
                        }
                        else
                        {
                            //Updating the underCreation Shape Accordingly 
                            var x = Math.Min(end.X, strt.X);
                            var y = Math.Min(end.Y, strt.Y);

                            var w = Math.Max(end.X, strt.X) - x;
                            var h = Math.Max(end.Y, strt.Y) - y;

                            underCreation.Width = w;
                            underCreation.Height = h;

                            Canvas.SetLeft(underCreation, x);
                            Canvas.SetTop(underCreation, y);
                        }
                    }
                    break;
            }

            if (shapeComp == true)
            {
                underCreation.StrokeThickness = 2; 
                uidShapeCreate = null;
                
                //increament the counter (uid of next shape)
                counter = counter + 1;

                //select the shape 
                SelectShape(cn, underCreation, WBOps, 0); 
            }

            return cn;
        }


        /// <summary>
        /// Translate the shape according to input events  
        /// </summary>
        /// <param name="cn"> Main Canvas instance to which the shape is to be added </param>
        /// <param name="WBOps"> Shape operation handler class instance provided by the Whiteboard library </param>
        /// <param name="activeTool"> The enum entry to identify the selected tool in order to determine the shape to be drawn </param>
        /// <param name="strt"> System.Windows.Point instance showing representing the point where first MouseDown event occured</param>
        /// <param name="end"> System.Windows.Point instance showing representing the point where MouseUp event occured </param>
        /// <param name="shps"> shps is the 'selectedShapes' list in the ViewModel </param>
        /// <param name="shapeComp"> Attribute to keep track of temporary/final operations of Client in order to send only the final queries to the Server by the WB module </param>
        /// <returns> The updated Canvas </returns>
        public Canvas MoveShape(Canvas cn, IWhiteBoardOperationHandler WBOps, Point strt, Point end, Shape mouseDownSh, bool shapeComp)
        {

            if (mouseDownSh == null || BBmap.ContainsValue(mouseDownSh.Uid))
            {
                return cn;
            }
            else if (mouseDownSh != null && !selectedShapes.Contains(mouseDownSh.Uid))
            {
                if ( !(Keyboard.IsKeyDown(Key.LeftCtrl) || Keyboard.IsKeyDown(Key.RightCtrl)))
                {
                    cn = UnselectAllBB(cn, WBOps);
                }
                cn = SelectShape(cn, mouseDownSh, WBOps, 1);
            }
            Trace.WriteLine("Beginning moving shape with Uid" + mouseDownSh.Uid.ToString() + "from start point" + strt.ToString() + "to end point " + end.ToString());
            Trace.WriteLine("List of Uids of selected shapes affected by move:" + selectedShapes.ToString());

            Coordinate C_strt = new Coordinate(((int)strt.X), ((int)strt.Y));
            Coordinate C_end = new Coordinate(((int)end.X), ((int)end.Y));
            List<UXShape> toRender;

            lock (this)
            {
                foreach (string shUID in selectedShapes)
                {
                    //UNCOMMENT LATER
                    /*lock (this)
                    {
                        toRender = WBOps.TranslateShape(C_strt, C_end, shpUID, shapeComp);
                        cn = this.RenderUXElement(toRender, cn);
                    }*/

                    /* Temporary WB Module code to test functionality */             
                    IEnumerable<UIElement> iterat = cn.Children.OfType<UIElement>().Where(x => x.Uid == shUID);

                    //Check Condition 
                    Debug.Assert(iterat.Count() == 1);


                    Shape sh = (Shape)cn.Children.OfType<UIElement>().Where(x => x.Uid == shUID).ToList()[0];
                    
                    int topleft_x = (int)Canvas.GetLeft(iterat.ToList()[0]);
                    int topleft_y = (int)Canvas.GetTop(iterat.ToList()[0]);

                    //MessageBox.Show("Entered MoveShape event");
                    //MessageBox.Show(topleft_x.ToString(), topleft_y.ToString());

                    int diff_topleft_x = (int)strt.X - (int)end.X;
                    int diff_topleft_y = (int)strt.Y - (int)end.Y;
                    int center_x = (int)(topleft_x - diff_topleft_x + sh.Width / 2);
                    int center_y = (int)(topleft_y - diff_topleft_y + sh.Height / 2);

                    if (sh is System.Windows.Shapes.Ellipse)
                    {
                        System.Windows.Shapes.Ellipse newEl = new System.Windows.Shapes.Ellipse();
                        newEl.Width = sh.Width;
                        newEl.Height = sh.Height;
                        newEl.Fill = sh.Fill;
                        newEl.Stroke = sh.Stroke;
                        newEl.StrokeThickness = sh.StrokeThickness;
                        newEl.Uid = sh.Uid;
                        newEl.RenderTransform = sh.RenderTransform; 
                        
                        if (center_x > 0 && center_x < cn.Width)
                        {
                            Canvas.SetLeft(newEl, topleft_x - diff_topleft_x);
                        }
                        else
                        {
                            Canvas.SetLeft(newEl, Canvas.GetLeft(sh));
                        }

                        //else if (center_x > cn.Width) Canvas.SetLeft(newEl, Canvas.GetLeft(sh) - 2);
                        //else Canvas.SetLeft(newEl, Canvas.GetLeft(sh) + 2);

                        if (center_y > 0 && center_y < cn.Height)
                        {
                            Canvas.SetTop(newEl, topleft_y - diff_topleft_y);
                        }
                        else
                        {
                            Canvas.SetTop(newEl, Canvas.GetTop(sh));
                        }
                        //else if (center_y > cn.Height) Canvas.SetTop(newEl, Canvas.GetTop(sh) - 2);
                        //else Canvas.SetTop(newEl, Canvas.GetTop(sh) + 2);

                        cn.Children.Remove(sh);
                        cn.Children.Add(newEl);
                        sh = newEl;
                    }
                    else if (sh is System.Windows.Shapes.Rectangle)
                    {
                        System.Windows.Shapes.Rectangle newRec = new System.Windows.Shapes.Rectangle();
                        newRec.Width = sh.Width;
                        newRec.Height = sh.Height;
                        newRec.Fill = sh.Fill;
                        newRec.Stroke = sh.Stroke;
                        newRec.StrokeThickness = sh.StrokeThickness;
                        newRec.Uid = sh.Uid;
                        newRec.RenderTransform = sh.RenderTransform;
                        
                        if (center_x > 0 && center_x < cn.Width)
                        {
                            Canvas.SetLeft(newRec, topleft_x - diff_topleft_x);
                        }
                        else
                        {
                            Canvas.SetLeft(newRec, Canvas.GetLeft(sh));
                        }

                        //else if (center_x > cn.Width) Canvas.SetLeft(newRec, Canvas.GetLeft(sh) - 2);
                        //else Canvas.SetLeft(newEl, Canvas.GetLeft(sh) + 2);

                        if (center_y > 0 && center_y < cn.Height)
                        {
                            Canvas.SetTop(newRec, topleft_y - diff_topleft_y);
                        }
                        else
                        {
                            Canvas.SetTop(newRec, Canvas.GetTop(sh));
                        }
                        
                        //else if (center_y > cn.Height) Canvas.SetTop(newRec, Canvas.GetTop(sh) - 2);
                        //else Canvas.SetTop(newRec, Canvas.GetTop(sh) + 2);
                        
                        cn.Children.Remove(sh);
                        cn.Children.Add(newRec);
                        sh = newRec;
                    }
                    else if (sh is System.Windows.Shapes.Line)
                    {
                        System.Windows.Shapes.Line newLine = new System.Windows.Shapes.Line();
                        System.Windows.Shapes.Line shLine = (System.Windows.Shapes.Line)sh;

                        newLine.X1 = shLine.X1;
                        newLine.X2 = shLine.X2 ;
                        newLine.Y1 = shLine.Y1;
                        newLine.Y2 = shLine.Y2 ;

                        Canvas.SetLeft(newLine, Canvas.GetLeft(shLine) - diff_topleft_x);
                        Canvas.SetTop(newLine, Canvas.GetTop(shLine) - diff_topleft_y);

                        newLine.Stroke = shLine.Stroke;
                        newLine.StrokeThickness = shLine.StrokeThickness;

                        newLine.Uid = shLine.Uid;
                        newLine.RenderTransform = shLine.RenderTransform;

                        /*if (center_x > 0 && center_x < cn.Width) Canvas.SetLeft(newLine, topleft_x - diff_topleft_x);
                        else if (center_x > cn.Width) Canvas.SetLeft(newLine, cn.Width);
                        else Canvas.SetLeft(newLine, 0);

                        if (center_y > 0 && center_y < cn.Height) Canvas.SetTop(newLine, topleft_y - diff_topleft_y);
                        else if (center_y > cn.Height) Canvas.SetTop(newLine, cn.Height);
                        else Canvas.SetTop(newLine, 0); */

                        cn.Children.Remove(sh);
                        cn.Children.Add(newLine);
                        sh = newLine;
                    }


                    //MessageBox.Show(diff_topleft_x.ToString(), diff_topleft_y.ToString());

                    /*if (center_x > 0 && center_x < cn.Width)
                    {
                        Canvas.SetLeft(iterat.ToList()[0], topleft_x - diff_topleft_x);
                    }

                    if(center_y > 0 && center_y < cn.Height)
                    {
                        Canvas.SetTop(iterat.ToList()[0], topleft_y - diff_topleft_y);
                    }*/

                    //Necessary step to synchronize borders on rotation of selected shapes
                    cn = SyncBorders(cn, WBOps, sh);
                }               
            }
            Trace.WriteLine("Sent move request to the client for the shape with Uid:" + mouseDownSh.Uid.ToString() + "from start point" + strt.ToString() +
                "to end point " + end.ToString() + ", where list of Uids of selected shapes are:" + selectedShapes.ToString() + "with shapeComp = ", shapeComp.ToString());
            return cn;
        }

        /// <summary>
        /// Rotate the selected shape by input degrees  
        /// </summary>
        /// <param name="cn"> Main Canvas instance to which the shape is to be added </param>
        /// <param name="WBOps"> Shape operation handler class instance provided by the Whiteboard library </param>
        /// <param name="activeTool"> The enum entry to identify the selected tool in order to determine the shape to be drawn </param>
        /// <param name="strt"> System.Windows.Point instance showing representing the point where first MouseDown event occured</param>
        /// <param name="end"> System.Windows.Point instance showing representing the point where MouseUp event occured </param>
        /// <param name="shps"> shps is the 'selectedShapes' list in the ViewModel </param>
        /// <param name="shapeComp"> Attribute to keep track of temporary/final operations of Client in order to send only the final queries to the Server by the WB module </param>
        /// <returns> The updated Canvas </returns>

        public Canvas RotateShape(Canvas cn, IWhiteBoardOperationHandler WBOps, Point strt, Point end, Shape mouseDownSh, bool shapeComp)
        {

            if (mouseDownSh == null || BBmap.ContainsValue(mouseDownSh.Uid))
            {
                return cn;
            }
            else if (mouseDownSh != null && !selectedShapes.Contains(mouseDownSh.Uid))
            {
                if (!(Keyboard.IsKeyDown(Key.LeftCtrl) || Keyboard.IsKeyDown(Key.RightCtrl)))
                {
                    cn = UnselectAllBB(cn, WBOps);
                }
                cn = SelectShape(cn, mouseDownSh, WBOps, 1);
            }
            Trace.WriteLine("Beginning rotating shape with Uid" + mouseDownSh.Uid.ToString() + "from start point" + strt.ToString() + "to end point " + end.ToString());
            Trace.WriteLine("List of Uids of selected shapes affected by rotate:" + selectedShapes.ToString());

            Coordinate C_strt = new Coordinate(((int)strt.X), ((int)strt.Y));
            Coordinate C_end = new Coordinate(((int)end.X), ((int)end.Y));

            List<UXShape> toRender;
            foreach (string shUID in selectedShapes)
            {
                //UNCOMMENT LATER
                /*lock (this)
                {
                    toRender = WBOps.RotateShape(C_strt, C_end, shpUID, shapeComp);
                    cn = this.RenderUXElement(toRender, cn);
                }*/
                /* Temporary WB Module code to test functionality */
                IEnumerable<UIElement> iterat = cn.Children.OfType<UIElement>().Where(x => x.Uid == shUID);
                Shape sh = (Shape)cn.Children.OfType<UIElement>().Where(x => x.Uid == shUID).ToList()[0];

                //Check Condition 
                Debug.Assert(iterat.Count() == 1);

                if (sh is System.Windows.Shapes.Line)
                {
                    System.Windows.Shapes.Line lin = (System.Windows.Shapes.Line)sh;
                    int topleft_x = (int)Canvas.GetLeft(lin);
                    int topleft_y = (int)Canvas.GetTop(lin);
                    int center_x = (int)(topleft_x + lin.X2 / 2);
                    int center_y = (int)(topleft_y + lin.Y2 / 2);

                    Point strt_shifted = new Point(strt.X - center_x, strt.Y - center_y);
                    Point end_shifted = new Point(end.X - center_x, end.Y - center_y);

                    double radians_strt = Math.Atan2(strt_shifted.Y, strt_shifted.X);
                    double angle_strt = radians_strt * (180 / Math.PI);

                    double radians_end = Math.Atan2(end_shifted.Y, end_shifted.X);
                    double angle_end = radians_end * (180 / Math.PI);

                    int ang = (int)(angle_end - angle_strt);
                    /*Code to find the angle made by start & end point on the center of the shape*/

                    RotateTransform rotateTransform = new RotateTransform
                    {
                        Angle = ang,
                        CenterX = (lin.X2 / 2), //topleft_x,
                        CenterY = (lin.Y2 / 2) //topleft_y
                    };
                    sh.RenderTransform = rotateTransform;
                    //sh = (Shape)lin;

                }
                else
                {
                    

                    /*Code to find the angle made by start & end point on the center of the shape*/
                    int topleft_x = (int)Canvas.GetLeft(sh);
                    int topleft_y = (int)Canvas.GetTop(sh);
                    int center_x = (int)(topleft_x + sh.Width / 2);
                    int center_y = (int)(topleft_y + sh.Height / 2);

                    Point strt_shifted = new Point(strt.X - center_x, strt.Y - center_y);
                    Point end_shifted = new Point(end.X - center_x, end.Y - center_y);

                    double radians_strt = Math.Atan2(strt_shifted.Y, strt_shifted.X);
                    double angle_strt = radians_strt * (180 / Math.PI);

                    double radians_end = Math.Atan2(end_shifted.Y, end_shifted.X);
                    double angle_end = radians_end * (180 / Math.PI);


                    int ang = (int)(angle_end - angle_strt);
                    /*Code to find the angle made by start & end point on the center of the shape*/

                    RotateTransform rotateTransform = new RotateTransform
                    {
                        Angle = ang,
                        CenterX = (sh.Width / 2), //topleft_x,
                        CenterY = (sh.Height / 2) //topleft_y
                    };
                    sh.RenderTransform = rotateTransform;
                    /* Temporary WB Module code to test functionality */

                }

                //Necessary step to synchronize borders on rotation of selected shapes
                //cn = SyncBorders(cn, WBOps, sh);
            }


            Trace.WriteLine("Sent rotate request to the client for the shape with Uid:" + mouseDownSh.Uid.ToString() + "from start point" + strt.ToString() + 
                "to end point " + end.ToString() + ", where the list of Uids of selected shapes are:" + selectedShapes.ToString() + "with shapeComp = ", shapeComp.ToString());
            
            return cn;
        }

        /// <summary>
        /// Duplicate the selected shape by input degrees  
        /// </summary>
        /// <param name="cn"> Main Canvas instance to which the duplicated shape is to be added </param>
        /// <param name="WBOps"> Shape operation handler class instance provided by the Whiteboard library </param>
        /// <param name="shps"> shps is the 'selectedShapes' list in the ViewModel </param>
        /// <param name="strokeWidth"> Float determining the thickness of border of drawn shape (OR) thickness of the stroke in freehand drawing </param>
        /// <param name="strokeColor"> Float determining the fill color of the drawn shape </param>
        /// <param name="offs_x"> Float determining the fill color of the drawn shape </param>
        /// <param name="strokeColor"> Float determining the fill color of the drawn shape </param>
        /// 
        /// <returns> The updated Canvas </returns>
        public Canvas DuplicateShape(Canvas cn, IWhiteBoardOperationHandler WBOps, List<UXShape> shps, float strokeWidth, SolidColorBrush strokeColor, int offs_x = 10, int offs_y = 10)
        {
            BoardColor fill = new BoardColor(strokeColor.Color.R, strokeColor.Color.G, strokeColor.Color.B);

            foreach (UXShape shp in shps)
            {
                List<UXShape> toRender;
                switch (shp.ShapeIdentifier)
                {
                    case (Whiteboard.ShapeType.ELLIPSE):
                        lock (this)
                        {
                            System.Windows.Shapes.Ellipse eps = (System.Windows.Shapes.Ellipse)shp.WindowsShape;
                            int topleft_x = (int)Canvas.GetLeft(eps);
                            int topleft_y = (int)Canvas.GetTop(eps);
                            int bottomright_x = (int)(topleft_x + eps.Width);
                            int bottomright_y = (int)(topleft_y + eps.Height);
                            Coordinate strt = new Coordinate(topleft_x, topleft_y);
                            Coordinate end = new Coordinate(bottomright_x, bottomright_y);
                            toRender = WBOps.CreateEllipse(strt, end, strokeWidth, fill, eps.Uid, true);
                        }
                        break;
                    //CANNOT SELECT POLYLINE DUE TO DESIGN CONSTRAINTS
                    //case (Whiteboard.ShapeType.LINE):
                    //    break;
                    case (Whiteboard.ShapeType.RECTANGLE):
                        lock (this)
                        {
                            System.Windows.Shapes.Rectangle rect = (System.Windows.Shapes.Rectangle)shp.WindowsShape;
                            int topleft_x = (int)Canvas.GetLeft(rect);
                            int topleft_y = (int)Canvas.GetTop(rect);
                            int bottomright_x = (int)(topleft_x + rect.Width);
                            int bottomright_y = (int)(topleft_y + rect.Height);

                            Coordinate strt = new Coordinate(topleft_x, topleft_y);
                            Coordinate end = new Coordinate(bottomright_x, bottomright_y);

                            toRender = WBOps.CreateEllipse(strt, end, strokeWidth, fill, rect.Uid, true);
                            cn = this.RenderUXElement(toRender, cn);
                        }
                        break;
                    case (Whiteboard.ShapeType.LINE):
                        //TODO: Verify the working of this
                        lock (this)
                        {
                            System.Windows.Shapes.Line lin = (System.Windows.Shapes.Line)shp.WindowsShape;
                            int topleft_x = (int)Canvas.GetLeft(lin);
                            int topleft_y = (int)Canvas.GetTop(lin);
                            int bottomright_x = (int)(topleft_x + lin.Width);
                            int bottomright_y = (int)(topleft_y + lin.Height);

                            Coordinate strt = new Coordinate(topleft_x, topleft_y);
                            Coordinate end = new Coordinate(bottomright_x, bottomright_y);

                            toRender = WBOps.CreateEllipse(strt, end, strokeWidth, fill, lin.Uid, true);
                            cn = this.RenderUXElement(toRender, cn);
                        }
                        break;
                }
            }
            return cn;
        }

        /// <summary>
        /// Render fetched shape updates on canvas  
        /// </summary>
        public Canvas RenderUXElement(List<UXShape> shps, Canvas cn)
        {
            //UXShape has attribute
            foreach (UXShape shp in shps)
            {
                switch (shp.UxOperation)
                {
                    case (UXOperation.CREATE):
                        //Rendering the new shape with the appropriate geometry in terms of translation and rotation
                        Canvas.SetLeft(shp.WindowsShape, shp.TranslationCoordinate.C);
                        Canvas.SetTop(shp.WindowsShape, shp.TranslationCoordinate.R);
                        //Setting the angular orientation of bounding box to be same as updated shape
                        RotateTransform rotateTransform = new RotateTransform
                        {
                            Angle = shp.AngleOfRotation,
                            CenterX = (shp.WindowsShape.Width / 2), //topleft_x,
                            CenterY = (shp.WindowsShape.Height / 2) //topleft_y
                        };
                        shp.WindowsShape.RenderTransform = rotateTransform;
                        cn.Children.Add(shp.WindowsShape);
                        break;
                    case (UXOperation.DELETE):
                        IEnumerable<UIElement> iterat = cn.Children.OfType<UIElement>().Where(x => x.Uid == shp.WindowsShape.Uid);

                        //Check Condition 
                        Debug.Assert(iterat.Count() == 1);

                        cn.Children.Remove(iterat.ToList()[0]);
                        break;
                }

            }

            return cn;
        }

        /// <summary>
        /// Rotate the selected shape by input degrees  
        /// </summary>
        /// <param name="cn"> Canvas instance to be altered </param>
        /// <param name="WBOps"> Shape operation handler class instance provided by the Whiteboard library </param>
        /// <returns> The updated Canvas </returns>
        public Canvas DeleteShape(Canvas cn, IWhiteBoardOperationHandler WBOps)
        {
            Trace.WriteLine("List of Uids of selected shapes that are supposed to be deleted:", selectedShapes.ToString());
            List<UXShape> toRender;
            foreach (string shp in selectedShapes)
            {
                lock (this)
                {
                    toRender = WBOps.DeleteShape(shp);
                    cn = this.RenderUXElement(toRender, cn);
                }
            }
            Trace.WriteLine("Sent delete requests to the Client for the selected shapes with Uids:", selectedShapes.ToString());
            return cn;
        }

        /// <summary>
        /// Adjusts the finer attributes of selected shape, like Fill color, border thickness, border color etc
        /// </summary>
        /// <param name="cn"> Canvas instance to be altered </param>
        /// <param name="WBOps"> Shape operation handler class instance provided by the Whiteboard library </param>
        /// <param name="property"> Property of the selected shape that is to be changed, represented by string </param>
        /// <param name="hexCode"> Hexcode of the new fill/border color, used only if property = "Stroke" or "Fill" </param>
        /// <param name="thickness"> Floating point value representing the new thickness of the selected shape's border, used only if property = "StrokeThickness" </param>
        /// <returns> The updated Canvas </returns>
        public Canvas CustomizeShape(Canvas cn, IWhiteBoardOperationHandler WBOps, string property, string hexCode, float thickness = 0)
        {
            List<UXShape> toRender;
            SolidColorBrush color = (SolidColorBrush)(new BrushConverter().ConvertFrom(hexCode));
            foreach (string shUID in selectedShapes)
            {

                //UNCOMMENT LATER
                /*lock (this)
                {
                    toRender = WBOps.RotateShape(C_strt, C_end, shpUID, shapeComp);
                    cn = this.RenderUXElement(toRender, cn);
                }*/
                /* Temporary WB Module code to test functionality */

                IEnumerable<UIElement> iterat = cn.Children.OfType<UIElement>().Where(x => x.Uid == shUID);

                //Check Condition 
                Debug.Assert(iterat.Count() == 1);

                //Convert the UI element to Shape type 
                Shape sh = (Shape)iterat.ToList()[0];

                switch (property)
                {
                    case "Stroke":
                        sh.Stroke = color;
                        break;
                    case "StrokeThickness":
                        sh.StrokeThickness = thickness;
                        break;
                    case "Fill":
                        sh.Fill = color; 
                        break;
                }
            }

            return cn; 
        }

        /// <summary>
        /// Resize the Adorner of the Shape adornedElement locally along with the shape, without sending update to the server of this change
        /// </summary>
        /// <param name="cn"> Canvas instance to be altered </param>
        /// <param name="WBOp"> Shape operation handler class instance provided by the Whiteboard library </param>
        /// <param name="adornedElement"> Shape instance that is to be resized </param>
        /// <param name="horizontalDrag"> Displacement of the cursor on drag in horizontal direction </param>
        /// <param name="verticalDrag"> Displacement of the cursor on drag in horizontal direction </param>
        /// <param name="corner"> Thumb primitive control representing the corner of the Shape that is dragged for resizing </param>
        /// <param name="pos"> AdornerDragPos enum type that represents the positive of the dragged corner of the Shape </param>
        /// <returns> The updated Canvas </returns>
        public Canvas ResizeAdorner(Canvas cn, IWhiteBoardOperationHandler WBOp, Shape adornedElement, double horizontalDrag, double verticalDrag, Thumb corner, AdornerDragPos pos)
        {

            double oldWidth, newWidth, oldHeight, newHeight;
            double oldLeft, newLeft;
            double oldTop, newTop;

<<<<<<< HEAD

            /////////////////
            Transform rt = adornedElement.RenderTransform;

            var mat = new Matrix();
            //mat.Rotate(rt.Angle);
            mat.Translate(Canvas.GetLeft(adornedElement) + adornedElement.Width / 2, Canvas.GetTop(adornedElement) + adornedElement.Height / 2);
            mat.Invert();

            Point drag = new Point { X = horizontalDrag, Y = verticalDrag };
            Point strt = new Point { X = (Canvas.GetLeft(adornedElement) + adornedElement.Width), Y = (Canvas.GetTop(adornedElement) + adornedElement.Height) };
            Point end = Point.Add(strt,(Vector)drag);

            Point transStrt= mat.Transform(strt);
            Point transEnd = mat.Transform(end);

            transStrt = rt.Inverse.Transform(transStrt);
            transEnd = rt.Inverse.Transform(transEnd);

            /*transStrt.X = (int)transStrt.X;
            transStrt.Y = (int)transStrt.Y;
            transEnd.X = (int)transEnd.X;
            transEnd.Y = (int)transEnd.Y;*/

            double deltaWidth = transEnd.X - transStrt.X;
            double deltaHeight = transEnd.Y - transStrt.Y;

            ////////////////
=======
            int topleft_x;
            int topleft_y;
            int center_x;
            int center_y;
>>>>>>> baf6e57d

            if (adornedElement is System.Windows.Shapes.Line)
            {
                System.Windows.Shapes.Line adornedLine = (System.Windows.Shapes.Line)adornedElement;
                switch (pos)
                {
                    //Bottom Right Corner 
                    case AdornerDragPos.BotRight:
                        oldWidth = adornedLine.Width;
                        oldHeight = adornedLine.Height;

                        newWidth = Math.Max(adornedLine.Width + deltaWidth * 2, corner.DesiredSize.Width);
                        newHeight = Math.Max(adornedLine.Height + deltaHeight * 2, corner.DesiredSize.Height);

                        adornedLine.Width = newWidth;
                        adornedLine.Height = newHeight;

                        adornedLine.X2 = newWidth;
                        adornedLine.Y2 = newHeight;

                        Canvas.SetTop(adornedElement, Canvas.GetTop(adornedElement) - verticalDrag);
                        Canvas.SetLeft(adornedElement, Canvas.GetLeft(adornedElement) - horizontalDrag);

                        break;
                    //Top Left Corner 
                    case AdornerDragPos.TopLeft:
                        oldWidth = adornedLine.Width;
                        oldHeight = adornedLine.Height;

                        newWidth = Math.Max(adornedLine.Width - deltaWidth * 2, corner.DesiredSize.Width);
                        newHeight = Math.Max(adornedLine.Height - deltaHeight * 2, corner.DesiredSize.Height);

                        adornedLine.Width = newWidth;
                        adornedLine.Height = newHeight;

                        adornedLine.X2 = newWidth;
                        adornedLine.Y2 = newHeight;

                        adornedLine.X2 = newWidth;
                        adornedLine.Y2 = newHeight;

                        Canvas.SetTop(adornedElement, Canvas.GetTop(adornedElement) + verticalDrag);
                        Canvas.SetLeft(adornedElement, Canvas.GetLeft(adornedElement) + horizontalDrag);

                        break;
                }
            }
            else
            {
                switch (pos)
                {
                    //Bottom Right Corner 
                    case AdornerDragPos.BotRight:
                        oldWidth = adornedElement.Width;
                        oldHeight = adornedElement.Height;

                        newWidth = Math.Max(adornedElement.Width + deltaWidth * 2, corner.DesiredSize.Width);
                        newHeight = Math.Max(adornedElement.Height + deltaHeight * 2, corner.DesiredSize.Height);

<<<<<<< HEAD
                        adornedElement.Width = newWidth;
                        adornedElement.Height = newHeight;

                        Canvas.SetTop(adornedElement, Canvas.GetTop(adornedElement) - verticalDrag);
                        Canvas.SetLeft(adornedElement, Canvas.GetLeft(adornedElement) - horizontalDrag );

=======
                        topleft_x = (int)Canvas.GetLeft(adornedElement);
                        topleft_y = (int)Canvas.GetTop(adornedElement);
                        center_x = (int)(topleft_x + newWidth / 2);
                        center_y = (int)(topleft_y + newHeight / 2);

                        if (center_x > 0 && center_x < cn.Width)
                        {
                            adornedElement.Width = newWidth;
                        }
                        //else if (center_x > cn.Width) Canvas.SetLeft(newEl, Canvas.GetLeft(sh) - 2);
                        //else Canvas.SetLeft(newEl, Canvas.GetLeft(sh) + 2);

                        if (center_y > 0 && center_y < cn.Height)
                        {
                            adornedElement.Height = newHeight;
                        }
                        break;
                    //Top Right Corner 
                    case AdornerDragPos.TopRight:
                        oldWidth = adornedElement.Width;
                        oldHeight = adornedElement.Height;

                        newWidth = Math.Max(adornedElement.Width + horizontalDrag, corner.DesiredSize.Width);
                        newHeight = Math.Max(adornedElement.Height - verticalDrag, corner.DesiredSize.Height);

                        topleft_x = (int)Canvas.GetLeft(adornedElement);
                        center_x = (int)(topleft_x + newWidth / 2);

                        oldTop = Canvas.GetTop(adornedElement);
                        newTop = oldTop - (newHeight - oldHeight);

                        topleft_y = (int)newTop;
                        center_y = (int)(topleft_y + newHeight / 2);


                        if (center_x > 0 && center_x < cn.Width)
                        {
                            adornedElement.Width = newWidth;
                        }

                        if (center_y > 0 && center_y < cn.Height)
                        {
                            adornedElement.Height = newHeight;
                            Canvas.SetTop(adornedElement, newTop);
                        }

>>>>>>> baf6e57d
                        break;

                    //Top Left Corner 
                    case AdornerDragPos.TopLeft:
                        oldWidth = adornedElement.Width;
                        oldHeight = adornedElement.Height;

                        newWidth = Math.Max(adornedElement.Width - deltaWidth * 2, corner.DesiredSize.Width);
                        newHeight = Math.Max(adornedElement.Height - deltaHeight * 2, corner.DesiredSize.Height);

<<<<<<< HEAD
                        adornedElement.Width = newWidth;
                        adornedElement.Height = newHeight;

                        Canvas.SetTop(adornedElement, Canvas.GetTop(adornedElement) + verticalDrag);
                        Canvas.SetLeft(adornedElement, Canvas.GetLeft(adornedElement) + horizontalDrag);
=======
                        oldLeft = Canvas.GetLeft(adornedElement);
                        newLeft = oldLeft - (newWidth - oldWidth);
                        topleft_x = (int)newLeft;
                        center_x = (int)(topleft_x + newWidth / 2);

                        oldTop = Canvas.GetTop(adornedElement);
                        newTop = oldTop - (newHeight - oldHeight);
                        topleft_y = (int)newTop;
                        center_y = (int)(topleft_y + newHeight / 2);

                        if(center_x > 0 && center_x < cn.Width)
                        {
                            adornedElement.Width = newWidth;
                            Canvas.SetLeft(adornedElement, newLeft);
                        }

                        if (center_y > 0 && center_y < cn.Height)
                        {
                            adornedElement.Height = newHeight;
                            Canvas.SetTop(adornedElement, newTop);
                        }
                        break;
                    //Bottom Left Corner 
                    case AdornerDragPos.BotLeft:
                        oldWidth = adornedElement.Width;
                        oldHeight = adornedElement.Height;

                        newWidth = Math.Max(adornedElement.Width - horizontalDrag, corner.DesiredSize.Width);
                        newHeight = Math.Max(adornedElement.Height + verticalDrag, corner.DesiredSize.Height);

                        oldLeft = Canvas.GetLeft(adornedElement);
                        newLeft = oldLeft - (newWidth - oldWidth);
                        topleft_x = (int)newLeft;
                        center_x = (int)(topleft_x + newWidth / 2);
                        topleft_y = (int)Canvas.GetTop(adornedElement);
                        center_y = (int)(topleft_y + newHeight / 2);

                        if (center_x > 0 && center_x < cn.Width)
                        {
                            adornedElement.Width = newWidth;
                            Canvas.SetLeft(adornedElement, newLeft);
                        }

                        if (center_y > 0 && center_y < cn.Height)
                        {
                            adornedElement.Height = newHeight;
                        }
>>>>>>> baf6e57d
                        break;
                }
            }
            return cn;
        }

        /// <summary>
        /// Request the server to resize the Shape shp when mouse is dragged from `strt` to `end` on the corner of `shp` represented by `pos`
        /// </summary>
        /// <param name="cn"> Canvas instance to be altered </param>
        /// <param name="WBOp"> Shape operation handler class instance provided by the Whiteboard library </param>
        /// <param name="shp"> Shape operation handler class instance provided by the Whiteboard library </param>
        /// <param name="strt"> System.Windows.Point instance showing representing the point where first MouseDown event occured</param>
        /// <param name="end"> System.Windows.Point instance showing representing the point where MouseUp event occured </param>
        /// <param name="pos"> AdornerDragPos enum type that represents the positive of the dragged corner of the Shape </param>
        /// <returns> The updated Canvas </returns>
        public Canvas ResizeShape(Canvas cn, IWhiteBoardOperationHandler WBOp, Shape shp, Point strt, Point end, AdornerDragPos pos)
        {
            Coordinate C_strt = new Coordinate(((int)strt.X), ((int)strt.Y));
            Coordinate C_end = new Coordinate(((int)end.X), ((int)end.Y));
            List<UXShape> toRender;

            /*lock (this)
            {
                //TO UNCOMMENT
                toRender = WBOps.ResizeShape(C_strt, C_end, shp.Uid, true, pos);
                cn = this.RenderUXElement(toRender, cn);
            }*/

            return cn;
        }


        public string getUserId(Shape sh, IWhiteBoardOperationHandler WBOps)
        {
            return WBOps.GetUserName(sh.Uid);
        }

    }

    /// <summary>
    /// Class to manage existing and new FreeHand instances by providing various methods by aggregating WhiteBoard Module    
    /// </summary>
    public class FreeHand : IWhiteBoardUpdater
    {
        private System.Windows.Shapes.Polyline poly;
        private SolidColorBrush polyLineColor;
        private float polyLineThickness;

        //Consructor for the class 
        public FreeHand()
        {
            polyLineColor = new SolidColorBrush(Colors.Black);
            polyLineThickness = 5;
        }

        public SolidColorBrush GetColor()
        {
            return polyLineColor;
        }

        public void SetColor(string hexCode)
        {
            polyLineColor = (SolidColorBrush)(new BrushConverter().ConvertFrom(hexCode));
        }

        public float GetThickness()
        {
            return polyLineThickness;
        }

        public void SetThickness(float thick)
        {
            polyLineThickness = thick;
        }

        /// <summary>
        /// Fetch FreeHand instances updates from IWhiteBoardState for rendering in the view   
        /// </summary>
        public void FetchServerUpdates()
        {

           
        }

        /// <summary>
        /// Render FreeHand instances shape updates on canvas  
        /// </summary>
        public Canvas RenderUXElement(List<UXShape> shps, Canvas cn)
        {
            //Write implementation code
            return cn;
        }

        /// <summary>
        /// ViewModel method to draw PolyLine/Eraser requested by the user
        /// </summary>
        /// <param name="cn"> Canvas instance to be altered </param>
        /// <param name="WBOps"> Shape operation handler class instance provided by the Whiteboard library </param>
        /// <param name="pt"> New point to be added into the PolyLine PointCollection </param>
        /// <param name="creation"> Boolean which is true if the first MouseDown event occured, i.e, user has just started to draw the new polyline</param>
        /// <param name="strokeColor"> Represents the hexcode of the color of polyline to be drawn </param>
        /// <param name="isEraser"> Boolean which is true if the drawn polyline is supposed to be an Eraser instance, used to set the Windows.Shapes.Tag property which is used by 'ChangeWbBackground' method locally</param>
        /// <returns> The updated Canvas </returns>
        public Canvas DrawPolyline(Canvas cn, IWhiteBoardOperationHandler WBOps, Point pt, bool creation = false, bool isEraser = false)
        {
            if (creation)
            {               
                poly = new System.Windows.Shapes.Polyline();


                if (isEraser == true)
                {
                    poly.Tag = "ERASER";
                }
                else
                {
                    poly.Tag = "FREEHAND";
                }

                poly.Stroke = polyLineColor;
                poly.StrokeThickness = polyLineThickness;

                poly.Points.Add(pt);
                cn.Children.Add(poly);
            }
            else
            {
                poly.Points.Add(pt);
            }

            return cn;  
        }

        public Canvas CustomizePolyline(Canvas cn, IWhiteBoardOperationHandler WBOps)
        {
            return cn;
        }
    }

    /// <summary>
    /// View Model of Whiteboard in MVVM design pattern 
    /// </summary>
    public class WhiteBoardViewModel
    {

        /// UX sets this enum to different options when user clicks on the appropriate tool icon
        public enum WBTools
        {
            Initial, /// Initialised value, never to be used again
            Selection,
            NewLine,
            NewRectangle,
            NewEllipse,
            Rotate,
            Move,
            Eraser,
            FreeHand
        };

        public System.Windows.Point start;
        public System.Windows.Point end;
        private WBTools activeTool;
        public ShapeManager shapeManager;
        public FreeHand freeHand;
        private Canvas GlobCanvas; 

        public IWhiteBoardOperationHandler WBOps;

        private Dispatcher ApplicationMainThreadDispatcher =>
            (Application.Current?.Dispatcher != null) ?
                Application.Current.Dispatcher :
                Dispatcher.CurrentDispatcher; 

        /// <summary>
        /// Class to manage existing and new shapes by providing various methods by aggregating WhiteBoard Module  
        /// </summary>
        public WhiteBoardViewModel(Canvas GlobCanvas)
        {
            this.shapeManager = new ShapeManager();
            this.freeHand = new FreeHand();
            this.activeTool = WBTools.Initial;
            this.GlobCanvas = GlobCanvas; 
            this.WBOps = new WhiteBoardOperationHandler(new Coordinate(((int)GlobCanvas.Height), ((int)GlobCanvas.Width)));
        }

        /// <summary>
        /// Changes the Background color of Canvas in View 
        /// </summary>
        /// <param name="cn"> Canvas instance to be altered </param>
        /// <param name="hexCode"> Shape operation handler class instance provided by the Whiteboard library </param>
        /// <returns> The updated Canvas </returns>
        public Canvas ChangeWbBackground(Canvas cn, String WbhexCode)
        {
            cn.Background = (SolidColorBrush)(new BrushConverter().ConvertFrom(WbhexCode));

            //Setting the color of the Eraser polylines to be the same as the new canvas background color LOCALLY
            foreach (Shape sh in cn.Children)
            {
                if (sh is System.Windows.Shapes.Polyline && (string)sh.Tag == "ERASER")
                {
                    sh.Fill = cn.Background;
                    sh.Stroke = cn.Background;
                }
            }
            return cn;
        }
        /// <summary>
        /// Update the activeTool based on selected function on Toolbar 
        /// </summary>
        /// <param name="clickedTool"> Defines the tool on which the user clicked to be used to set the 'activeTool' enum accordingly </param>
        /// <returns> void, upon altering the 'activeTool' of this class instance accordingly </returns>

        public void ChangeActiveTool(string clickedTool)
        {
            switch (clickedTool)
            {
                case ("PenTool"):
                    this.activeTool = WBTools.FreeHand;
                    break;
                case ("LineTool"):
                    this.activeTool = WBTools.NewLine;
                    break;
                case ("RectTool"):
                    this.activeTool = WBTools.NewRectangle;
                    break;
                case ("EllipseTool"):
                    this.activeTool = WBTools.NewEllipse;
                    break;
                case ("SelectTool"):
                    this.activeTool = WBTools.Selection;
                    break;
                case ("EraseTool"):
                    this.activeTool = WBTools.Eraser;
                    break;
            }
            return;

        }

        public WBTools GetActiveTool()
        {
            return activeTool;
        }

        /// <summary>
        /// Changes the Privilege level of the current user  
        /// </summary>
        public void ChangePrivilegeSwitch()
        {
            WBOps.SwitchState();
            return;
        }

        /// <summary>
        /// Checkpoints the drawn shapes on canvas  
        /// </summary>
        public void SaveFrame(Canvas GlobCanvas)
        {
            throw new NotImplementedException();
        }

        /// <summary>
        /// Resotres the selected checkpoint  
        /// </summary>
        public void RestoreFrame(List<UXShape> toRender, Canvas GlobCanvas)
        {
            throw new NotImplementedException();
        }

        public void OnMessageReceived(List<UXShape> ServerUpdate)
        {

            _ = this.ApplicationMainThreadDispatcher.BeginInvoke(
                    DispatcherPriority.Normal,
                    new Action<List<UXShape>>((received) =>
                    {
                        lock (this)
                        {
                            //check which type of operation is it
                            //if shape is freeHand only 
                            //freeHand.RenderUXElement(received, GlobCanvas);

                            //shapeManager.RenderUXElement(received, GlobCanvas); 

                            //RestoreFrame(received, GlobCanvas); 
                        }
                    }

                ),
                ServerUpdate);
        }
    }
}<|MERGE_RESOLUTION|>--- conflicted
+++ resolved
@@ -103,7 +103,6 @@
             dragEnd = e.GetPosition(cn);
             FrameworkElement adornedElement = this.AdornedElement as FrameworkElement;
             Thumb corner = sender as Thumb;
-<<<<<<< HEAD
             if (corner.Equals(topLeft)) MessageBox.Show("Start = " + dragStart.ToString() + " ,End = " + dragEnd.ToString() + " on topLeft");
             else if (corner.Equals(bottomRight)) MessageBox.Show("Start = " + dragStart.ToString() + " ,End = " + dragEnd.ToString() + " on bottomRight");
 
@@ -111,18 +110,12 @@
 
             var mat = new Matrix();
             //mat.Rotate(rt.Angle);
-            mat.Translate(Canvas.GetLeft(adornedElement) + adornedElement.Width/2, Canvas.GetTop(adornedElement) + adornedElement.Height/2);
+            mat.Translate(Canvas.GetLeft(adornedElement) + adornedElement.Width / 2, Canvas.GetTop(adornedElement) + adornedElement.Height / 2);
             mat.Invert();
 
             Point transDragStart = mat.Transform(dragStart);
             Point transDragEnd = mat.Transform(dragEnd);
-=======
-            /*if (corner.Equals(topLeft)) MessageBox.Show("Start = " + dragStart.ToString() + " ,End = " + dragEnd.ToString() + " on topLeft");
-            else if (corner.Equals(topRight)) MessageBox.Show("Start = " + dragStart.ToString() + " ,End = " + dragEnd.ToString() + " on topRight");
-            else if (corner.Equals(bottomLeft)) MessageBox.Show("Start = " + dragStart.ToString() + " ,End = " + dragEnd.ToString() + " on bottomLeft");
-            else if (corner.Equals(bottomRight)) MessageBox.Show("Start = " + dragStart.ToString() + " ,End = " + dragEnd.ToString() + " on bottomRight");*/
->>>>>>> baf6e57d
-            
+
             transDragStart = rt.Inverse.Transform(transDragStart);
             transDragEnd = rt.Inverse.Transform(transDragEnd);
 
@@ -135,7 +128,7 @@
             if (corner.Equals(topLeft)) MessageBox.Show("Transformed Start = " + transDragStart.ToString() + " ,End = " + transDragEnd.ToString() + " on topLeft");
             else if (corner.Equals(bottomRight)) MessageBox.Show("Transformed Start = " + transDragStart.ToString() + " ,End = " + transDragEnd.ToString() + " on bottomRight");
 
-            if (corner.Equals(topLeft)) shapeManager.ResizeShape(cn, WbOp, (Shape)adornedElement, dragStart, dragEnd,  AdornerDragPos.TopLeft);
+            if (corner.Equals(topLeft)) shapeManager.ResizeShape(cn, WbOp, (Shape)adornedElement, dragStart, dragEnd, AdornerDragPos.TopLeft);
             else if (corner.Equals(bottomRight)) shapeManager.ResizeShape(cn, WbOp, (Shape)adornedElement, dragStart, dragEnd, AdornerDragPos.BotRight);
 
             return;
@@ -1131,7 +1124,6 @@
             double oldLeft, newLeft;
             double oldTop, newTop;
 
-<<<<<<< HEAD
 
             /////////////////
             Transform rt = adornedElement.RenderTransform;
@@ -1160,12 +1152,6 @@
             double deltaHeight = transEnd.Y - transStrt.Y;
 
             ////////////////
-=======
-            int topleft_x;
-            int topleft_y;
-            int center_x;
-            int center_y;
->>>>>>> baf6e57d
 
             if (adornedElement is System.Windows.Shapes.Line)
             {
@@ -1225,61 +1211,12 @@
                         newWidth = Math.Max(adornedElement.Width + deltaWidth * 2, corner.DesiredSize.Width);
                         newHeight = Math.Max(adornedElement.Height + deltaHeight * 2, corner.DesiredSize.Height);
 
-<<<<<<< HEAD
                         adornedElement.Width = newWidth;
                         adornedElement.Height = newHeight;
 
                         Canvas.SetTop(adornedElement, Canvas.GetTop(adornedElement) - verticalDrag);
                         Canvas.SetLeft(adornedElement, Canvas.GetLeft(adornedElement) - horizontalDrag );
 
-=======
-                        topleft_x = (int)Canvas.GetLeft(adornedElement);
-                        topleft_y = (int)Canvas.GetTop(adornedElement);
-                        center_x = (int)(topleft_x + newWidth / 2);
-                        center_y = (int)(topleft_y + newHeight / 2);
-
-                        if (center_x > 0 && center_x < cn.Width)
-                        {
-                            adornedElement.Width = newWidth;
-                        }
-                        //else if (center_x > cn.Width) Canvas.SetLeft(newEl, Canvas.GetLeft(sh) - 2);
-                        //else Canvas.SetLeft(newEl, Canvas.GetLeft(sh) + 2);
-
-                        if (center_y > 0 && center_y < cn.Height)
-                        {
-                            adornedElement.Height = newHeight;
-                        }
-                        break;
-                    //Top Right Corner 
-                    case AdornerDragPos.TopRight:
-                        oldWidth = adornedElement.Width;
-                        oldHeight = adornedElement.Height;
-
-                        newWidth = Math.Max(adornedElement.Width + horizontalDrag, corner.DesiredSize.Width);
-                        newHeight = Math.Max(adornedElement.Height - verticalDrag, corner.DesiredSize.Height);
-
-                        topleft_x = (int)Canvas.GetLeft(adornedElement);
-                        center_x = (int)(topleft_x + newWidth / 2);
-
-                        oldTop = Canvas.GetTop(adornedElement);
-                        newTop = oldTop - (newHeight - oldHeight);
-
-                        topleft_y = (int)newTop;
-                        center_y = (int)(topleft_y + newHeight / 2);
-
-
-                        if (center_x > 0 && center_x < cn.Width)
-                        {
-                            adornedElement.Width = newWidth;
-                        }
-
-                        if (center_y > 0 && center_y < cn.Height)
-                        {
-                            adornedElement.Height = newHeight;
-                            Canvas.SetTop(adornedElement, newTop);
-                        }
-
->>>>>>> baf6e57d
                         break;
 
                     //Top Left Corner 
@@ -1290,61 +1227,11 @@
                         newWidth = Math.Max(adornedElement.Width - deltaWidth * 2, corner.DesiredSize.Width);
                         newHeight = Math.Max(adornedElement.Height - deltaHeight * 2, corner.DesiredSize.Height);
 
-<<<<<<< HEAD
                         adornedElement.Width = newWidth;
                         adornedElement.Height = newHeight;
 
                         Canvas.SetTop(adornedElement, Canvas.GetTop(adornedElement) + verticalDrag);
                         Canvas.SetLeft(adornedElement, Canvas.GetLeft(adornedElement) + horizontalDrag);
-=======
-                        oldLeft = Canvas.GetLeft(adornedElement);
-                        newLeft = oldLeft - (newWidth - oldWidth);
-                        topleft_x = (int)newLeft;
-                        center_x = (int)(topleft_x + newWidth / 2);
-
-                        oldTop = Canvas.GetTop(adornedElement);
-                        newTop = oldTop - (newHeight - oldHeight);
-                        topleft_y = (int)newTop;
-                        center_y = (int)(topleft_y + newHeight / 2);
-
-                        if(center_x > 0 && center_x < cn.Width)
-                        {
-                            adornedElement.Width = newWidth;
-                            Canvas.SetLeft(adornedElement, newLeft);
-                        }
-
-                        if (center_y > 0 && center_y < cn.Height)
-                        {
-                            adornedElement.Height = newHeight;
-                            Canvas.SetTop(adornedElement, newTop);
-                        }
-                        break;
-                    //Bottom Left Corner 
-                    case AdornerDragPos.BotLeft:
-                        oldWidth = adornedElement.Width;
-                        oldHeight = adornedElement.Height;
-
-                        newWidth = Math.Max(adornedElement.Width - horizontalDrag, corner.DesiredSize.Width);
-                        newHeight = Math.Max(adornedElement.Height + verticalDrag, corner.DesiredSize.Height);
-
-                        oldLeft = Canvas.GetLeft(adornedElement);
-                        newLeft = oldLeft - (newWidth - oldWidth);
-                        topleft_x = (int)newLeft;
-                        center_x = (int)(topleft_x + newWidth / 2);
-                        topleft_y = (int)Canvas.GetTop(adornedElement);
-                        center_y = (int)(topleft_y + newHeight / 2);
-
-                        if (center_x > 0 && center_x < cn.Width)
-                        {
-                            adornedElement.Width = newWidth;
-                            Canvas.SetLeft(adornedElement, newLeft);
-                        }
-
-                        if (center_y > 0 && center_y < cn.Height)
-                        {
-                            adornedElement.Height = newHeight;
-                        }
->>>>>>> baf6e57d
                         break;
                 }
             }

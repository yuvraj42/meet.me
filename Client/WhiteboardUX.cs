--- conflicted
+++ resolved
@@ -1,6 +1,5 @@
 ﻿using System;
 using System.Collections.Generic;
-<<<<<<< HEAD
 using System.Linq;
 using System.Text;
 using System.Threading.Tasks;
@@ -15,9 +14,6 @@
 using Whiteboard;
 using System.Windows.Documents;
 using System.Windows.Threading;
-=======
-using System.Drawing;
->>>>>>> 4cbb3b63
 
 namespace Client
 {
@@ -43,7 +39,6 @@
         /// <summary>
         ///     Render fetched updates on canvas
         /// </summary>
-<<<<<<< HEAD
         abstract Canvas RenderUXElement(List<UXShape> shps, Canvas cn);
     }
 
@@ -220,9 +215,6 @@
         {
             base.OnRender(drawingContext);
         }
-=======
-        void RenderUXElement();
->>>>>>> 4cbb3b63
     }
 
     /// <summary>
@@ -230,7 +222,6 @@
     /// </summary>
     public class ShapeManager : IWhiteBoardUpdater
     {
-<<<<<<< HEAD
 
         public List<string> selectedShapes = new List<string>();
         private Dictionary<string, string> BBmap = new Dictionary<string, string>();
@@ -245,9 +236,6 @@
         {
 
         }
-=======
-        private List<int> selectedShapes;
->>>>>>> 4cbb3b63
 
         /// <summary>
         ///     Fetch shape updates from IWhiteBoardState for rendering in the view
@@ -319,11 +307,7 @@
         }
 
         /// <summary>
-<<<<<<< HEAD
         /// Handle input events for selection : this includes evnents for single shape selection and multiple shape selection  
-=======
-        ///     Render fetched shape updates on canvas
->>>>>>> 4cbb3b63
         /// </summary>
         /// <param name="sh"> System.Windows.Shape instance to be selected </param>
         /// <param name="mode"> mode=0 if shape selected without Ctrl pressed, else mode=1 </param>
@@ -390,11 +374,7 @@
 
 
         /// <summary>
-<<<<<<< HEAD
         /// Sycronizes the border of selected shapes which are moved/rotated by user input or server updates
-=======
-        ///     Handle input events for selection
->>>>>>> 4cbb3b63
         /// </summary>
         /// <param name="cn"> Main Canvas instance to which the shape is to be added </param>
         /// <param name="WBOp"> Shape operation handler class instance provided by the Whiteboard library </param>
@@ -423,11 +403,7 @@
 
 
         /// <summary>
-<<<<<<< HEAD
         /// Handles Shape creation requests by the user 
-=======
-        ///     Create a new shape
->>>>>>> 4cbb3b63
         /// </summary>
         /// <param name="cn"> Main Canvas instance to which the shape is to be added </param>
         /// <param name="WBOps"> Shape operation handler class instance provided by the Whiteboard library </param>
@@ -946,11 +922,7 @@
         }
 
         /// <summary>
-<<<<<<< HEAD
         /// Duplicate the selected shape by input degrees  
-=======
-        ///     Create a duplicate of selected shape on Canvas
->>>>>>> 4cbb3b63
         /// </summary>
         /// <param name="cn"> Main Canvas instance to which the duplicated shape is to be added </param>
         /// <param name="WBOps"> Shape operation handler class instance provided by the Whiteboard library </param>
@@ -1025,11 +997,7 @@
         }
 
         /// <summary>
-<<<<<<< HEAD
         /// Render fetched shape updates on canvas  
-=======
-        ///     Delete selected shape
->>>>>>> 4cbb3b63
         /// </summary>
         public Canvas RenderUXElement(List<UXShape> shps, Canvas cn)
         {
@@ -1068,11 +1036,7 @@
         }
 
         /// <summary>
-<<<<<<< HEAD
         /// Rotate the selected shape by input degrees  
-=======
-        ///     Adjust finer attributes of selected shape
->>>>>>> 4cbb3b63
         /// </summary>
         /// <param name="cn"> Canvas instance to be altered </param>
         /// <param name="WBOps"> Shape operation handler class instance provided by the Whiteboard library </param>
@@ -1094,11 +1058,7 @@
         }
 
         /// <summary>
-<<<<<<< HEAD
         /// Adjusts the finer attributes of selected shape, like Fill color, border thickness, border color etc
-=======
-        ///     Set background color of the selected shape
->>>>>>> 4cbb3b63
         /// </summary>
         /// <param name="cn"> Canvas instance to be altered </param>
         /// <param name="WBOps"> Shape operation handler class instance provided by the Whiteboard library </param>
@@ -1316,7 +1276,6 @@
     /// </summary>
     public class FreeHand : IWhiteBoardUpdater
     {
-<<<<<<< HEAD
         private System.Windows.Shapes.Polyline poly;
         private SolidColorBrush polyLineColor;
         private float polyLineThickness;
@@ -1348,8 +1307,6 @@
             polyLineThickness = thick;
         }
 
-=======
->>>>>>> 4cbb3b63
         /// <summary>
         ///     Fetch FreeHand instances updates from IWhiteBoardState for rendering in the view
         /// </summary>
@@ -1367,7 +1324,6 @@
             //Write implementation code
             return cn;
         }
-<<<<<<< HEAD
 
         /// <summary>
         /// ViewModel method to draw PolyLine/Eraser requested by the user
@@ -1413,8 +1369,6 @@
         {
             return cn;
         }
-=======
->>>>>>> 4cbb3b63
     }
 
     /// <summary>
@@ -1422,7 +1376,6 @@
     /// </summary>
     public class WhiteBoardViewModel
     {
-<<<<<<< HEAD
 
         /// UX sets this enum to different options when user clicks on the appropriate tool icon
         public enum WBTools
@@ -1451,31 +1404,17 @@
             (Application.Current?.Dispatcher != null) ?
                 Application.Current.Dispatcher :
                 Dispatcher.CurrentDispatcher; 
-=======
-        private WBTools activeTool;
-        private Point end;
-        private FreeHand freeHand;
-        private ShapeManager shapeManager;
-
-        private Point start;
->>>>>>> 4cbb3b63
 
         /// <summary>
         ///     Class to manage existing and new shapes by providing various methods by aggregating WhiteBoard Module
         /// </summary>
         public WhiteBoardViewModel(Canvas GlobCanvas)
         {
-<<<<<<< HEAD
             this.shapeManager = new ShapeManager();
             this.freeHand = new FreeHand();
             this.activeTool = WBTools.Initial;
             this.GlobCanvas = GlobCanvas; 
             this.WBOps = new WhiteBoardOperationHandler(new Coordinate(((int)GlobCanvas.Height), ((int)GlobCanvas.Width)));
-=======
-            shapeManager = new ShapeManager();
-            freeHand = new FreeHand();
-            activeTool = WBTools.Initial;
->>>>>>> 4cbb3b63
         }
 
         /// <summary>
@@ -1555,18 +1494,13 @@
         }
 
         /// <summary>
-<<<<<<< HEAD
         /// Resotres the selected checkpoint  
-=======
-        ///     Handles click event on View
->>>>>>> 4cbb3b63
         /// </summary>
         public void RestoreFrame(List<UXShape> toRender, Canvas GlobCanvas)
         {
             throw new NotImplementedException();
         }
 
-<<<<<<< HEAD
         public void OnMessageReceived(List<UXShape> ServerUpdate)
         {
 
@@ -1588,22 +1522,6 @@
 
                 ),
                 ServerUpdate);
-=======
-        /// UX sets this enum to different options when user clicks on the appropriate tool icon
-        private enum WBTools
-        {
-            Initial,
-
-            /// Initialised value, never to be used again
-            Selection,
-            NewLine,
-            NewRectangle,
-            NewEllipse,
-            Rotate,
-            Move,
-            Eraser,
-            FreeHand
->>>>>>> 4cbb3b63
         }
     }
 }
--- conflicted
+++ resolved
@@ -736,31 +736,16 @@
 
             if (shapeComp != true || testing == true)
             {
-<<<<<<< HEAD
-
-                if (!testing) Debug.Assert(selectedShapes.Count == 1);
-                string shUID = selectedShapes[0];
-=======
-                toRender = WBOps.TranslateShape(C_strt, C_end, shpUID, shapeComp);
-                cn = this.RenderUXElement(toRender, cn);
-            }*/
 
 
             //if(!testing) Debug.Assert(selectedShapes.Count == 1);
             string shUID = selectedShapes[0];
 
-            /* Temporary WB Module code to test functionality */
-            IEnumerable<UIElement> iterat = cn.Children.OfType<UIElement>().Where(x => x.Uid == shUID);
+                /* Temporary WB Module code to test functionality */
+                IEnumerable<UIElement> iterat = cn.Children.OfType<UIElement>().Where(x => x.Uid == shUID);
 
             //Check Condition 
             //if (!testing) Debug.Assert(iterat.Count() == 1);
->>>>>>> d9f92aeb
-
-                /* Temporary WB Module code to test functionality */
-                IEnumerable<UIElement> iterat = cn.Children.OfType<UIElement>().Where(x => x.Uid == shUID);
-
-                //Check Condition 
-                if (!testing) Debug.Assert(iterat.Count() == 1);
 
                 Shape sh = (Shape)cn.Children.OfType<UIElement>().Where(x => x.Uid == shUID).ToList()[0];
 
@@ -1634,13 +1619,6 @@
                 else
                 {
                     poly.Tag = "FREEHAND";
-<<<<<<< HEAD
-=======
-                    C_end = new Coordinate((float)pt.X, (float)pt.Y);
-                    toRender = WBOps.CreatePolyline(C_end, C_end, polyLineThickness, stroke, shapeId: null, shapeComp: false);
-                    prev = C_end;
->>>>>>> d9f92aeb
-
                     if (!testing)
                     {
                         C_end = new Coordinate((float)pt.X, (float)pt.Y);
@@ -1654,9 +1632,8 @@
                         assgn_uid = "auniquepoly";
                         poly.Uid = assgn_uid;
                     }
-                }
-
-                cn.Children.Add(poly);
+
+                    cn.Children.Add(poly);
             }
             else
             {
@@ -1684,19 +1661,13 @@
                             if (assgn_uid != "-1")
                             {
                                 poly.Points.Add(pt);
-<<<<<<< HEAD
-                                
-                                if (!testing)
-                                {
-                                    C_end = new Coordinate((float)pt.X, (float)pt.Y);
-                                    toRender = WBOps.CreatePolyline(prev, C_end, 2, stroke, shapeId: assgn_uid, shapeComp: false);
-                                    prev = C_end;
-                                }
-=======
-                                C_end = new Coordinate((float)pt.X, (float)pt.Y);
-                                toRender = WBOps.CreatePolyline(prev, C_end, polyLineThickness, stroke, shapeId: assgn_uid, shapeComp: false);
-                                prev = C_end;
->>>>>>> d9f92aeb
+                                    if (!testing)
+                                    {
+                                        C_end = new Coordinate((float)pt.X, (float)pt.Y);
+                                        toRender = WBOps.CreatePolyline(prev, C_end, 2, stroke, shapeId: assgn_uid, shapeComp: false);
+                                        prev = C_end;
+                                    }
+
                             }
                             else
                             {
@@ -1715,35 +1686,21 @@
                     //Sending final point with shapeComp=true
                     if (assgn_uid != "-1")
                     {
-<<<<<<< HEAD
-                        if (!testing)
-                        {
-                            C_end = new Coordinate((float)poly.Points.Last().X, (float)poly.Points.Last().Y);
-                            toRender = WBOps.CreatePolyline(C_end, C_end, 2, stroke, shapeId: assgn_uid, shapeComp: true);
-=======
                         C_end = new Coordinate((float)poly.Points.Last().X, (float)poly.Points.Last().Y);
                         toRender = WBOps.CreatePolyline(C_end, C_end, polyLineThickness, stroke, shapeId: assgn_uid, shapeComp: true);
->>>>>>> d9f92aeb
 
                             //Since the WBOps.CreatePolyline sends render requests of form DELETE then CREATE,
                             //we choose to ignore DELETE as we are doing temporary rendering
                             System.Windows.Shapes.Polyline pl = (System.Windows.Shapes.Polyline)toRender[1].WindowsShape;
-
                             //Removing temporary render from Canvas
                             cn.Children.Remove(poly);
 
-<<<<<<< HEAD
-                            //Adjusting the polyline render request to the user preference during Create Polyline operation
-                            ((System.Windows.Shapes.Polyline)(toRender.ElementAt(1).WindowsShape)).Stroke = polyLineColor;
-                            ((System.Windows.Shapes.Polyline)(toRender.ElementAt(1).WindowsShape)).StrokeThickness = polyLineThickness;
-                            ((System.Windows.Shapes.Polyline)(toRender.ElementAt(1).WindowsShape)).StrokeLineJoin = PenLineJoin.Round;
-                            ((System.Windows.Shapes.Polyline)(toRender.ElementAt(1).WindowsShape)).StrokeDashCap = PenLineCap.Round;
-=======
+                        //Adjusting the polyline render request to the user preference during Create Polyline operation
+ 
                         ((System.Windows.Shapes.Polyline)(toRender.ElementAt(1).WindowsShape)).StrokeLineJoin = PenLineJoin.Round;
                         ((System.Windows.Shapes.Polyline)(toRender.ElementAt(1).WindowsShape)).StrokeDashCap = PenLineCap.Round;
->>>>>>> d9f92aeb
-
-                            //Rendering the Polyline onto the Canvas
+
+                           //Rendering the Polyline onto the Canvas
                             cn = RenderUXElement(toRender, cn);
 
                             assgn_uid = "-1";
@@ -1897,11 +1854,7 @@
 
             //Canvas initialised as non-responsive until FETCH_STATE requests are fully completed
             this.GlobCanvas.IsEnabled = false;
-        }
-
-        private void OnPropertyChanged(string property)
-        {
-            PropertyChanged?.Invoke(this, new PropertyChangedEventArgs(property));
+
         }
 
 
@@ -1910,7 +1863,6 @@
             _ = this.ApplicationMainThreadDispatcher.BeginInvoke(
                         DispatcherPriority.Normal,
                         new Action<SessionData>((session) =>
-                        {
                             lock (this)
                             {
                                 if (!this.isSubscribedToWBState)

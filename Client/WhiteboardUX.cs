--- conflicted
+++ resolved
@@ -603,7 +603,6 @@
                             lock (this)
                             {
                                 Trace.WriteLine("User requested creation of a line with start = " + strt.ToString() + "end = " + end.ToString());
-<<<<<<< HEAD
 
                                 //Updating the underCreation Shape Accordingly 
                                 ((System.Windows.Shapes.Line)underCreation).X1 = 0;
@@ -627,31 +626,6 @@
                                 var w = Math.Max(end.X, strt.X) - x;
                                 var h = Math.Max(end.Y, strt.Y) - y;
 
-=======
-
-                                //Updating the underCreation Shape Accordingly 
-                                ((System.Windows.Shapes.Line)underCreation).X1 = 0;
-                                ((System.Windows.Shapes.Line)underCreation).X2 = end.X - strt.X;
-                                ((System.Windows.Shapes.Line)underCreation).Y1 = 0;
-                                ((System.Windows.Shapes.Line)underCreation).Y2 = end.Y - strt.Y;
-
-                                Canvas.SetLeft(underCreation, strt.X);
-                                Canvas.SetTop(underCreation, strt.Y);
-
-                            }
-                            break;
-                        case WhiteBoardViewModel.WBTools.NewRectangle:
-                            lock (this)
-                            {
-                                Trace.WriteLine("User requested creation of a rectangle with start = " + strt.ToString() + "end = " + end.ToString());
-
-                                var x = Math.Min(end.X, strt.X);
-                                var y = Math.Min(end.Y, strt.Y);
-
-                                var w = Math.Max(end.X, strt.X) - x;
-                                var h = Math.Max(end.Y, strt.Y) - y;
-
->>>>>>> 143594a2
                                 underCreation.Width = w;
                                 underCreation.Height = h;
 
@@ -686,42 +660,6 @@
                 {
                     underCreation.StrokeThickness = 2;
                     uidShapeCreate = null;
-<<<<<<< HEAD
-
-                    //Coordinate C_strt = new Coordinate((float)strt.X, (float)strt.Y);
-                    //Coordinate C_end = new Coordinate((float)end.X, (float)end.Y);
-
-                    Coordinate C_strt = new Coordinate(((int)(cn.Height - strt.Y)), ((int)strt.X));
-                    Coordinate C_end = new Coordinate(((int)(cn.Height - end.Y)), ((int)end.X));
-
-                    BoardColor stroke = new BoardColor(blackBrush.Color.R, blackBrush.Color.G, blackBrush.Color.B);
-
-                    //SERVER REQUEST TO CREATE FINAL SHAPE
-                    toRender = new List<UXShape>();
-                    switch (activeTool)
-                    {
-                        case WhiteBoardViewModel.WBTools.NewLine:
-                            toRender = WBOps.CreateLine(C_strt, C_end, 2, stroke, shapeId: null, shapeComp: true);
-                            break;
-                        case WhiteBoardViewModel.WBTools.NewEllipse:
-                            toRender = WBOps.CreateEllipse(C_strt, C_end, 2, stroke, shapeId: null, shapeComp: true);
-                            //setting the rendered-to-be shape fill according to the Canvas background
-                            //toRender[0].WindowsShape.Fill = strokeColorBrush;
-                            break;
-                        case WhiteBoardViewModel.WBTools.NewRectangle:
-                            toRender = WBOps.CreateRectangle(C_strt, C_end, 2, stroke, shapeId: null, shapeComp: true);
-                            //setting the rendered-to-be shape fill according to the Canvas background
-                            //toRender[0].WindowsShape.Fill = strokeColorBrush;
-                            break;
-                    }
-                    //Removing temporary render from Canvas as Whiteboard module sends only CREATE operation, so we need to clean up temporary render
-                    cn.Children.Remove(underCreation);
-
-                    if (!(toRender == null || toRender.Count() == 0)) cn = RenderUXElement(toRender, cn);
-
-                    //select the shape 
-                    SelectShape(cn, toRender.ElementAt(0).WindowsShape, WBOps, 0);
-=======
 
                     //Coordinate C_strt = new Coordinate((float)strt.X, (float)strt.Y);
                     //Coordinate C_end = new Coordinate((float)end.X, (float)end.Y);
@@ -757,7 +695,6 @@
                         //select the shape 
                         SelectShape(cn, toRender.ElementAt(0).WindowsShape, WBOps, 0);
                     }
->>>>>>> 143594a2
                 }
             }
 
@@ -1279,11 +1216,7 @@
 
                 //Add 
                 cn = RenderUXElement(toRender, cn);
-<<<<<<< HEAD
-                cn = SelectShape(cn, toRender[1].WindowsShape, WBOps, 0);
-=======
                 //cn = SelectShape(cn, toRender[1].WindowsShape, WBOps, 0);
->>>>>>> 143594a2
             }
 
             return cn;
@@ -1690,9 +1623,10 @@
                         C_end = new Coordinate((float)pt.X, (float)pt.Y);
                         toRender = WBOps.CreatePolyline(C_end, C_end, polyLineThickness, stroke, shapeId: null, shapeComp: false);
                         prev = C_end;
-<<<<<<< HEAD
-
-                        assgn_uid = toRender[0].WindowsShape.Uid;
+                        if (!(toRender == null || toRender.Count == 0))
+                        {
+                            assgn_uid = toRender[0].WindowsShape.Uid;
+                        }
                     }
                     else
                     {
@@ -1701,20 +1635,6 @@
                     }
                 }
 
-=======
-                        if (!(toRender == null || toRender.Count == 0))
-                        {
-                            assgn_uid = toRender[0].WindowsShape.Uid;
-                        }
-                    }
-                    else
-                    {
-                        assgn_uid = "auniquepoly";
-                        poly.Uid = assgn_uid;
-                    }
-                }
-
->>>>>>> 143594a2
                 cn.Children.Add(poly);
             }
             else
@@ -2210,13 +2130,6 @@
                 //Unselecting all before clearing canvas 
                 if (this.shapeManager.selectedShapes.Count > 0) this.GlobCanvas = this.shapeManager.UnselectAllBB(this.GlobCanvas, this.WBOps);
 
-<<<<<<< HEAD
-                //Unselecting all before clearing canvas 
-                if (this.shapeManager.selectedShapes.Count > 0) this.GlobCanvas = this.shapeManager.UnselectAllBB(this.GlobCanvas, this.WBOps);
-
-                //ASSUMING that the user has already been SHOWN THE WARNING
-=======
->>>>>>> 143594a2
                 GlobCanvas.Children.Clear();
                 //The user should not be able to draw anything on the Canvas while the checkpoint is being fetched
                 GlobCanvas.IsEnabled = false;

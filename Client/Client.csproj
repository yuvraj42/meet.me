﻿<Project Sdk="Microsoft.NET.Sdk">

    <PropertyGroup>
        <OutputType>WinExe</OutputType>
        <TargetFramework>net5.0-windows</TargetFramework>
        <UseWPF>true</UseWPF>
    </PropertyGroup>

    <ItemGroup>
<<<<<<< HEAD
      <PackageReference Include="System.Drawing.Common" Version="5.0.2" />
    </ItemGroup>

=======
      <None Remove="Icons\WhiteboardUX\Toolbar\bin.png" />
      <None Remove="Icons\WhiteboardUX\Toolbar\duplication.png" />
      <None Remove="Icons\WhiteboardUX\Toolbar\fill.png" />
      <None Remove="Icons\WhiteboardUX\Toolbar\flag.png" />
      <None Remove="Icons\WhiteboardUX\Toolbar\pencil.png" />
    </ItemGroup>

    <ItemGroup>
      <Resource Include="Icons\WhiteboardUX\Toolbar\bin.png" />
    </ItemGroup>

    <ItemGroup>
      <Resource Include="Icons\WhiteboardUX\Toolbar\drawEllipse.png" />
      <Resource Include="Icons\WhiteboardUX\Toolbar\drawLine.png" />
      <Resource Include="Icons\WhiteboardUX\Toolbar\drawRectangle.png" />
      <Resource Include="Icons\WhiteboardUX\Toolbar\duplication.png" />
      <Resource Include="Icons\WhiteboardUX\Toolbar\Eraser.png" />
      <Resource Include="Icons\WhiteboardUX\Toolbar\fill.png" />
      <Resource Include="Icons\WhiteboardUX\Toolbar\flag.png" />
      <Resource Include="Icons\WhiteboardUX\Toolbar\Pen.png" />
      <Resource Include="Icons\WhiteboardUX\Toolbar\pencil.png" />
      <Resource Include="Icons\WhiteboardUX\Toolbar\selectTool.png" />
    </ItemGroup>

    <ItemGroup>
      <ProjectReference Include="..\Content\Content.csproj" />
      <ProjectReference Include="..\Dashboard\Dashboard.csproj" />
      <ProjectReference Include="..\ScreenSharing\ScreenSharing.csproj" />
      <ProjectReference Include="..\Whiteboard\Whiteboard.csproj" />
    </ItemGroup>
  
>>>>>>> 823faf69
</Project><|MERGE_RESOLUTION|>--- conflicted
+++ resolved
@@ -7,11 +7,11 @@
     </PropertyGroup>
 
     <ItemGroup>
-<<<<<<< HEAD
+
       <PackageReference Include="System.Drawing.Common" Version="5.0.2" />
     </ItemGroup>
 
-=======
+    <ItemGroup>
       <None Remove="Icons\WhiteboardUX\Toolbar\bin.png" />
       <None Remove="Icons\WhiteboardUX\Toolbar\duplication.png" />
       <None Remove="Icons\WhiteboardUX\Toolbar\fill.png" />
@@ -43,5 +43,5 @@
       <ProjectReference Include="..\Whiteboard\Whiteboard.csproj" />
     </ItemGroup>
   
->>>>>>> 823faf69
+
 </Project>
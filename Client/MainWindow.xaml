﻿<Window x:Class="Client.MainWindow"
        xmlns="http://schemas.microsoft.com/winfx/2006/xaml/presentation"
        xmlns:x="http://schemas.microsoft.com/winfx/2006/xaml"
        xmlns:d="http://schemas.microsoft.com/expression/blend/2008"
        xmlns:mc="http://schemas.openxmlformats.org/markup-compatibility/2006"
        xmlns:local="clr-namespace:Client"
        xmlns:viewmodels="clr-namespace:Client.ViewModels"
        mc:Ignorable="d"
<<<<<<< HEAD
        Title="MainWindow" Height="{x:Static SystemParameters.PrimaryScreenHeight}" Width="{x:Static SystemParameters.PrimaryScreenWidth}">
    <Window.Resources>
        
        
    <Style x:Key="RoundedButton" TargetType="{x:Type Button}">
    <Setter Property="HorizontalContentAlignment" Value="Center"/>
    <Setter Property="VerticalContentAlignment" Value="Center"/>
    <Setter Property="Padding" Value="1"/>
    <Setter Property="Template">
        <Setter.Value>
            <ControlTemplate TargetType="{x:Type Button}">
                <Grid x:Name="grid">
                    <Border x:Name="border" CornerRadius="30" BorderBrush="Black" BorderThickness="1">
                        <ContentPresenter HorizontalAlignment="Center"
                                          VerticalAlignment="Center"
                                          TextElement.FontWeight="Bold">
                        </ContentPresenter>
                    </Border>

                </Grid>
                <ControlTemplate.Triggers>
                    <Trigger Property="IsPressed" Value="True">
                        <Setter Property="Background" TargetName="border">
                            <Setter.Value>
                                <RadialGradientBrush GradientOrigin="0.496,1.052">
                                    <RadialGradientBrush.RelativeTransform>
                                        <TransformGroup>
                                            <ScaleTransform CenterX="0.5" CenterY="0.5" ScaleX="1.5" ScaleY="1.5"/>
                                            <TranslateTransform X="0.02" Y="0.3"/>
                                        </TransformGroup>
                                    </RadialGradientBrush.RelativeTransform>
                                    <GradientStop Color="{StaticResource LightGray}" Offset="1"/>
                                    <GradientStop Color="{StaticResource LightPurple}" Offset="0.3"/>
                                </RadialGradientBrush>
                            </Setter.Value>
                        </Setter>
                    </Trigger>
                    <Trigger Property="IsMouseOver" Value="True">
                        <Setter Property="BorderBrush" TargetName="border" Value="{StaticResource DarkPurple}"/>
                    </Trigger>
                    <Trigger Property="IsEnabled" Value="False">
                        <Setter Property="Opacity" TargetName="grid" Value="0.35"/>
                    </Trigger>

                </ControlTemplate.Triggers>
            </ControlTemplate>
        </Setter.Value>
    </Setter>
    </Style>
        
        <DataTemplate x:Name="ScreenShareTemplate" DataType="{x:Type viewmodels:ScreenShareViewModel}">
            <local:ScreenShareView DataContext="{Binding}"/>
        </DataTemplate>
        <DataTemplate x:Name="WhiteboardTemplate" DataType="{x:Type viewmodels:WhiteboardViewModel}">
            <local:WhiteBoardView DataContext="{Binding}"/>
        </DataTemplate>
        <DataTemplate x:Name="ChatTemplate" DataType="{x:Type viewmodels:ChatViewModel}">
            <local:ChatView DataContext="{Binding }"/>
        </DataTemplate>
       <!-- <DataTemplate x:Name="DashboardTemplate" DataType="{x:Type viewmodels:DashboardViewModel}">
            <local:Dashboard DataContext="{Binding}"/>
        </DataTemplate>-->
      
    </Window.Resources>
    
    <Grid>
       
       <Grid.ColumnDefinitions>
           <ColumnDefinition Width="0.5*"/>
           <ColumnDefinition Width="0.01*"/>
           <ColumnDefinition Width="0.7*"/>
           <ColumnDefinition Width="0.01*"/>
           <ColumnDefinition Width="10*"/>
           <ColumnDefinition Width="0.01*"/>
           <ColumnDefinition Width="2*"/>
       </Grid.ColumnDefinitions>
       
       <Grid.RowDefinitions>
           <RowDefinition Height="0.95*"/>
           <RowDefinition Height="0.075*"/>
           <RowDefinition Height="10*"/>
           <RowDefinition Height="0.75"/>
           <RowDefinition Height="1.2*"/>
           <RowDefinition Height="0.085*"/>
           <RowDefinition Height="0.015*"/>
       </Grid.RowDefinitions>
    
        <DockPanel Background="{StaticResource LightGrayBg}" Grid.Row="0" Grid.Column="0" Grid.ColumnSpan="7">
            <TextBlock Grid.Row="0" Grid.Column="2" HorizontalAlignment="Center" VerticalAlignment="Center" Text="meet.me" FontSize="40" FontWeight="Bold" FontFamily="ComicSans"/>
        </DockPanel>
        
        <DockPanel Name="UsersListPane1" Background="Wheat" Grid.Row="2" Grid.Column="0" Grid.RowSpan="4" Visibility="Visible"/>
        <DockPanel Name="UsersListPane2" Background="Wheat" Grid.Row="2" Grid.Column="1" Grid.ColumnSpan="2" Grid.RowSpan="4" Visibility="Collapsed"/>
        <Button Grid.Row="2" Grid.Column="0" Style="{StaticResource {x:Static ToolBar.ButtonStyleKey}}" Width="Auto" Height="32" FontSize="16" FontFamily="ComicSans" VerticalAlignment="Top" HorizontalAlignment="Center" Background="White" Click="Users_List_Clicked">Users</Button>

        <DockPanel Grid.Row="4" Grid.Column="3" Grid.ColumnSpan="3" Width="300">
            <Button Content="Whiteboard" Width="70" Margin="2.5 0" Click="Whiteboard_Clicked" Style="{DynamicResource RoundedButton}"/>
            <Button Content="ScreenShare" Width="70" Margin="2.5 0" Click="ScreenShare_Clicked" Style="{DynamicResource RoundedButton}"/>
            <Button Content="Dashboard" Width="70" Margin="2.5 0" Click="Dashboard_Clicked" Style="{DynamicResource RoundedButton}"/>
            <Button Content="Leave Room" Width="70" Margin="2.5 0" Style="{DynamicResource RoundedButton}"/>
            
        </DockPanel>
        
        <DockPanel Name="ChatPane" Background="DarkRed" Grid.Row="2" Grid.Column="6" Grid.RowSpan="4" Visibility="Collapsed"/>
        <Button Grid.Row="4" Grid.Column="6" Style="{StaticResource {x:Static ToolBar.ButtonStyleKey}}" Width="Auto" Height="32" FontSize="16" VerticalAlignment="Bottom" HorizontalAlignment="Center" Background="White" Click="Chat_Button_Clicked">Chat</Button>
 
        
        <ContentControl Name="SSwb" Grid.Row="2" Grid.Column="2" Grid.ColumnSpan="5" Grid.RowSpan="1" Content="{Binding}"/> 
       <!-- <ContentControl Name="ChatPane" Grid.Row="2" Grid.Column="4" Grid.RowSpan="4" Content="{Binding }"/> -->

    </Grid>
=======
        Title="MainWindow" Height="450" Width="800">
>>>>>>> d6b7523f
</Window><|MERGE_RESOLUTION|>--- conflicted
+++ resolved
@@ -6,7 +6,7 @@
         xmlns:local="clr-namespace:Client"
         xmlns:viewmodels="clr-namespace:Client.ViewModels"
         mc:Ignorable="d"
-<<<<<<< HEAD
+
         Title="MainWindow" Height="{x:Static SystemParameters.PrimaryScreenHeight}" Width="{x:Static SystemParameters.PrimaryScreenWidth}">
     <Window.Resources>
         
@@ -118,7 +118,5 @@
        <!-- <ContentControl Name="ChatPane" Grid.Row="2" Grid.Column="4" Grid.RowSpan="4" Content="{Binding }"/> -->
 
     </Grid>
-=======
-        Title="MainWindow" Height="450" Width="800">
->>>>>>> d6b7523f
+
 </Window>
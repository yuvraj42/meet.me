--- conflicted
+++ resolved
@@ -5,7 +5,6 @@
         xmlns:mc="http://schemas.openxmlformats.org/markup-compatibility/2006"
         xmlns:local="clr-namespace:Client"
         mc:Ignorable="d"
-<<<<<<< HEAD
         Title="MainWindow" Height="{x:Static SystemParameters.PrimaryScreenHeight}" Width="{x:Static SystemParameters.PrimaryScreenWidth}">
     <Window.Resources>
 
@@ -115,7 +114,4 @@
 
     </Grid>
 
-=======
-        Title="MainWindow" Height="450" Width="800">
->>>>>>> e9022e55
 </Window>
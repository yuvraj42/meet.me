--- conflicted
+++ resolved
@@ -1,12 +1,9 @@
 ﻿using System;
 using System.Windows;
 using System.Windows.Controls;
-<<<<<<< HEAD
 
 using System.Windows.Data;
 using System.Windows.Documents;
-=======
->>>>>>> 4cbb3b63
 using System.Windows.Input;
 using System.Windows.Media;
 
@@ -44,7 +41,6 @@
 
 
     /// <summary>
-<<<<<<< HEAD
     /// Interaction logic for Whiteboard.xaml
     /// </summary>
     public partial class WhiteBoardView : UserControl
@@ -63,15 +59,6 @@
         //Button Dynamic Colors 
         private string buttonDefaultColor = "#D500F9";
         private string buttonSelectedColor = "#007C9C";
-=======
-    ///     Interaction logic for Window1.xaml
-    /// </summary>
-    public partial class WhiteBoardView : Window
-    {
-        private Button activeButton;
-        private readonly string buttonDefaultColor = "#D500F9";
-        private readonly string buttonSelectedColor = "#007C9C";
->>>>>>> 4cbb3b63
 
         //Color Palette 
         private string Black = "#000000";
@@ -98,12 +85,8 @@
         public WhiteBoardView()
         {
             InitializeComponent();
-<<<<<<< HEAD
             this.GlobCanvas = MyCanvas;
             viewModel = new WhiteBoardViewModel(GlobCanvas);
-=======
-            var viewModel = new WhiteBoardViewModel();
->>>>>>> 4cbb3b63
         }
 
         // Function to clear flags and mouse variables to be called when a popup is opened/closed or active tool is changed
@@ -662,7 +645,6 @@
         {
             if (activeMainToolbarButton != null)
             {
-<<<<<<< HEAD
                 activeMainToolbarButton.Background = (SolidColorBrush)(new BrushConverter().ConvertFrom(buttonDefaultColor));
                 activeMainToolbarButton.ClearValue(System.Windows.Controls.Primitives.ToggleButton.BackgroundProperty);
             }
@@ -679,35 +661,16 @@
         }
 
         //Toolbar Rectangle tool
-=======
-                activeButton.Background = (SolidColorBrush) new BrushConverter().ConvertFrom(buttonDefaultColor);
-                activeButton.ClearValue(BackgroundProperty);
-            }
-
-            if (SelectToolBar.Visibility == Visibility.Collapsed) SelectToolBar.Visibility = Visibility.Visible;
-
-            activeButton = sender as Button;
-            activeButton.Background = (SolidColorBrush) new BrushConverter().ConvertFrom(buttonSelectedColor);
-            MessageBox.Show("ClickedSelectTool");
-        }
-
->>>>>>> 4cbb3b63
         private void ClickedRectTool(object sender, RoutedEventArgs e)
         {
             if (activeMainToolbarButton != null)
             {
-<<<<<<< HEAD
                 activeMainToolbarButton.Background = (SolidColorBrush)(new BrushConverter().ConvertFrom(buttonDefaultColor));
                 activeMainToolbarButton.ClearValue(System.Windows.Controls.Primitives.ToggleButton.BackgroundProperty);
-=======
-                activeButton.Background = (SolidColorBrush) new BrushConverter().ConvertFrom(buttonDefaultColor);
-                activeButton.ClearValue(BackgroundProperty);
->>>>>>> 4cbb3b63
             }
 
             if (SelectToolBar.Visibility == Visibility.Visible) SelectToolBar.Visibility = Visibility.Collapsed;
 
-<<<<<<< HEAD
             activeMainToolbarButton = sender as System.Windows.Controls.Primitives.ToggleButton;
             activeMainToolbarButton.Background = (SolidColorBrush)(new BrushConverter().ConvertFrom(buttonSelectedColor));
             viewModel.ChangeActiveTool(activeMainToolbarButton.Name);
@@ -715,29 +678,16 @@
         }
 
         //Toolbar Ellipse tool
-=======
-            activeButton = sender as Button;
-            activeButton.Background = (SolidColorBrush) new BrushConverter().ConvertFrom(buttonSelectedColor);
-            MessageBox.Show("ClickedRectTool");
-        }
-
->>>>>>> 4cbb3b63
         private void ClickedEllTool(object sender, RoutedEventArgs e)
         {
             if (activeMainToolbarButton != null)
             {
-<<<<<<< HEAD
                 activeMainToolbarButton.Background = (SolidColorBrush)(new BrushConverter().ConvertFrom(buttonDefaultColor));
                 activeMainToolbarButton.ClearValue(System.Windows.Controls.Primitives.ToggleButton.BackgroundProperty);
-=======
-                activeButton.Background = (SolidColorBrush) new BrushConverter().ConvertFrom(buttonDefaultColor);
-                activeButton.ClearValue(BackgroundProperty);
->>>>>>> 4cbb3b63
             }
 
             if (SelectToolBar.Visibility == Visibility.Visible) SelectToolBar.Visibility = Visibility.Collapsed;
 
-<<<<<<< HEAD
             activeMainToolbarButton = sender as System.Windows.Controls.Primitives.ToggleButton;
             activeMainToolbarButton.Background = (SolidColorBrush)(new BrushConverter().ConvertFrom(buttonSelectedColor));
             viewModel.ChangeActiveTool(activeMainToolbarButton.Name);
@@ -746,30 +696,16 @@
 
         //Toolbar FreeHand tool
         private void CheckedFreehandTool(object sender, RoutedEventArgs e)
-=======
-            activeButton = sender as Button;
-            activeButton.Background = (SolidColorBrush) new BrushConverter().ConvertFrom(buttonSelectedColor);
-            MessageBox.Show("ClickedEllTool");
-        }
-
-        private void ClickedFreehandTool(object sender, RoutedEventArgs e)
->>>>>>> 4cbb3b63
         {
             // Code for Un-Checked state
             if (activeMainToolbarButton != null)
             {
-<<<<<<< HEAD
                 activeMainToolbarButton.Background = (SolidColorBrush)(new BrushConverter().ConvertFrom(buttonDefaultColor));
                 activeMainToolbarButton.ClearValue(System.Windows.Controls.Primitives.ToggleButton.BackgroundProperty);
-=======
-                activeButton.Background = (SolidColorBrush) new BrushConverter().ConvertFrom(buttonDefaultColor);
-                activeButton.ClearValue(BackgroundProperty);
->>>>>>> 4cbb3b63
             }
 
             if (SelectToolBar.Visibility == Visibility.Visible) SelectToolBar.Visibility = Visibility.Collapsed;
 
-<<<<<<< HEAD
             activeMainToolbarButton = sender as System.Windows.Controls.Primitives.ToggleButton;
             activeMainToolbarButton.Background = (SolidColorBrush)(new BrushConverter().ConvertFrom(buttonSelectedColor));
             viewModel.ChangeActiveTool(activeMainToolbarButton.Name);
@@ -777,38 +713,20 @@
         }
 
         //Toolbar Eraser tool
-=======
-            activeButton = sender as Button;
-            activeButton.Background = (SolidColorBrush) new BrushConverter().ConvertFrom(buttonSelectedColor);
-            MessageBox.Show("ClickedFreehandTool");
-        }
-
->>>>>>> 4cbb3b63
         private void ClickedEraserTool(object sender, RoutedEventArgs e)
         {
             if (activeMainToolbarButton != null)
             {
-<<<<<<< HEAD
                 activeMainToolbarButton.Background = (SolidColorBrush)(new BrushConverter().ConvertFrom(buttonDefaultColor));
                 activeMainToolbarButton.ClearValue(System.Windows.Controls.Primitives.ToggleButton.BackgroundProperty);
-=======
-                activeButton.Background = (SolidColorBrush) new BrushConverter().ConvertFrom(buttonDefaultColor);
-                activeButton.ClearValue(BackgroundProperty);
->>>>>>> 4cbb3b63
             }
 
             if (SelectToolBar.Visibility == Visibility.Visible) SelectToolBar.Visibility = Visibility.Collapsed;
 
-<<<<<<< HEAD
             activeMainToolbarButton = sender as System.Windows.Controls.Primitives.ToggleButton;
             activeMainToolbarButton.Background = (SolidColorBrush)(new BrushConverter().ConvertFrom(buttonSelectedColor));
             viewModel.ChangeActiveTool(activeMainToolbarButton.Name);
             return;
-=======
-            activeButton = sender as Button;
-            activeButton.Background = (SolidColorBrush) new BrushConverter().ConvertFrom(buttonSelectedColor);
-            MessageBox.Show("ClickedEraserTool");
->>>>>>> 4cbb3b63
         }
 
         //Toolbar Line tool
@@ -816,27 +734,16 @@
         {
             if (activeMainToolbarButton != null)
             {
-<<<<<<< HEAD
                 activeMainToolbarButton.Background = (SolidColorBrush)(new BrushConverter().ConvertFrom(buttonDefaultColor));
                 activeMainToolbarButton.ClearValue(System.Windows.Controls.Primitives.ToggleButton.BackgroundProperty);
-=======
-                activeButton.Background = (SolidColorBrush) new BrushConverter().ConvertFrom(buttonDefaultColor);
-                activeButton.ClearValue(BackgroundProperty);
->>>>>>> 4cbb3b63
             }
 
             if (SelectToolBar.Visibility == Visibility.Visible) SelectToolBar.Visibility = Visibility.Collapsed;
 
-<<<<<<< HEAD
             activeMainToolbarButton = sender as System.Windows.Controls.Primitives.ToggleButton;
             activeMainToolbarButton.Background = (SolidColorBrush)(new BrushConverter().ConvertFrom(buttonSelectedColor));
             viewModel.ChangeActiveTool(activeMainToolbarButton.Name);
             return;
-=======
-            activeButton = sender as Button;
-            activeButton.Background = (SolidColorBrush) new BrushConverter().ConvertFrom(buttonSelectedColor);
-            MessageBox.Show("ClickedLineTool");
->>>>>>> 4cbb3b63
         }
 
 
@@ -855,16 +762,12 @@
         //Fill Shape Tool Button
         private void ClickedFillShapeTool(object sender, RoutedEventArgs e)
         {
-<<<<<<< HEAD
             activeSelectToolbarButton = sender as Button;
             activeSelectToolbarButton.Background = (SolidColorBrush)(new BrushConverter().ConvertFrom(buttonSelectedColor));
             activeSelectToolbarButton.ClearValue(Button.BackgroundProperty);
             //viewModel.ChangeActiveTool(activeMainToolbarButton.Name);
             //viewModel.shapeManager.SetBackgroundColor();
             return;
-=======
-            MessageBox.Show("ClickedSetBG");
->>>>>>> 4cbb3b63
         }
 
         //Duplicate Shape Tool Button
@@ -893,13 +796,9 @@
         //Clear Frame Button Control 
         private void ClickedClearFrame(object sender, RoutedEventArgs e)
         {
-<<<<<<< HEAD
             //To change this 
             GlobCanvas.Children.Clear();
             return;
-=======
-            MessageBox.Show("ClickedClearFrame");
->>>>>>> 4cbb3b63
         }
 
         //Save Frame Button Control
@@ -929,14 +828,6 @@
                 MessageBox.Show("Toggled Off");
         }
 
-<<<<<<< HEAD
         
-=======
-        //Parent Window click event
-        private void Grid_MouseDown(object sender, MouseButtonEventArgs e)
-        {
-            if (e.LeftButton == MouseButtonState.Pressed) DragMove();
-        }
->>>>>>> 4cbb3b63
     }
 }
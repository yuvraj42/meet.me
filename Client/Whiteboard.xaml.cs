--- conflicted
+++ resolved
@@ -23,93 +23,24 @@
         private Button activeButton;
         private WhiteBoardViewModel viewModel;
         public Canvas GlobCanvas;
-<<<<<<< HEAD
-
-        //Button Dynamic Colors 
         private string buttonDefaultColor = "#D500F9";
         private string buttonSelectedColor = "#007C9C";
 
-        //Canvas BG available Colors 
-        private string canvasBg1 = "#FFFFFF";
-        private string canvasBg2 = "#FF0000";
-        private string canvasBg3 = "#00FF00";
-        private string canvasBg4 = "#0000FF";
-        private string canvasBg5 = "#FFFF00";
-
-=======
-        private string buttonDefaultColor = "#D500F9";
-        private string buttonSelectedColor = "#007C9C";
-
->>>>>>> a417bee6
 
         public WhiteBoardView()
         {
             InitializeComponent();
-<<<<<<< HEAD
-            this.GlobCanvas = MyCanvas;
-=======
             this.GlobCanvas = MyCanvas; 
->>>>>>> a417bee6
             viewModel = new WhiteBoardViewModel(GlobCanvas);
         }
 
         // Canvas Mouse actions 
         private void OnCanvasMouseButtonDown(object sender, MouseButtonEventArgs e)
         {
-<<<<<<< HEAD
-
-
-            if (e.LeftButton == MouseButtonState.Pressed)
-            {
-
-
-                MessageBox.Show(viewModel.GetActiveTool().ToString());
-                switch (viewModel.GetActiveTool())
-                {
-                    case (WhiteBoardViewModel.WBTools.FreeHand):
-                        break;
-                    case (WhiteBoardViewModel.WBTools.NewLine):
-                        break;
-                    case (WhiteBoardViewModel.WBTools.NewRectangle):
-                        break;
-                    case (WhiteBoardViewModel.WBTools.NewEllipse):
-                        break;
-                    case (WhiteBoardViewModel.WBTools.Selection):
-                        
-
-        
-                        if(e.OriginalSource is Shape && !viewModel.shapeManager.BBmap.ContainsValue((e.OriginalSource as Shape).Uid))
-                        {
-                            MessageBox.Show("Shape Found");
-                            //Create Shape -> Creates a temp Rectangle for bounding box with height and width same as selected shape
-                            //Add this Shape to selected shape
-                            Shape selectedShape = e.OriginalSource as Shape;
-                           
-                            //this.SelectionBox.Visibility = Visibility.Visible;
-                            //GlobCanvas = viewModel.shapeManager.CreateShape(GlobCanvas,viewModel.WBOps, WhiteBoardViewModel.WBTools.NewRectangle,...) 
-                            
-                            GlobCanvas =  viewModel.shapeManager.SelectShape(GlobCanvas, selectedShape, viewModel.WBOps, 0);
-                        }
-                        else
-                        {
-                            MessageBox.Show("Entered Else");
-                            viewModel.shapeManager.UnselectAllBB(GlobCanvas, viewModel.WBOps);
-                            //this.SelectionBox.Visibility = Visibility.Collapsed;
-                        }
-                        
-                        break;
-                    case (WhiteBoardViewModel.WBTools.Eraser):
-                        break;
-                }
-                //this.viewModel.start = e.GetPosition(MyCanvas);
-            }
-
-=======
            if (e.LeftButton == MouseButtonState.Pressed){
                 this.viewModel.start = e.GetPosition(MyCanvas);
            }
             
->>>>>>> a417bee6
         }
 
         private void OnCanvasMouseButtonUp(object sender, MouseButtonEventArgs e)

--- conflicted
+++ resolved
@@ -229,11 +229,7 @@
                     }
                     break;
                 case (WhiteBoardViewModel.WBTools.Selection):
-<<<<<<< HEAD
-                    mouseDownFlag = 0;
-=======
                     /*mouseDownFlag = 0;
->>>>>>> f9f32bd1
                     //If mouse has actually moved between press and release of left click, the selected shapes are either moved or rotated WITHOUT unselecting any shape
                     if (mouseLeftBtnMoveFlag > 5)
                     {
@@ -250,11 +246,7 @@
                                 this.viewModel.shapeManager.MoveShape(GlobCanvas, viewModel.WBOps, viewModel.start, viewModel.end, mouseDownSh, true);
                             }
                         }
-<<<<<<< HEAD
-                    }
-=======
                     }*/
->>>>>>> f9f32bd1
                     break;
                 default:
                     break;

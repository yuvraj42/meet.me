--- conflicted
+++ resolved
@@ -2,11 +2,6 @@
              xmlns="http://schemas.microsoft.com/winfx/2006/xaml/presentation"
              xmlns:x="http://schemas.microsoft.com/winfx/2006/xaml"
              xmlns:local="clr-namespace:Client"
-<<<<<<< HEAD
-             StartupUri="ChatView.xaml">
-    <Application.Resources>
-         
-=======
              StartupUri="AuthView.xaml">
    
    <Application.Resources>
@@ -17,6 +12,5 @@
             </ResourceDictionary.MergedDictionaries>
         </ResourceDictionary>
 
->>>>>>> f1e8300b
     </Application.Resources>
 </Application>
--- conflicted
+++ resolved
@@ -2,19 +2,15 @@
              xmlns="http://schemas.microsoft.com/winfx/2006/xaml/presentation"
              xmlns:x="http://schemas.microsoft.com/winfx/2006/xaml"
              xmlns:local="clr-namespace:Client"
-<<<<<<< HEAD
              StartupUri="AuthView.xaml">
-    <Application.Resources>
+   
+   <Application.Resources>
         <ResourceDictionary>
             <ResourceDictionary.MergedDictionaries>
                 <ResourceDictionary Source="Colors.xaml">
                 </ResourceDictionary>
             </ResourceDictionary.MergedDictionaries>
         </ResourceDictionary>
-=======
-             StartupUri="MainWindow.xaml">
-    <Application.Resources>
-         
->>>>>>> e9022e55
+
     </Application.Resources>
 </Application>
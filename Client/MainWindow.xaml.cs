--- conflicted
+++ resolved
@@ -15,13 +15,11 @@
         public bool sharing = false;
         private static ChatView _chat;
         private static UsersList _userslist;
-<<<<<<< HEAD
         private bool _chatFlag = false;
         private bool _ssFlag = false;
         private bool _wbFlag = true;
-=======
         private ScreenShareClient SSClient;
->>>>>>> 708902ba
+
         public MainWindow()
         {
             InitializeComponent();

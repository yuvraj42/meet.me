--- conflicted
+++ resolved
@@ -23,7 +23,6 @@
         public MainWindow()
         {
             InitializeComponent();
-<<<<<<< HEAD
             //  DataContext = new WhiteBoardViewModel();
         }
 
@@ -159,9 +158,5 @@
         private bool _wbFlag = true;
 
 
-=======
-        }
-
->>>>>>> e9022e55
     }
 }
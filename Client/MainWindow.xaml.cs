﻿using System;
using System.Collections.Generic;
using System.Linq;
using System.Text;
using System.Threading.Tasks;
using System.Windows;
using System.Windows.Controls;
using System.Windows.Data;
using System.Windows.Documents;
using System.Windows.Input;
using System.Windows.Media;
using System.Windows.Media.Imaging;
using System.Windows.Navigation;
using System.Windows.Shapes;
using Client.ViewModels;

namespace Client
{
    /// <summary>
    /// Interaction logic for MainWindow.xaml
    /// </summary>
    public partial class MainWindow : Window
    {
        public MainWindow()
        {
            InitializeComponent();
            //  DataContext = new WhiteBoardViewModel();
        }

<<<<<<< HEAD
        private void ScreenShare_Clicked(object sender, RoutedEventArgs e)
        {
            DataContext = new ScreenShareViewModel();
=======

        private void Users_List_Clicked(object sender, RoutedEventArgs e)
        {

            if (_usersListFlag.Equals(false))
            {
                SSwb.SetValue(Grid.ColumnProperty, 4);
                if (_ssFlag.Equals(true) || _wbFlag.Equals(true))
                {
                    if (_chatFlag.Equals(true))
                        SSwb.SetValue(Grid.ColumnSpanProperty, 1);
                    else
                        SSwb.SetValue(Grid.ColumnSpanProperty, 3);
                }
                UsersListPane2.Visibility = System.Windows.Visibility.Visible;
                _usersListFlag = true;
            }
            else
            {

                UsersListPane2.Visibility = System.Windows.Visibility.Collapsed;
                _usersListFlag = false;
                SSwb.SetValue(Grid.ColumnProperty, 2);
                if (_ssFlag.Equals(true) || _wbFlag.Equals(true))
                {
                    if (_chatFlag.Equals(true))
                        SSwb.SetValue(Grid.ColumnSpanProperty, 3);
                    else
                        SSwb.SetValue(Grid.ColumnSpanProperty, 5);
                }

            }
        }
        private void ScreenShare_Clicked(object sender, RoutedEventArgs e)
        {
            /*DataContext = new ScreenShareViewModel();
            _ssFlag = true;
            if (_chatFlag.Equals(true))
            {
                ChatPane.Visibility = System.Windows.Visibility.Collapsed;
                _chatFlag = false;

            }
            if (_usersListFlag.Equals(true))
            {
                UsersListPane2.Visibility = System.Windows.Visibility.Collapsed;
                _usersListFlag = false;
            }
            SSwb.SetValue(Grid.ColumnProperty, 2);
            SSwb.SetValue(Grid.ColumnSpanProperty, 5);*/

>>>>>>> 345bce00
        }

        private void Whiteboard_Clicked(object sender, RoutedEventArgs e)
        {
<<<<<<< HEAD
            DataContext = new WhiteboardViewModel();
        }
=======
            /*DataContext = new WhiteBoardViewModel();
            _wbFlag = true;
            if (_chatFlag.Equals(true))
            {
                ChatPane.Visibility = System.Windows.Visibility.Collapsed;
                _chatFlag = false;

            }
            if (_usersListFlag.Equals(true))
            {
                UsersListPane2.Visibility = System.Windows.Visibility.Collapsed;
                _usersListFlag = false;
            }
            SSwb.SetValue(Grid.ColumnProperty, 2);
            SSwb.SetValue(Grid.ColumnSpanProperty, 5);*/

        }

        private void Chat_Button_Clicked(object sender, RoutedEventArgs e)
        {

            // DataContext = new ChatViewModel();

            if (_chatFlag.Equals(false))
            {
                if (_ssFlag.Equals(true) || _wbFlag.Equals(true))
                {
                    if (_usersListFlag.Equals(true))
                    {
                        SSwb.SetValue(Grid.ColumnProperty, 4);
                        SSwb.SetValue(Grid.ColumnSpanProperty, 1);
                    }

                    else
                    {
                        SSwb.SetValue(Grid.ColumnProperty, 2);
                        SSwb.SetValue(Grid.ColumnSpanProperty, 3);
                    }
                }

                ChatPane.Visibility = System.Windows.Visibility.Visible;
                _chatFlag = true;
            }
            else
            {

                ChatPane.Visibility = System.Windows.Visibility.Collapsed;
                _chatFlag = false;
                if (_ssFlag.Equals(true) || _wbFlag.Equals(true))
                {
                    if (_usersListFlag.Equals(true))
                    {
                        SSwb.SetValue(Grid.ColumnProperty, 4);
                        SSwb.SetValue(Grid.ColumnSpanProperty, 3);
                    }
                    else
                    {
                        SSwb.SetValue(Grid.ColumnProperty, 2);
                        SSwb.SetValue(Grid.ColumnSpanProperty, 5);
                    }
                }
            }
        }

        private void Dashboard_Clicked(object sender, RoutedEventArgs e)
        {
            //DataContext = new DashboardViewModel();

        }


        private bool _usersListFlag = false;
        private bool _chatFlag = false;
        private bool _ssFlag = false;
        private bool _wbFlag = true;


>>>>>>> 345bce00
    }
}<|MERGE_RESOLUTION|>--- conflicted
+++ resolved
@@ -12,7 +12,6 @@
 using System.Windows.Media.Imaging;
 using System.Windows.Navigation;
 using System.Windows.Shapes;
-using Client.ViewModels;
 
 namespace Client
 {
@@ -27,11 +26,6 @@
             //  DataContext = new WhiteBoardViewModel();
         }
 
-<<<<<<< HEAD
-        private void ScreenShare_Clicked(object sender, RoutedEventArgs e)
-        {
-            DataContext = new ScreenShareViewModel();
-=======
 
         private void Users_List_Clicked(object sender, RoutedEventArgs e)
         {
@@ -83,15 +77,10 @@
             SSwb.SetValue(Grid.ColumnProperty, 2);
             SSwb.SetValue(Grid.ColumnSpanProperty, 5);*/
 
->>>>>>> 345bce00
         }
 
         private void Whiteboard_Clicked(object sender, RoutedEventArgs e)
         {
-<<<<<<< HEAD
-            DataContext = new WhiteboardViewModel();
-        }
-=======
             /*DataContext = new WhiteBoardViewModel();
             _wbFlag = true;
             if (_chatFlag.Equals(true))
@@ -169,6 +158,5 @@
         private bool _wbFlag = true;
 
 
->>>>>>> 345bce00
     }
 }
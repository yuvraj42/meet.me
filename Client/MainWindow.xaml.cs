--- conflicted
+++ resolved
@@ -140,11 +140,7 @@
                sharing = false;
             }
             this.SSwb.Content = new ScreenShareUX();
-<<<<<<< HEAD
-            if (_chatFlag.Equals(true) && _userslist.userListHidden.Equals(false))
-=======
             if (_chatFlag.Equals(true) && s_userslist.UserListHidden.Equals(false))
->>>>>>> 5893af08
             {
                 SSwb.SetValue(Grid.ColumnProperty, 4);
                 SSwb.SetValue(Grid.ColumnSpanProperty, 1);
@@ -154,11 +150,7 @@
                 SSwb.SetValue(Grid.ColumnProperty, 2);
                 SSwb.SetValue(Grid.ColumnSpanProperty, 3);
             }
-<<<<<<< HEAD
-            else if (_userslist.userListHidden.Equals(false))
-=======
             else if (s_userslist.UserListHidden.Equals(false))
->>>>>>> 5893af08
             {
                 SSwb.SetValue(Grid.ColumnProperty, 4);
                 SSwb.SetValue(Grid.ColumnSpanProperty, 3);
@@ -176,13 +168,8 @@
         private void OnWhiteboardClick(object sender, RoutedEventArgs e)
         {
             _wbFlag = true;
-<<<<<<< HEAD
-            this.SSwb.Content = _whiteboard;
-            if (_chatFlag.Equals(true) && _userslist.userListHidden.Equals(false))
-=======
             this.SSwb.Content = s_whiteboard;
             if (_chatFlag.Equals(true) && s_userslist.UserListHidden.Equals(false))
->>>>>>> 5893af08
             {
                 SSwb.SetValue(Grid.ColumnProperty, 4);
                 SSwb.SetValue(Grid.ColumnSpanProperty, 1);
@@ -192,11 +179,7 @@
                 SSwb.SetValue(Grid.ColumnProperty, 2);
                 SSwb.SetValue(Grid.ColumnSpanProperty, 3);
             }
-<<<<<<< HEAD
-            else if (_userslist.userListHidden.Equals(false))
-=======
             else if (s_userslist.UserListHidden.Equals(false))
->>>>>>> 5893af08
             {
                 SSwb.SetValue(Grid.ColumnProperty, 4);
                 SSwb.SetValue(Grid.ColumnSpanProperty, 3);
@@ -217,11 +200,7 @@
             {
                 if (_ssFlag.Equals(true) || _wbFlag.Equals(true))
                 {
-<<<<<<< HEAD
-                    if (_userslist.userListHidden.Equals(false))
-=======
                     if (s_userslist.UserListHidden.Equals(false))
->>>>>>> 5893af08
                     {
                         SSwb.SetValue(Grid.ColumnProperty, 4);
                         SSwb.SetValue(Grid.ColumnSpanProperty, 1);
@@ -242,11 +221,7 @@
                 _chatFlag = false;
                 if (_ssFlag.Equals(true) || _wbFlag.Equals(true))
                 {
-<<<<<<< HEAD
-                    if (_userslist.userListHidden.Equals(false))
-=======
                     if (s_userslist.UserListHidden.Equals(false))
->>>>>>> 5893af08
                     {
                         SSwb.SetValue(Grid.ColumnProperty, 4);
                         SSwb.SetValue(Grid.ColumnSpanProperty, 3);
@@ -274,11 +249,7 @@
         /// </summary>
         public void OnUsersListClick()
         {
-<<<<<<< HEAD
-            if (_userslist.userListHidden.Equals(true))
-=======
             if (s_userslist.UserListHidden.Equals(true))
->>>>>>> 5893af08
             {
                 UsersListControl.SetValue(Grid.ColumnSpanProperty, 3);
                 if (_ssFlag.Equals(true) || _wbFlag.Equals(true))

--- conflicted
+++ resolved
@@ -27,7 +27,7 @@
             DataContext = new WhiteboardViewModel();
         }
 
-<<<<<<< HEAD
+
         private void Users_List_Clicked(object sender, RoutedEventArgs e)
         {
 
@@ -158,7 +158,6 @@
         private bool _ssFlag = false;
         private bool _wbFlag = true;
         
-=======
->>>>>>> d6b7523f
+
     }
 }
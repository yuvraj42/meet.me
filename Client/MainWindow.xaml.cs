﻿using System;
using System.Windows;
using System.Windows.Controls;

namespace Client
{
    /// <summary>
    ///     Interaction logic for MainWindow.xaml
    /// </summary>
    public partial class MainWindow : Window
    {
        private static WhiteBoardView _whiteboard;
        private string theme = "theme1";
        //uncomment below lines after the respective user controls are done
        /*private static ChatView _chat;
        private static UsersList _userslist;*/
        public MainWindow()
        {
            InitializeComponent();
            CenterWindowOnScreen();
            _whiteboard = new WhiteBoardView();
            this.SSwb.Content = _whiteboard;

            //uncomment below lines after the respective User Controls are done
            /*_chat = new ChatView();
            this.Chat.Content = _chat;
            _userslist = new UsersList(this);
            this.UsersListControl.Content = _userslist;*/
        }
        //taken from https://stackoverflow.com/questions/4019831/how-do-you-center-your-main-window-in-wpf
        /// <summary>
        /// Function to launch the window on the center of the screen
        /// </summary>
        private void CenterWindowOnScreen()
        {
            double screenWidth = SystemParameters.PrimaryScreenWidth;
            double screenHeight = SystemParameters.PrimaryScreenHeight;
            double windowWidth = this.Width;
            double windowHeight = this.Height;
            this.Left = (screenWidth / 2) - (windowWidth / 2);
            this.Top = (screenHeight / 2) - (windowHeight / 2);
        }
        /// <summary>
        /// Function to change the theme
        /// </summary>
        private void OnThemeClick(object sender, RoutedEventArgs e)
        {
            ResourceDictionary dict = new ResourceDictionary();
            if (theme.Equals("theme1"))
            {
                theme = "theme2";
                dict.Source = new Uri("Theme2.xaml", UriKind.Relative);
                Application.Current.Resources.MergedDictionaries.Clear();
                Application.Current.Resources.MergedDictionaries.Add(dict);
            }
            else
            {
                theme = "theme1";
                dict.Source = new Uri("Theme1.xaml", UriKind.Relative);
                Application.Current.Resources.MergedDictionaries.Clear();
                Application.Current.Resources.MergedDictionaries.Add(dict);
            }
        }
        /// <summary>
        /// Function to handle ScreenShare button click event
        /// </summary>
        private void OnScreenShareClick(object sender, RoutedEventArgs e)
        {
<<<<<<< HEAD
            _ssFlag = true;
            ScreenShareClient ssclient = new ScreenShareClient();
            if (ssclient.thisSharing == false && ssclient.otherSharing == false)
            {
                //ssclient.startSharing();
            }
            else if(ssclient.thisSharing == true && ssclient.otherSharing == false)
            {
                ssclient.stopSharing();
            }
            else
            {
                // handle the error message
            }
=======
            _ssFlag = true;   
>>>>>>> 6e6a2b3c
            //uncomment below line after respective User Controls are done
            /*this.SSwb.Content = new ScreenShareView();
            if (_chatFlag.Equals(true) && _userslist.UserListHidden.Equals(false))
            {
                SSwb.SetValue(Grid.ColumnProperty, 4);
                SSwb.SetValue(Grid.ColumnSpanProperty, 1);
            }
            else if (_chatFlag.Equals(true))
            {
                SSwb.SetValue(Grid.ColumnProperty, 2);
                SSwb.SetValue(Grid.ColumnSpanProperty, 3);
            }
            else if (_userslist.UserListHidden.Equals(false))
            {
                SSwb.SetValue(Grid.ColumnProperty, 4);
                SSwb.SetValue(Grid.ColumnSpanProperty, 3);
            }
            else
            {
                SSwb.SetValue(Grid.ColumnProperty, 2);
                SSwb.SetValue(Grid.ColumnSpanProperty, 5);
            }*/
        }
        /// <summary>
        /// Function to handle Whiteboard button click event
        /// </summary>
        private void OnWhiteboardClick(object sender, RoutedEventArgs e)
        {
            _wbFlag = true;
            this.SSwb.Content = _whiteboard;

            //uncomment below lines after the respective User Controls are done
            /*if (_chatFlag.Equals(true) && _userslist.UserListHidden.Equals(false))
            {
                SSwb.SetValue(Grid.ColumnProperty, 4);
                SSwb.SetValue(Grid.ColumnSpanProperty, 1);
            }
            else if (_chatFlag.Equals(true))
            {
                SSwb.SetValue(Grid.ColumnProperty, 2);
                SSwb.SetValue(Grid.ColumnSpanProperty, 3);
            }
            else if (_userslist.UserListHidden.Equals(false))
            {
                SSwb.SetValue(Grid.ColumnProperty, 4);
                SSwb.SetValue(Grid.ColumnSpanProperty, 3);
            }
            else
            {
                SSwb.SetValue(Grid.ColumnProperty, 2);
                SSwb.SetValue(Grid.ColumnSpanProperty, 5);
            }*/
        }
        /// <summary>
        /// Function to handle Chat button click event
        /// </summary>
        private void OnChatButtonClick(object sender, RoutedEventArgs e)
        {
            //uncomment below lines after the respective user controls are done

            /*if (_chatFlag.Equals(false))
            {
                if (_ssFlag.Equals(true) || _wbFlag.Equals(true))
                {
                    if (_userslist.UserListHidden.Equals(false))
                    {
                        SSwb.SetValue(Grid.ColumnProperty, 4);
                        SSwb.SetValue(Grid.ColumnSpanProperty, 1);
                    }

                    else
                    {
                        SSwb.SetValue(Grid.ColumnProperty, 2);
                        SSwb.SetValue(Grid.ColumnSpanProperty, 3);
                    }
                }
                //uncomment after Chat user control is done
                this.Chat.Visibility = Visibility.Visible;
                _chatFlag = true;
            }
            else
            {
                this.Chat.Visibility = Visibility.Collapsed;
                _chatFlag = false;
                if (_ssFlag.Equals(true) || _wbFlag.Equals(true))
                {
                    if (_userslist.UserListHidden.Equals(false))
                    {
                        SSwb.SetValue(Grid.ColumnProperty, 4);
                        SSwb.SetValue(Grid.ColumnSpanProperty, 3);
                    }
                    else
                    {
                        SSwb.SetValue(Grid.ColumnProperty, 2);
                        SSwb.SetValue(Grid.ColumnSpanProperty, 5);
                    }
                }
            }*/
        }
        /// <summary>
        /// Function to handle Dashboard button click event
        /// </summary>
        private void OnDashboardClick(object sender, RoutedEventArgs e)
        {
            //uncomment after Dashboard is added 
            /*Dashboard dashboard = new Dashboard();
            dashboard.Show();*/
        }
        /// <summary>
        /// Function to handle UsersList expansion button click event
        /// </summary>
        public void OnUsersListClick()
        {
            //uncomment below lines after the respective User Controls are done
            /*if (_userslist.UserListHidden.Equals(true))
            {
                if (_ssFlag.Equals(true) || _wbFlag.Equals(true))
                {
                    SSwb.SetValue(Grid.ColumnProperty, 4);
                    if (_chatFlag.Equals(true))
                    {                        
                        SSwb.SetValue(Grid.ColumnSpanProperty, 1);
                    }

                    else
                    {                      
                        SSwb.SetValue(Grid.ColumnSpanProperty, 3);
                    }
                }
            }
            else
            {
                if (_ssFlag.Equals(true) || _wbFlag.Equals(true))
                {
                    SSwb.SetValue(Grid.ColumnProperty, 2);
                    if (_chatFlag.Equals(true))
                    {
                        SSwb.SetValue(Grid.ColumnSpanProperty, 3);
                    }
                    else
                    {
                        SSwb.SetValue(Grid.ColumnSpanProperty, 5);
                    }
                }
            }*/
        }
        /// <summary>
        /// Function to call OnLeaveButtonClick() when Leave button is clicked
        /// </summary>
        private void OnLeaveButtonClicked(object sender, RoutedEventArgs e)
        {
            //uncomment below line after UsersList User Control is done
            //_userslist.OnLeaveButtonClick();
        }

        private bool _chatFlag = false;
        private bool _ssFlag = false;
        private bool _wbFlag = true;
    }
}<|MERGE_RESOLUTION|>--- conflicted
+++ resolved
@@ -66,7 +66,6 @@
         /// </summary>
         private void OnScreenShareClick(object sender, RoutedEventArgs e)
         {
-<<<<<<< HEAD
             _ssFlag = true;
             ScreenShareClient ssclient = new ScreenShareClient();
             if (ssclient.thisSharing == false && ssclient.otherSharing == false)
@@ -81,9 +80,6 @@
             {
                 // handle the error message
             }
-=======
-            _ssFlag = true;   
->>>>>>> 6e6a2b3c
             //uncomment below line after respective User Controls are done
             /*this.SSwb.Content = new ScreenShareView();
             if (_chatFlag.Equals(true) && _userslist.UserListHidden.Equals(false))

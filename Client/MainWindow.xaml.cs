--- conflicted
+++ resolved
@@ -15,11 +15,7 @@
         private string theme = "theme1";
         public bool sharing = false;
         //uncomment below lines after the respective user controls are done
-<<<<<<< HEAD
-        /*private static ChatView _chat;*/
-=======
         private static ChatView _chat;
->>>>>>> e330eef7
         private static UsersList _userslist;
         public MainWindow()
         {
@@ -29,17 +25,11 @@
             this.SSwb.Content = _whiteboard;
 
             //uncomment below lines after the respective User Controls are done
-<<<<<<< HEAD
-            /*_chat = new ChatView();
-            this.Chat.Content = _chat;*/
+
+            _chat = new ChatView();
+            this.Chat.Content = _chat;
             _userslist = new UsersList(this);
             this.UsersListControl.Content = _userslist;
-=======
-            _chat = new ChatView();
-            this.Chat.Content = _chat;
-            /*_userslist = new UsersList(this);
-            this.UsersListControl.Content = _userslist;*/
->>>>>>> e330eef7
         }
         //taken from https://stackoverflow.com/questions/4019831/how-do-you-center-your-main-window-in-wpf
         /// <summary>
@@ -209,20 +199,20 @@
 
             if (_chatFlag.Equals(false))
             {
-                //if (_ssFlag.Equals(true) || _wbFlag.Equals(true))
-                //{
-                //    if (_userslist.UserListHidden.Equals(false))
-                //    {
-                //        SSwb.SetValue(Grid.ColumnProperty, 4);
-                //        SSwb.SetValue(Grid.ColumnSpanProperty, 1);
-                //    }
-
-                //    else
-                //    {
-                //        SSwb.SetValue(Grid.ColumnProperty, 2);
-                //        SSwb.SetValue(Grid.ColumnSpanProperty, 3);
-                //    }
-                //}
+                if (_ssFlag.Equals(true) || _wbFlag.Equals(true))
+                {
+                    if (_userslist.UserListHidden.Equals(false))
+                    {
+                        SSwb.SetValue(Grid.ColumnProperty, 4);
+                        SSwb.SetValue(Grid.ColumnSpanProperty, 1);
+                    }
+
+                    else
+                    {
+                        SSwb.SetValue(Grid.ColumnProperty, 2);
+                        SSwb.SetValue(Grid.ColumnSpanProperty, 3);
+                    }
+                }
                 //uncomment after Chat user control is done
                 this.Chat.Visibility = Visibility.Visible;
                 _chatFlag = true;
@@ -231,19 +221,19 @@
             {
                 this.Chat.Visibility = Visibility.Collapsed;
                 _chatFlag = false;
-                //if (_ssFlag.Equals(true) || _wbFlag.Equals(true))
-                //{
-                //    if (_userslist.UserListHidden.Equals(false))
-                //    {
-                //        SSwb.SetValue(Grid.ColumnProperty, 4);
-                //        SSwb.SetValue(Grid.ColumnSpanProperty, 3);
-                //    }
-                //    else
-                //    {
-                //        SSwb.SetValue(Grid.ColumnProperty, 2);
-                //        SSwb.SetValue(Grid.ColumnSpanProperty, 5);
-                //    }
-                //}
+                if (_ssFlag.Equals(true) || _wbFlag.Equals(true))
+                {
+                    if (_userslist.UserListHidden.Equals(false))
+                    {
+                        SSwb.SetValue(Grid.ColumnProperty, 4);
+                        SSwb.SetValue(Grid.ColumnSpanProperty, 3);
+                    }
+                    else
+                    {
+                        SSwb.SetValue(Grid.ColumnProperty, 2);
+                        SSwb.SetValue(Grid.ColumnSpanProperty, 5);
+                    }
+                }
             }
         }
         /// <summary>

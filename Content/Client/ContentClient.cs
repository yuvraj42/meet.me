/// <author>Yuvraj Raghuvanshi</author>
/// <created>16/10/2021</created>
<<<<<<< HEAD
=======
using Networking;
>>>>>>> 858328ed
using System;
using System.Collections.Generic;
using System.Diagnostics;
using System.IO;
using System.Threading.Tasks;

namespace Content
{
    internal class ContentClient : IContentClient
    {
<<<<<<< HEAD
        private readonly List<ChatContext> _allMessages;
        private readonly ChatClient _chatHandler;
        
        private ICommunicator _communicator;

        private readonly Dictionary<int, int> _contextMap;
=======
        private int _userId;
>>>>>>> 858328ed

        private List<ChatContext> _allMessages;
        // a map from thread (thread id) to index of that thread in _allMessages
        private Dictionary<int, int> _contextMap;

        private ICommunicator _communicator;

        private object _lock;
        private ChatClient _chatHandler;
        private FileClient _fileHandler;

        // dictionary that maps message events to their respective handler functions
        private Dictionary<MessageEvent, Action<MessageData>> _messageHandlers;
        private INotificationHandler _notifHandler;

        private List<IContentListener> _subscribers;

        public ContentClient()
        {
            _userId = -1;
            _lock = new();
            _subscribers = new List<IContentListener>();
            _allMessages = new List<ChatContext>();
            _contextMap = new Dictionary<int, int>();

            // add message handler functions for each event
            _messageHandlers = new Dictionary<MessageEvent, Action<MessageData>>();
            _messageHandlers[MessageEvent.NewMessage] = NewMessageHandler;
            _messageHandlers[MessageEvent.Update] = UpdateMessageHandler;
            _messageHandlers[MessageEvent.Star] = StarMessageHandler;
            _messageHandlers[MessageEvent.Download] = DownloadMessageHandler;

            // subscribe to the network
            _notifHandler = new ContentClientNotificationHandler(this);
            _communicator = CommunicationFactory.GetCommunicator();
            _communicator.Subscribe("Content", _notifHandler);

            // initialize file handler and chat handler
            _fileHandler = new FileClient(_communicator);
            _chatHandler = new ChatClient(_communicator);
        }

<<<<<<< HEAD
        // getter and setter for communicator
=======
        // getters and setters
>>>>>>> 858328ed
        public ICommunicator Communicator
        {
            get => _communicator;
            set
            {
                _communicator = value;
<<<<<<< HEAD
=======
                _communicator.Subscribe("Content", _notifHandler);
>>>>>>> 858328ed
                _fileHandler.Communicator = value;
                _chatHandler.Communicator = value;
            }
        }

        public int UserId
        {
            get => _userId;
            set
            {
                _userId = value;
                _fileHandler.UserId = value;
                _chatHandler.UserId = value;
            }
        }

        private void setAllMessages(List<ChatContext> allMessages)
        {
            lock (_lock)
            {
                // clear context map
                _contextMap = new Dictionary<int, int>();

                // set _allMessages
                _allMessages = allMessages;

                // rebuild mapping
                int len = _allMessages.Count;
                for (int i = 0; i < len; i++)
                {
                    // key
                    int threadId = _allMessages[i].ThreadId;
                    // value is the index, which is the loop index i
                    // add key value pair to dictionary
                    _contextMap.Add(threadId, i);
                }
            }
        }

        // interface functions

        /// <inheritdoc/>
        public int GetUserId()
        {
            return _userId;
        }

        /// <inheritdoc />
        public void CSend(SendMessageData toSend)
        {
            // ensure receiver ids isn't null
            if (toSend.ReceiverIds is null)
                throw new ArgumentException("List of receiver ids given is null");

            // if the message is part of a thread, ensure thread exists
            if (toSend.ReplyThreadId != -1)
                if (!_contextMap.ContainsKey(toSend.ReplyThreadId))
                    throw new ArgumentException($"Thread with given thread id ({toSend.ReplyThreadId}) doesn't exist");

            switch (toSend.Type)
            {
                case MessageType.Chat:
                    Trace.WriteLine("[ContentClient] Sending chat message");
                    _chatHandler.ChatNewMessage(toSend);
                    break;

                case MessageType.File:
                    Trace.WriteLine("[ContentClient] Sending file message");
                    _fileHandler.Send(toSend);
                    break;

                default:
                    throw new ArgumentException(
                        "Invalid MessageType field. Must be one of MessageType.Chat or MessageType.File");
            }
        }

        /// <inheritdoc />
        public void CDownload(int messageId, string savePath)
        {
            if (!IsPathWritable(savePath))
                throw new ArgumentException("Given file path is not writable");

            // check that the message with ID messageID exists and is indeed a file
            var found = 0;
            foreach (var chatThread in _allMessages)
            {
                foreach (var msg in chatThread.MsgList)
                    if (msg.MessageId == messageId)
                    {
                        found = 1;
                        if (msg.Type != MessageType.File)
                            throw new ArgumentException("Invalid message ID: Message requested for download is not a file type message");
                        break;
                    }

                if (found == 1)
                    break;
            }

            if (found == 0)
            {
                Trace.WriteLine("[ContentClient] File requested for download not found");
                throw new ArgumentException("Message with given message ID not found");
            }

            _fileHandler.Download(messageId, savePath);
        }

        /// <inheritdoc />
        public void CMarkStar(int messageId)
        {
            ReceiveMessageData msg = RetrieveMessage(messageId);

            if (msg is null)
            {
                throw new ArgumentException($"Message with given message id doesn't exist");
            }

            if (msg.Type == MessageType.Chat)
                _chatHandler.ChatStar(messageId);
            else
                throw new ArgumentException($"Message with given message id isn't a chat message");
        }

        /// <inheritdoc />
        public void CUpdateChat(int messageId, string newMessage)
        {
<<<<<<< HEAD
            _chatHandler.ChatUpdate(messageId, newMessage);
=======
            ReceiveMessageData msg = RetrieveMessage(messageId);

            if (msg is null)
            {
                throw new ArgumentException($"Message with given message id doesn't exist");
            }

            if (msg.Type == MessageType.Chat && msg.SenderId == UserId)
                _chatHandler.ChatUpdate(messageId, newMessage);
            else
                throw new ArgumentException($"Message with given message id can't be updated. Make sure it's a chat message and was sent by this client");
>>>>>>> 858328ed
        }

        /// <inheritdoc />
        public void CSubscribe(IContentListener subscriber)
        {
            Trace.WriteLine("[ContentClient] Added new subscriber");
            _subscribers.Add(subscriber);
        }

        /// <inheritdoc />
        public ChatContext CGetThread(int threadId)
        {
            if (_contextMap.ContainsKey(threadId))
            {
                var index = _contextMap[threadId];
                Trace.WriteLine($"[ContentClient] Returning thread with id {threadId}");
                return _allMessages[index];
            }

            throw new ArgumentException("Thread with requested thread ID does not exist");
        }

        /// <summary>
        ///     Notify all subscribers of received message
        /// </summary>
        /// <param name="message">The message object to call OnMessage function of subscribers with</param>
        public void Notify(ReceiveMessageData message)
        {
            Trace.WriteLine("[ContentClient] Notifying subscribers of new received message");
            foreach (var subscriber in _subscribers)
            {
                _ = Task.Run(() => { subscriber.OnMessage(message); });
            }
        }

        /// <summary>
        ///     Notify all subscribers of received entire message history
        /// </summary>
        /// <param name="allMessages">The entire message history to call OnAllMessages function of subscribers with</param>
        public void Notify(List<ChatContext> allMessages)
        {
            // since the received message history is from the server and thus more definitive,
            // replace the current message history with it
            setAllMessages(allMessages);

            Trace.WriteLine("[ContentClient] Notifying subscribers of all messages shared in the meeting until now");
            foreach (var subscriber in _subscribers)
            {
                _ = Task.Run(() => { subscriber.OnAllMessages(allMessages); });
            }
        }

        // handler functions

        /// <summary>
        ///     Handles received messages from the network
        /// </summary>
        /// <param name="message">The received message</param>
        public void OnReceive(MessageData message)
        {
            _messageHandlers[message.Event](message);
        }

        public void NewMessageHandler(MessageData message)
        {
            Trace.WriteLine("[ContentClient] Received new message from server");
            // in case there is any file data associated with the message (there shouldn't be)
            // make file data null
            if (message.FileData != null) message.FileData = null;

            ReceiveMessageData receivedMessage = message;

            // add the message to the correct ChatContext in allMessages
            var key = receivedMessage.ReplyThreadId;

            if (key == -1)
                throw new ArgumentException("Reply thread id of received message cannot be -1");

            // use locks because the list of chat contexts may be shared across multiple threads
            lock (_lock)
            {
                if (_contextMap.ContainsKey(key))
                {
                    var index = _contextMap[key];
                    _allMessages[index].MsgList.Add(receivedMessage);
                    _allMessages[index].NumOfMessages += 1;
                }
                else // in case the message is part of a new thread
                {
                    // create new thread with given id
                    var newContext = new ChatContext();
                    newContext.ThreadId = key;
                    newContext.MsgList.Add(receivedMessage);
                    newContext.NumOfMessages = 1;
                    newContext.CreationTime = receivedMessage.SentTime;
                    _allMessages.Add(newContext);

                    // add entry in the hash table to keep track of ChatContext with given thread Id
                    var index = _allMessages.Count - 1;
                    _contextMap.Add(key, index);
                }
            }
            // notify the subscribers of the new message
            Notify(receivedMessage);
        }

        public void UpdateMessageHandler(MessageData message)
        {
            Trace.WriteLine("[ContentClient] Received message update from server");
            if (message.FileData != null) message.FileData = null;

            ReceiveMessageData receivedMessage = message;

            // update the message in _allMessages
            var key = receivedMessage.ReplyThreadId;
            if (_contextMap.ContainsKey(key))
            {
                var index = _contextMap[key];
                var numMessages = _allMessages[index].NumOfMessages;
                int i;
                // again, use locks to ensure thread-safe updation
                lock (_lock)
                {
                    for (i = 0; i < numMessages; i++)
                    {
                        var id = _allMessages[index].MsgList[i].MessageId;
                        if (id == receivedMessage.MessageId)
                        {
                            _allMessages[index].MsgList[i] = receivedMessage;
                            break;
                        }
                    }
                }

                // if no match was found, there is an error
                if (i == numMessages) throw new ArgumentException("No message with given id exists");
            }
            else
            {
                throw new ArgumentException("No message thread with given id exists");
            }

            // notify subscribers
            Notify(receivedMessage);
        }

        public void StarMessageHandler(MessageData message)
        {
            Trace.WriteLine("[ContentClient] Received message star event from server");
            var contextId = message.ReplyThreadId;
            var messageId = message.MessageId;

            if (_contextMap.ContainsKey(contextId))
            {
                var index = _contextMap[contextId];
                var numMessages = _allMessages[index].NumOfMessages;
                int i;
                lock (_lock)
                {
                    for (i = 0; i < numMessages; i++)
                    {
                        var id = _allMessages[index].MsgList[i].MessageId;
                        if (id == messageId)
                        {
                            bool starStatus = _allMessages[index].MsgList[i].Starred;
                            _allMessages[index].MsgList[i].Starred = !starStatus;
                            break;
                        }
                    }
                }
                // if no match was found, there is an error
                if (i == numMessages) throw new ArgumentException("No message with given id exists");
            }
            else
            {
                throw new ArgumentException("No message thread with given id exists");
            }

            Notify(message);
        }

        public void DownloadMessageHandler(MessageData message)
        {
            Trace.WriteLine("[ContentClient] Received requested file from server");
            var savedirpath = message.Message;
            var savepath = savedirpath + message.FileData.fileName;

            Trace.WriteLine("[ContentClient] Saving file to path: {0}", savepath);
            File.WriteAllBytes(savepath, message.FileData.fileContent);
        }


        // helper methods

        /// <summary>
        /// Helper function that retrieves a message from inbox using message id
        /// </summary>
        /// <param name="messageid">Id of the message to be retrieved</param>
        /// <returns>ReceiveMessageData object if message exists otherwise null</returns>
        private ReceiveMessageData RetrieveMessage(int messageid)
        {
            foreach (var context in _allMessages)
            {
                foreach (var message in context.MsgList)
                {
                    if (message.MessageId == messageid)
                        return message;
                }
            }

            return null;
        }

        /// <summary>
        /// Checks if a filepath is writable
        /// </summary>
        /// <param name="path">path to check</param>
        /// <returns>true if path is writable, false otherwise</returns>
        private bool IsPathWritable(string path)
        {
            try
            {
                using (FileStream fs = File.Create(path, 1, FileOptions.DeleteOnClose))
                { }
                return true;
            }
            catch
            {
                return false;
            }
        }

        // reset function (useful for testing singletons)
        // resets members that have some state
        public void Reset()
        {
            _userId = -1;
            _subscribers = new List<IContentListener>();

            lock (_lock)
            {
                _allMessages = new List<ChatContext>();
                _contextMap = new Dictionary<int, int>();
            }
        }
    }
}<|MERGE_RESOLUTION|>--- conflicted
+++ resolved
@@ -1,9 +1,6 @@
 /// <author>Yuvraj Raghuvanshi</author>
 /// <created>16/10/2021</created>
-<<<<<<< HEAD
-=======
 using Networking;
->>>>>>> 858328ed
 using System;
 using System.Collections.Generic;
 using System.Diagnostics;
@@ -14,16 +11,7 @@
 {
     internal class ContentClient : IContentClient
     {
-<<<<<<< HEAD
-        private readonly List<ChatContext> _allMessages;
-        private readonly ChatClient _chatHandler;
-        
-        private ICommunicator _communicator;
-
-        private readonly Dictionary<int, int> _contextMap;
-=======
         private int _userId;
->>>>>>> 858328ed
 
         private List<ChatContext> _allMessages;
         // a map from thread (thread id) to index of that thread in _allMessages
@@ -66,21 +54,14 @@
             _chatHandler = new ChatClient(_communicator);
         }
 
-<<<<<<< HEAD
-        // getter and setter for communicator
-=======
         // getters and setters
->>>>>>> 858328ed
         public ICommunicator Communicator
         {
             get => _communicator;
             set
             {
                 _communicator = value;
-<<<<<<< HEAD
-=======
                 _communicator.Subscribe("Content", _notifHandler);
->>>>>>> 858328ed
                 _fileHandler.Communicator = value;
                 _chatHandler.Communicator = value;
             }
@@ -209,9 +190,6 @@
         /// <inheritdoc />
         public void CUpdateChat(int messageId, string newMessage)
         {
-<<<<<<< HEAD
-            _chatHandler.ChatUpdate(messageId, newMessage);
-=======
             ReceiveMessageData msg = RetrieveMessage(messageId);
 
             if (msg is null)
@@ -223,7 +201,6 @@
                 _chatHandler.ChatUpdate(messageId, newMessage);
             else
                 throw new ArgumentException($"Message with given message id can't be updated. Make sure it's a chat message and was sent by this client");
->>>>>>> 858328ed
         }
 
         /// <inheritdoc />

using System;
using System.IO;
using System.Collections.Generic;
using Networking;
using MongoDB.Bson;

namespace Content
{
    internal class ContentClient : IContentClient
    {
        private int _userId;
        public int UserId 
        { 
            get => _userId; 
            set
            {
                _userId = value;
                _fileHandler.UserId = value;
                _chatHandler.UserId = value;
            }
        }

        private List<IContentListener> _subscribers;
        private List<ChatContext> _allMessages;
        private Dictionary<ObjectId, int> _contextMap;

        // dictionary that maps message events to their respective handler functions
        private Dictionary<MessageEvent, Action<MessageData> > _messageHandlers;

        private FileClient _fileHandler;
        private ChatClient _chatHandler;
        private INotificationHandler _notifHandler;
        private ICommunicator _communicator;

        public ContentClient()
        {
            _userId = -1;
            _subscribers = new List<IContentListener>();
            _allMessages = new List<ChatContext>();
            _contextMap = new Dictionary<ObjectId, int>();
            _fileHandler = new FileClient();
            _chatHandler = new ChatClient();

            // add message handler functions for each event
            _messageHandlers = new Dictionary<MessageEvent, Action<MessageData>>();
            _messageHandlers[MessageEvent.NewMessage] = new Action<MessageData>(NewMessageHandler);
            _messageHandlers[MessageEvent.Update] = new Action<MessageData>(UpdateMessageHandler);
            _messageHandlers[MessageEvent.Star] = new Action<MessageData>(StarMessageHandler);
            _messageHandlers[MessageEvent.Download] = new Action<MessageData>(DownloadMessageHandler);

            // subscribe to the network
            _notifHandler = new ContentClientNotificationHandler();
            _communicator = CommunicationFactory.GetCommunicator();
            _communicator.Subscribe("Content", _notifHandler);

        }

        /// <inheritdoc/>
        public void CSend(SendMessageData toSend)
        {
            switch(toSend.Type)
            {
                case MessageType.Chat:
                    _chatHandler.ChatNewMessage(toSend);
                    break;
                
                case MessageType.File:
                    _fileHandler.Send(toSend);
                    break;

                default:
                    throw new ArgumentException("Invalid MessageType field. Must be one of MessageType.Chat or MessageType.File");

            }
        }

        /// <inheritdoc/>
        public void CDownload(ObjectId messageId, string savePath)
        {
            // check that the message with ID messageID exists and is indeed a file
            int found = 0;
            foreach (ChatContext chatThread in _allMessages)
            {
                foreach (ReceiveMessageData msg in chatThread.MsgList)
                {
                    if (msg.MessageId == messageId)
                    {
                        found = 1;
                        if (msg.Type != MessageType.File)
                            throw new ArgumentException("Message requested for download is not a file type message");
                    }
                }
            }

            if (found == 0)
            {
                throw new ArgumentException("Message with given message ID not found");
            }

            _fileHandler.Download(messageId, savePath);
        }

        /// <inheritdoc/>
        public void CMarkStar(ObjectId messageId)
        {
            _chatHandler.ChatStar(messageId);
        }

        /// <inheritdoc/>
        public void CUpdateChat(ObjectId messageId, string newMessage)
        {
            throw new NotImplementedException();
        }

        /// <inheritdoc/>
        public void CSubscribe(IContentListener subscriber)
        {
            _subscribers.Add(subscriber);
        }

        /// <inheritdoc/>
        public ChatContext CGetThread(ObjectId threadId)
        {
            if (_contextMap.ContainsKey(threadId))
            {
                int index = _contextMap[threadId];
                return _allMessages[index];
            }
            else
            {
                throw new ArgumentException("Thread with requested thread ID does not exist");
            }
        }

        /// <summary>
        /// Notify all subscribers of received message
        /// </summary>
        /// <param name="message">The message object to call OnMessage function of subscribers with</param>
        public void Notify(ReceiveMessageData message)
        {
            foreach (IContentListener subscriber in _subscribers)
            {
                subscriber.OnMessage(message);
            }
        }

<<<<<<< HEAD
        
        /// <summary>
        /// Notify all subscribers of received entire message history
        /// </summary>
        /// <param name="allMessages">The entire message history to call OnAllMessages function of subscribers with</param>
        public void Notify(List<ChatContext> allMessages)
        {
            foreach (IContentListener subscriber in _subscribers)
            {
                subscriber.OnAllMessages(allMessages);
            }
        }

        
        /// <summary>
        /// Handles received messages from the network
        /// </summary>
        /// <param name="message">The received message</param>
        public void OnReceive(MessageData message)
        {
            _messageHandlers[message.Event](message);
        }
        
        public void NewMessageHandler(MessageData message)
        {
            // in case there is any file data associated with the message (there shouldn't be)
            // make file data null
            if (message.FileData != null)
            {
                message.FileData = null;
            }
            
            ReceiveMessageData receivedMessage = message as ReceiveMessageData;
            
            // add the message to the correct ChatContext in allMessages
            ObjectId key = receivedMessage.ReplyThreadId;
            if (_contextMap.ContainsKey(key))
            {
                int index = _contextMap[key];
                _allMessages[index].MsgList.Add(receivedMessage);
                _allMessages[index].NumOfMessages += 1;
            }
            else // in case the message is part of a new thread
            {
                // create new thread with given id
                ChatContext newContext = new ChatContext();
                newContext.ThreadId = key;
                newContext.MsgList.Add(receivedMessage);
                newContext.NumOfMessages = 1;
                newContext.CreationTime = receivedMessage.SentTime;

                _allMessages.Add(newContext);
                
                // add entry in the hash table to keep track of ChatContext with given thread Id
                int index = _allMessages.Count - 1;
                _contextMap.Add(key, index);
            }

            // notify the subscribers of the new message
            Notify(receivedMessage);
        }

        public void UpdateMessageHandler(MessageData message)
        {
            if (message.FileData != null)
            {
                message.FileData = null;
            }
            
            ReceiveMessageData receivedMessage = message as ReceiveMessageData;

            // update the message in _allMessages
            ObjectId key = receivedMessage.ReplyThreadId;
            if (_contextMap.ContainsKey(key))
            {
                int index = _contextMap[key];
                int numMessages = _allMessages[index].NumOfMessages;
                int i;
                for (i = 0; i < numMessages; i++)
                {
                    ObjectId id = _allMessages[index].MsgList[i].MessageId;
                    if (id == receivedMessage.MessageId)
                    {
                        _allMessages[index].MsgList[i] = receivedMessage;
                        break;
                    }
                }
                
                // if no match was found, there is an error
                if (i == numMessages)
                {
                    throw new ArgumentException("No message with given id exists");
                }
            }
            else
            {
                throw new ArgumentException("No message thread with given id exists");
            }

            // notify subscribers
            Notify(receivedMessage);
        }

        public void StarMessageHandler(MessageData message)
        {
            ObjectId contextId = message.ReplyThreadId;
            ObjectId messageId = message.MessageId;

            if (_contextMap.ContainsKey(contextId))
            {
                int index = _contextMap[contextId];
                int numMessages = _allMessages[index].NumOfMessages;
                int i;
                for (i = 0; i < numMessages; i++)
                {
                    ObjectId id = _allMessages[index].MsgList[i].MessageId;
                    if (id == messageId)
                    {
                        _allMessages[index].MsgList[i].Starred = true;
                        break;
                    }
                }
                
                // if no match was found, there is an error
                if (i == numMessages)
                {
                    throw new ArgumentException("No message with given id exists");
                }
            }
            else
            {
                throw new ArgumentException("No message thread with given id exists");
            }

            Notify(message as ReceiveMessageData);
        }

        public void DownloadMessageHandler(MessageData message)
        {
            string savedirpath = message.Message;
            string savepath = savedirpath + message.FileData.fileName;

            File.WriteAllBytes(savepath, message.FileData.fileContent);
=======
        public void OnReceive(MessageData obj)
        {
            if(obj.Event == MessageEvent.NewMessage)
            {
                obj.FileData = null;

                ReceiveMessageData obj2 = obj as ReceiveMessageData;

                ObjectId key = obj2.ReplyThreadId;
                bool keyExists = threadMap.ContainsKey(key);
                if(!keyExists)
                {
                    ChatContext newMsgThread = new ChatContext();
                    newMsgThread.ThreadId = key;
                    newMsgThread.NumOfMessages = 1;
                    newMsgThread.MsgList.Add(obj2);
                    newMsgThread.CreationTime = obj2.SentTime;
                    allMessages.Add(newMsgThread);
                    int val = allMessages.Count - 1;
                    threadMap.Add(key,val);
                }
                else
                {
                    throw new NotImplementedException();

                }
                Notify(obj2);

            }
>>>>>>> 990c9cc1
        }
    }
}<|MERGE_RESOLUTION|>--- conflicted
+++ resolved
@@ -143,8 +143,6 @@
                 subscriber.OnMessage(message);
             }
         }
-
-<<<<<<< HEAD
         
         /// <summary>
         /// Notify all subscribers of received entire message history
@@ -288,7 +286,8 @@
             string savepath = savedirpath + message.FileData.fileName;
 
             File.WriteAllBytes(savepath, message.FileData.fileContent);
-=======
+        }
+
         public void OnReceive(MessageData obj)
         {
             if(obj.Event == MessageEvent.NewMessage)
@@ -318,7 +317,6 @@
                 Notify(obj2);
 
             }
->>>>>>> 990c9cc1
         }
     }
 }
/// <author>Vishesh Munjal</author>
/// <created>1/11/2021</created>
using System;
using Networking;
using System.Collections.Generic;
using System.Diagnostics;

namespace Content
{
    internal class ChatClient
    {
        private ICommunicator _communicator;
        public ICommunicator Communicator
        {
            get => _communicator;
            set => _communicator = value;
        }

        private readonly string _moduleIdentifier = "Content";
        private readonly ISerializer _serializer;

        public ChatClient(ICommunicator communicator)
        {
            //_communicator = CommunicationFactory.GetCommunicator();
            _communicator = communicator;
            _serializer = new Serializer();
        }

        public int UserId { get; set; }

        public MessageData SendToMessage(SendMessageData toconvert, MessageEvent ChatEvent)
        {
            var Converted = new MessageData();
            Converted.Event = ChatEvent;
            Converted.Type = toconvert.Type;
            Converted.Message = toconvert.Message;
            Converted.FileData = null;
            Converted.SenderId = UserId;
            Converted.ReceiverIds = toconvert.ReceiverIds;
            Converted.ReplyThreadId = toconvert.ReplyThreadId;
            Converted.Starred = false;
            Converted.SentTime = DateTime.Now;
			Trace.WriteLine("[ChatClient Converting SendMessageData object to a MessageData object");
            return Converted;
        }

        public void ChatNewMessage(SendMessageData toserver)
        {
<<<<<<< HEAD
            var tosend = SendToMessage(toserver, MessageEvent.NewMessage);
            tosend.MessageId = -1;
            var xml = _serializer.Serialize(tosend);
			Trace.WriteLine("[ChatClient] Marking Event of chat as NewMessage and sending to server");
            _communicator.Send(xml, _moduleIdentifier);
=======
			if(toserver.Message != null){
				var tosend = SendToMessage(toserver, MessageEvent.NewMessage);
				tosend.MessageId = -1;
				var xml = _serializer.Serialize(tosend);
				Trace.WriteLine("[ChatClient] Marking Event of chat as NewMessage and sending to server");
				_communicator.Send(xml, _moduleIdentifier);
			}
			else
			{
				throw new ArgumentException("Null Message String");
			}
>>>>>>> 858328ed
        }

        public void ChatUpdate(int messageId, string newMessage)
        {
			
			var toSend = new MessageData();
			toSend.MessageId = messageId;
            toSend.Event = MessageEvent.Update;
            toSend.SenderId = UserId;
			toSend.Message = newMessage;
			toSend.Type = MessageType.Chat;
			var xml = _serializer.Serialize(toSend);
			Trace.WriteLine("[ChatClient] Marking Event of chat as update and sending to server");
            _communicator.Send(xml, _moduleIdentifier);
        }

        public void ChatStar(int messageId)
        {
            var toSend = new MessageData();
            toSend.MessageId = messageId;
            toSend.Event = MessageEvent.Star;
            toSend.SenderId = UserId;
			toSend.Type = MessageType.Chat;
            var xml = _serializer.Serialize(toSend);
			 Trace.WriteLine("[ChatClient] Marking Event of chat as star and sending to server");
            _communicator.Send(xml, _moduleIdentifier);
        }
    }
}<|MERGE_RESOLUTION|>--- conflicted
+++ resolved
@@ -46,13 +46,6 @@
 
         public void ChatNewMessage(SendMessageData toserver)
         {
-<<<<<<< HEAD
-            var tosend = SendToMessage(toserver, MessageEvent.NewMessage);
-            tosend.MessageId = -1;
-            var xml = _serializer.Serialize(tosend);
-			Trace.WriteLine("[ChatClient] Marking Event of chat as NewMessage and sending to server");
-            _communicator.Send(xml, _moduleIdentifier);
-=======
 			if(toserver.Message != null){
 				var tosend = SendToMessage(toserver, MessageEvent.NewMessage);
 				tosend.MessageId = -1;
@@ -64,7 +57,6 @@
 			{
 				throw new ArgumentException("Null Message String");
 			}
->>>>>>> 858328ed
         }
 
         public void ChatUpdate(int messageId, string newMessage)

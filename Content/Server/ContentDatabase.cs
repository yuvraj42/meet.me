﻿using System.Collections.Generic;
using System.Runtime.CompilerServices;

[assembly: InternalsVisibleTo("Testing")]

namespace Content
{
    internal class ContentDatabase
    {
<<<<<<< HEAD
        private Dictionary<int, ChatContext> _chatContexts;
        private readonly Dictionary<int, MessageData> _messages;
=======
        private Dictionary<int, MessageData> _files;
        private List<ChatContext> _chatContexts;
        private Dictionary<int, int> _chatContextsMap;
        private Dictionary<int, int> _messageMap;
>>>>>>> 296cef48

        public ContentDatabase()
        {
            _files = new Dictionary<int, MessageData>();
            _chatContexts = new List<ChatContext>();
            _chatContextsMap = new Dictionary<int, int>();
            _messageMap = new Dictionary<int, int>();
        }

        public MessageData StoreFile(MessageData messageData)
        {
            MessageData message = StoreMessage(messageData);
            _files[message.MessageId] = messageData;
            return message;
        }

        public MessageData GetFiles(int messageId)
        {
            return _files[messageId];
        }

        public MessageData StoreMessage(MessageData messageData)
        {
            messageData.MessageId = IdGenerator.getMessageId();
            if (_chatContextsMap.ContainsKey(messageData.ReplyThreadId))
            {
                int threadIndex = _chatContextsMap[messageData.ReplyThreadId];
                ChatContext chatContext = _chatContexts[threadIndex];
                chatContext.MsgList.Add(messageData);
                chatContext.NumOfMessages++;
                _messageMap[messageData.MessageId] = chatContext.NumOfMessages - 1;
            }
            else
            {
                ChatContext chatContext = new ChatContext();
                chatContext.CreationTime = messageData.SentTime;
                chatContext.NumOfMessages = 1;
                chatContext.MsgList = new List<ReceiveMessageData>();
                chatContext.ThreadId = IdGenerator.getChatContextId();
                messageData.ReplyThreadId = chatContext.ThreadId;
                chatContext.MsgList.Add(messageData);

                _messageMap[messageData.MessageId] = 0;
                _chatContexts.Add(chatContext);
                _chatContextsMap[chatContext.ThreadId] = _chatContexts.Count - 1;
            }

            return messageData;
        }

        public List<ChatContext> GetChatContexts()
        {
            return _chatContexts;
        }

        public ReceiveMessageData GetMessage(int replyThreadId, int messageId)
        {
            int threadIndex = _chatContextsMap[replyThreadId];
            int messageIndex = _messageMap[messageId];
            return _chatContexts[threadIndex].MsgList[messageIndex];
        }
    }
}<|MERGE_RESOLUTION|>--- conflicted
+++ resolved
@@ -7,15 +7,10 @@
 {
     internal class ContentDatabase
     {
-<<<<<<< HEAD
-        private Dictionary<int, ChatContext> _chatContexts;
-        private readonly Dictionary<int, MessageData> _messages;
-=======
         private Dictionary<int, MessageData> _files;
         private List<ChatContext> _chatContexts;
         private Dictionary<int, int> _chatContextsMap;
         private Dictionary<int, int> _messageMap;
->>>>>>> 296cef48
 
         public ContentDatabase()
         {

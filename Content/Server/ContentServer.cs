﻿using System.Collections.Generic;
using System.Diagnostics;
using Networking;

namespace Content
{
    internal class ContentServer : IContentServer
    {
<<<<<<< HEAD
        private readonly ChatContextServer _chatContextServer;
        private readonly ChatServer _chatServer;
        private readonly ICommunicator _communicator;
        private readonly ContentDatabase _contentDatabase;
        private readonly FileServer _fileServer;
        private readonly INotificationHandler _notificationHandler;
        private readonly ISerializer _serializer;
        private readonly List<IContentListener> _subscribers;
=======
        private List<IContentListener> _subscribers;
        private ICommunicator _communicator;
        private INotificationHandler _notificationHandler;
        private ContentDatabase _contentDatabase;
        private ISerializer _serializer;
        private FileServer _fileServer;
        private ChatContextServer _chatContextServer;
>>>>>>> 296cef48

        public ContentServer()
        {
            _subscribers = new List<IContentListener>();
            _communicator = CommunicationFactory.GetCommunicator(false);
            _contentDatabase = new ContentDatabase();
            _notificationHandler = new ContentServerNotificationHandler();
            _fileServer = new FileServer(_contentDatabase);
            _chatContextServer = new ChatContextServer(_contentDatabase);
            _serializer = new Serializer();
            _communicator.Subscribe("Content", _notificationHandler);
        }

        /// <inheritdoc />
        public void SSubscribe(IContentListener subscriber)
        {
            _subscribers.Add(subscriber);
        }

        /// <inheritdoc />
        public List<ChatContext> SGetAllMessages()
        {
            return _chatContextServer.GetAllMessages();
        }

        /// <inheritdoc />
        public void SSendAllMessagesToClient(int userId)
        {
            var allMessagesSerialized = _serializer.Serialize(_chatContextServer.GetAllMessages());
            _communicator.Send(allMessagesSerialized, "Content", userId.ToString());
        }

        public void Receive(string data)
        {
            var messageData = _serializer.Deserialize<MessageData>(data);
            MessageData receiveMessageData;

            Trace.WriteLine("[ContentServer] Received messageData from ContentServerNotificationHandler");
            Debug.Assert(messageData != null, "[ContentServer] Received null from Deserializer");

            switch (messageData.Type)
            {
                case MessageType.Chat:
                    Trace.WriteLine("[ContentServer] MessageType is Chat, Calling ChatServer.Receive()");
                    receiveMessageData = (MessageData)_chatContextServer.Receive(messageData);
                    Debug.Assert(receiveMessageData != null, "[ContentServer] null returned by ChatServer");
                    break;

                case MessageType.File:
                    Trace.WriteLine("[ContentServer] MessageType is File, Calling FileServer.Receive()");
                    receiveMessageData = _fileServer.Receive(messageData);
                    Debug.Assert(receiveMessageData != null, "[ContentServer] null returned by FileServer");
                    break;

                default:
                    Debug.Assert(false, "[ContentServer] Unknown Message Type");
                    return;
            }

            if (messageData.Event != MessageEvent.Download)
            {
                Trace.WriteLine("[ContentServer] Notifying subscribers");
                Notify(messageData);
                Trace.WriteLine("[ContentServer] Sending message to clients");
                Send(messageData);
            }
            else
            {
                Trace.WriteLine("[ContentServer] Event is Download");
                // store file path on which the file will be downloaded on the client's system
                receiveMessageData.Message = messageData.Message;
                Trace.WriteLine("[ContentServer] Sending File to client");
                SendFile(receiveMessageData);
            }

            Trace.WriteLine("[ContentServer] Message sent");
        }

        private void Send(MessageData messageData)
        {
            var message = _serializer.Serialize(messageData);
            if (messageData.ReceiverIds.Length == 0)
                _communicator.Send(message, "Content");
            else
                foreach (var userId in messageData.ReceiverIds)
                    _communicator.Send(message, "Content", userId.ToString());
<<<<<<< HEAD
=======
                }
                _communicator.Send(message, "Content", messageData.SenderId.ToString());
            }
>>>>>>> 296cef48
        }

        private void SendFile(MessageData messageData)
        {
            var message = _serializer.Serialize(messageData);
            _communicator.Send(message, "Content", messageData.SenderId.ToString());
        }

        private void Notify(ReceiveMessageData receiveMessageData)
        {
            foreach (var subscriber in _subscribers) subscriber.OnMessage(receiveMessageData);
        }
    }
}<|MERGE_RESOLUTION|>--- conflicted
+++ resolved
@@ -6,16 +6,6 @@
 {
     internal class ContentServer : IContentServer
     {
-<<<<<<< HEAD
-        private readonly ChatContextServer _chatContextServer;
-        private readonly ChatServer _chatServer;
-        private readonly ICommunicator _communicator;
-        private readonly ContentDatabase _contentDatabase;
-        private readonly FileServer _fileServer;
-        private readonly INotificationHandler _notificationHandler;
-        private readonly ISerializer _serializer;
-        private readonly List<IContentListener> _subscribers;
-=======
         private List<IContentListener> _subscribers;
         private ICommunicator _communicator;
         private INotificationHandler _notificationHandler;
@@ -23,7 +13,6 @@
         private ISerializer _serializer;
         private FileServer _fileServer;
         private ChatContextServer _chatContextServer;
->>>>>>> 296cef48
 
         public ContentServer()
         {
@@ -110,12 +99,9 @@
             else
                 foreach (var userId in messageData.ReceiverIds)
                     _communicator.Send(message, "Content", userId.ToString());
-<<<<<<< HEAD
-=======
                 }
                 _communicator.Send(message, "Content", messageData.SenderId.ToString());
             }
->>>>>>> 296cef48
         }
 
         private void SendFile(MessageData messageData)

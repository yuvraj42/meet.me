/// <author>Sahil J. Chaudhari</author>
/// <created>20/11/2021</created>
/// <modified>24/11/2021</modified>
/// <summary>
/// This file contains required methods for module testing and unit testing
/// </summary>
using Content;
using System.Collections.Generic;

namespace Testing.Content
{
	///<summary>
	/// This file will contain required sample datastructures to test files and modules
	/// </summary>
	public class Utils
    {
		private FakeCommunicator _fakeCommunicator;

		public Utils()
        {
			_fakeCommunicator = new FakeCommunicator();
        }

		public FakeCommunicator GetFakeCommunicator()
        {
			return _fakeCommunicator;
        }

		public SendMessageData GenerateChatSendMsgData(string msg = "Hello", int[] rcvIds = null, int replyId = -1, MessageType type = MessageType.Chat)
        {
			if (rcvIds == null)
			{
				rcvIds = new int[0];
			}
			var toConvert = new SendMessageData();
			toConvert.Message = msg;
			toConvert.Type = type;
			toConvert.ReplyThreadId = replyId;
			toConvert.ReceiverIds = rcvIds;
			return toConvert;
		}

		public MessageData GenerateChatMessageData(MessageEvent chatEvent = MessageEvent.NewMessage, string msg = "Hello", int[] rcvIds = null, int replyId = -1, MessageType type = MessageType.Chat)
        {
			if(rcvIds == null)
            {
				rcvIds = new int[0];
            }
<<<<<<< HEAD
			SendMessageData SampleData = GenerateChatSendMsgData(msg,rcvIds,replyId,type);
			ChatClient contentChatClient = new ChatClient(_fakeCommunicator);
			MessageData MsgData = contentChatClient.SendToMessage(SampleData, chatEvent);
			return MsgData;
=======
			SendMessageData sampleData = GenerateChatSendMsgData(msg,rcvIds,replyId,type);
			ChatClient contentChatClient = new ChatClient(_fakeCommunicator);
			MessageData msgData = contentChatClient.SendToMessage(sampleData, chatEvent);
			return msgData;
		}

		public MessageData GenerateNewMessageData(string Message, int MessageId = 1, int[] rcvIds = null, int ReplyThreadId = -1, int SenderId = -1, bool Starred = false, MessageType Type = MessageType.Chat)
		{
			if (rcvIds == null)
			{
				rcvIds = new int[0];
			}
			var msg = new MessageData();
			msg.Event = MessageEvent.NewMessage;
			msg.Message = Message;
			msg.MessageId = MessageId;
			msg.ReceiverIds = rcvIds;
			msg.SenderId = SenderId;
			msg.ReplyThreadId = ReplyThreadId;
			msg.Starred = Starred;
			msg.Type = Type;
			return msg;
		}

		public ReceiveMessageData MessageDataToReceiveMessageData(MessageData msgData)
        {
			var msg = new ReceiveMessageData();
			msg.Event = msgData.Event;
			msg.Message = msgData.Message;
			msg.MessageId = msgData.MessageId;
			msg.ReceiverIds = msgData.ReceiverIds;
			msg.SenderId = msgData.SenderId;
			msg.ReplyThreadId = msgData.ReplyThreadId;
			msg.Starred = msgData.Starred;
			msg.Type = msgData.Type;
			return msg;
		}

        public ReceiveMessageData GenerateNewReceiveMessageData(string Message, int MessageId = 1, int[] rcvIds = null, int ReplyThreadId = -1, int SenderId = -1, bool Starred = false, MessageType Type = MessageType.Chat)
        {
            if (rcvIds == null)
            {
                rcvIds = new int[0];
            }
            var msg = new ReceiveMessageData();
            msg.Event = MessageEvent.NewMessage;
            msg.Message = Message;
            msg.MessageId = MessageId;
            msg.ReceiverIds = rcvIds;
            msg.SenderId = SenderId;
            msg.ReplyThreadId = ReplyThreadId;
            msg.Starred = Starred;
            msg.Type = Type;
            return msg;
        }

		public List<ChatContext> getlistContext(MessageData message)
		{

			ReceiveMessageData receivedMessage = message;

			// add the message to the correct ChatContext in allMessages
			var key = receivedMessage.ReplyThreadId;
			List<ChatContext> sampleData = new List<ChatContext>();
			var newContext = new ChatContext();
			newContext.ThreadId = key;
			newContext.MsgList.Add(receivedMessage);
			newContext.NumOfMessages = 1;
			newContext.CreationTime = receivedMessage.SentTime;

			sampleData.Add(newContext);
			return sampleData;
>>>>>>> 858328ed
		}

		public SendMessageData GetSendMessageData1()
		{
			var toconvert1 = new SendMessageData();
			toconvert1.Message = "Hello";
			toconvert1.Type = MessageType.Chat;
			toconvert1.ReplyThreadId = -1;
			toconvert1.ReceiverIds = new int[0];
			return toconvert1;
		}

		public MessageData GetMessageData1()
        {
<<<<<<< HEAD
			SendMessageData SampleData = GetSendMessageData1();
			ChatClient conch = new ChatClient(_fakeCommunicator);
			MessageData MsgData = conch.SendToMessage(SampleData, MessageEvent.NewMessage);
			return MsgData;
=======
			SendMessageData sampleData = GetSendMessageData1();
			ChatClient conch = new ChatClient(_fakeCommunicator);
			MessageData msgData = conch.SendToMessage(sampleData, MessageEvent.NewMessage);
			return msgData;
>>>>>>> 858328ed
		}

		public SendMessageData GetSendMessageData2()
		{
			var toconvert2 = new SendMessageData();
			toconvert2.Message = null;
			toconvert2.Type = MessageType.Chat;
			toconvert2.ReplyThreadId = -1;
			toconvert2.ReceiverIds = new int[0];
			return toconvert2;
		}

		///<summary>
		/// We need output string from server to trigger INotificationHandler function so that we can deserialized it and update chatContext map
		/// </summary>
	}
}<|MERGE_RESOLUTION|>--- conflicted
+++ resolved
@@ -46,12 +46,6 @@
             {
 				rcvIds = new int[0];
             }
-<<<<<<< HEAD
-			SendMessageData SampleData = GenerateChatSendMsgData(msg,rcvIds,replyId,type);
-			ChatClient contentChatClient = new ChatClient(_fakeCommunicator);
-			MessageData MsgData = contentChatClient.SendToMessage(SampleData, chatEvent);
-			return MsgData;
-=======
 			SendMessageData sampleData = GenerateChatSendMsgData(msg,rcvIds,replyId,type);
 			ChatClient contentChatClient = new ChatClient(_fakeCommunicator);
 			MessageData msgData = contentChatClient.SendToMessage(sampleData, chatEvent);
@@ -124,7 +118,6 @@
 
 			sampleData.Add(newContext);
 			return sampleData;
->>>>>>> 858328ed
 		}
 
 		public SendMessageData GetSendMessageData1()
@@ -139,17 +132,10 @@
 
 		public MessageData GetMessageData1()
         {
-<<<<<<< HEAD
-			SendMessageData SampleData = GetSendMessageData1();
-			ChatClient conch = new ChatClient(_fakeCommunicator);
-			MessageData MsgData = conch.SendToMessage(SampleData, MessageEvent.NewMessage);
-			return MsgData;
-=======
 			SendMessageData sampleData = GetSendMessageData1();
 			ChatClient conch = new ChatClient(_fakeCommunicator);
 			MessageData msgData = conch.SendToMessage(sampleData, MessageEvent.NewMessage);
 			return msgData;
->>>>>>> 858328ed
 		}
 
 		public SendMessageData GetSendMessageData2()

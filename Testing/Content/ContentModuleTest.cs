--- conflicted
+++ resolved
@@ -7,20 +7,6 @@
 
 using Content;
 using Networking;
-<<<<<<< HEAD
-using System.IO;
-using System;
-using System.Collections.Generic;
-using System.Diagnostics;
-
-namespace Testing.Content
-{
-    [TestFixture]
-    public class ContentModuleTesting
-    {
-        [SetUp]
-        public void SetUp()
-=======
 using NUnit.Framework;
 using System;
 using System.IO;
@@ -526,7 +512,6 @@
         /// </summary>
         [Test]
         public void CDownload_ValidFileMsgExistInDataBase_ShouldSendProperReqToServer()
->>>>>>> 858328ed
         {
             int userId = 1001;
             int msgId = 11;
@@ -585,253 +570,6 @@
             Assert.AreEqual(listenedData.Message, Msg);
         }
 
-<<<<<<< HEAD
-        [Test]
-        public void CSend_ChatSendingHiMsg_SerializedStringShouldMatchInputMsg()
-        {
-            Utils _util = new Utils();
-            int UserId = 1001;
-            SendMessageData SampleData = _util.GenerateChatSendMsgData("Hello, How are you?",new int[]{1002},type:MessageType.Chat);
-            MessageData SampleMsgData = _util.GenerateChatMessageData(MessageEvent.NewMessage, "Hello, How are you?", new int[]{ 1002 }, type: MessageType.Chat);
-
-            ISerializer _serializer = new Serializer();
-            ContentClient _contentClient = ContentClientFactory.getInstance() as ContentClient;
-            FakeCommunicator _fakeCommunicator = _util.GetFakeCommunicator(); 
-            _contentClient.UserId = UserId;
-            _contentClient.Communicator = _fakeCommunicator;
-            IContentClient _iContentClient = _contentClient;
-            
-            _iContentClient.CSend(SampleData);
-
-            var sendSerializedMsg = _fakeCommunicator.GetSentData();
-            var deserialized = _serializer.Deserialize<MessageData>(sendSerializedMsg);
-
-            if (deserialized is MessageData)
-            {
-                var receivedMessage = deserialized as MessageData;
-                Assert.AreEqual(receivedMessage.Message, SampleMsgData.Message);
-                Assert.AreEqual(receivedMessage.Event, MessageEvent.NewMessage);
-                Assert.AreEqual(receivedMessage.Type, SampleMsgData.Type);
-                Assert.AreEqual(receivedMessage.FileData, SampleMsgData.FileData);
-                Assert.AreEqual(receivedMessage.Starred, SampleMsgData.Starred);
-                Assert.AreEqual(receivedMessage.ReplyThreadId, SampleMsgData.ReplyThreadId);
-                Assert.AreEqual(receivedMessage.SenderId, UserId);
-                Assert.AreEqual(receivedMessage.ReceiverIds.Length, SampleMsgData.ReceiverIds.Length);
-            }
-            else
-            {
-                Assert.Fail();
-            }
-        }
-
-        [Test]
-        public void CSend_ChatSendingMsgWithNewline_SerializedStringShouldMatchInputMsg()
-        {
-            Utils _util = new Utils();
-            int UserId = 1001;
-            SendMessageData SampleData = _util.GenerateChatSendMsgData("Hello, How are you?\n I am fine", new int[] { 1002 }, type: MessageType.Chat);
-            MessageData SampleMsgData = _util.GenerateChatMessageData(MessageEvent.NewMessage, "Hello, How are you?\n I am fine", new int[] { 1002 }, type: MessageType.Chat);
-
-            ISerializer _serializer = new Serializer();
-            ContentClient _contentClient = ContentClientFactory.getInstance() as ContentClient;
-            FakeCommunicator _fakeCommunicator = _util.GetFakeCommunicator();
-            _contentClient.UserId = UserId;
-            _contentClient.Communicator = _fakeCommunicator;
-            IContentClient _iContentClient = _contentClient;
-
-            _iContentClient.CSend(SampleData);
-
-            var sendSerializedMsg = _fakeCommunicator.GetSentData();
-            var deserialized = _serializer.Deserialize<MessageData>(sendSerializedMsg);
-
-            if (deserialized is MessageData)
-            {
-                var receivedMessage = deserialized as MessageData;
-                Assert.AreEqual(receivedMessage.Message, SampleMsgData.Message);
-                Assert.AreEqual(receivedMessage.Event, MessageEvent.NewMessage);
-                Assert.AreEqual(receivedMessage.Type, SampleMsgData.Type);
-                Assert.AreEqual(receivedMessage.FileData, SampleMsgData.FileData);
-                Assert.AreEqual(receivedMessage.Starred, SampleMsgData.Starred);
-                Assert.AreEqual(receivedMessage.ReplyThreadId, SampleMsgData.ReplyThreadId);
-                Assert.AreEqual(receivedMessage.SenderId, UserId);
-                Assert.AreEqual(receivedMessage.ReceiverIds.Length, SampleMsgData.ReceiverIds.Length);
-            }
-            else
-            {
-                Assert.Fail();
-            }
-        }
-
-        [Test]
-        public void CSend_ChatSendingMsgWithNullString_SerializedStringShouldMatchInputMsg()
-        {
-            Utils _util = new Utils();
-            int UserId = 1001;
-            SendMessageData SampleData = _util.GenerateChatSendMsgData(null, new int[] { 1002 }, type: MessageType.Chat);
-            MessageData SampleMsgData = _util.GenerateChatMessageData(MessageEvent.NewMessage, null, new int[] { 1002 }, type: MessageType.Chat);
-
-            ISerializer _serializer = new Serializer();
-            ContentClient _contentClient = ContentClientFactory.getInstance() as ContentClient;
-            FakeCommunicator _fakeCommunicator = _util.GetFakeCommunicator();
-            _contentClient.UserId = UserId;
-            _contentClient.Communicator = _fakeCommunicator;
-            IContentClient _iContentClient = _contentClient;
-
-            _iContentClient.CSend(SampleData);
-
-            var sendSerializedMsg = _fakeCommunicator.GetSentData();
-            var deserialized = _serializer.Deserialize<MessageData>(sendSerializedMsg);
-
-            if (deserialized is MessageData)
-            {
-                var receivedMessage = deserialized as MessageData;
-                Assert.AreEqual(receivedMessage.Message, SampleMsgData.Message);
-                Assert.AreEqual(receivedMessage.Event, MessageEvent.NewMessage);
-                Assert.AreEqual(receivedMessage.Type, SampleMsgData.Type);
-                Assert.AreEqual(receivedMessage.FileData, SampleMsgData.FileData);
-                Assert.AreEqual(receivedMessage.Starred, SampleMsgData.Starred);
-                Assert.AreEqual(receivedMessage.ReplyThreadId, SampleMsgData.ReplyThreadId);
-                Assert.AreEqual(receivedMessage.SenderId, UserId);
-                Assert.AreEqual(receivedMessage.ReceiverIds.Length, SampleMsgData.ReceiverIds.Length);
-            }
-            else
-            {
-                Assert.Fail();
-            }
-        }
-
-        [Test]
-        public void CSend_ChatSendingHiMsgWithBroadcast_SerializedStringShouldMatchInputMsg()
-        {
-            Utils _util = new Utils();
-            int UserId = 1001;
-            SendMessageData SampleData = _util.GenerateChatSendMsgData("Hello, How are you?\n I am fine", new int[] {}, type: MessageType.Chat);
-            MessageData SampleMsgData = _util.GenerateChatMessageData(MessageEvent.NewMessage, "Hello, How are you?\n I am fine", new int[] {}, type: MessageType.Chat);
-
-            ISerializer _serializer = new Serializer();
-            ContentClient _contentClient = ContentClientFactory.getInstance() as ContentClient;
-            FakeCommunicator _fakeCommunicator = _util.GetFakeCommunicator();
-            _contentClient.UserId = UserId;
-            _contentClient.Communicator = _fakeCommunicator;
-            IContentClient _iContentClient = _contentClient;
-
-            _iContentClient.CSend(SampleData);
-
-            var sendSerializedMsg = _fakeCommunicator.GetSentData();
-            var deserialized = _serializer.Deserialize<MessageData>(sendSerializedMsg);
-
-            if (deserialized is MessageData)
-            {
-                var receivedMessage = deserialized as MessageData;
-                Assert.AreEqual(receivedMessage.Message, SampleMsgData.Message);
-                Assert.AreEqual(receivedMessage.Event, MessageEvent.NewMessage);
-                Assert.AreEqual(receivedMessage.Type, SampleMsgData.Type);
-                Assert.AreEqual(receivedMessage.FileData, SampleMsgData.FileData);
-                Assert.AreEqual(receivedMessage.Starred, SampleMsgData.Starred);
-                Assert.AreEqual(receivedMessage.ReplyThreadId, SampleMsgData.ReplyThreadId);
-                Assert.AreEqual(receivedMessage.SenderId, UserId);
-                Assert.AreEqual(receivedMessage.ReceiverIds.Length, SampleMsgData.ReceiverIds.Length);
-            }
-            else
-            {
-                Assert.Fail();
-            }
-        }
-
-        [Test]
-        public void CSend_FileSendingValidFilePathToServer_SerializedStringShouldMatchFileData()
-        {
-            Utils _util = new Utils();
-            int UserId = 1001;
-            string CurrentDirectory = Directory.GetCurrentDirectory() as string;
-            string[] path = CurrentDirectory.Split(new string[] { "\\Testing" }, StringSplitOptions.None);
-            string FilePath = path[0] + "\\Testing\\Content\\Test_File.pdf";
-            var Filedata = new SendFileData(FilePath);
-            SendMessageData SampleData = _util.GenerateChatSendMsgData(FilePath, new int[] { }, type: MessageType.File);
-            MessageData SampleMsgData = _util.GenerateChatMessageData(MessageEvent.NewMessage, FilePath, new int[] { }, type: MessageType.File);
-
-            ISerializer _serializer = new Serializer();
-            ContentClient _contentClient = ContentClientFactory.getInstance() as ContentClient;
-            FakeCommunicator _fakeCommunicator = _util.GetFakeCommunicator();
-            _contentClient.UserId = UserId;
-            _contentClient.Communicator = _fakeCommunicator;
-            IContentClient _iContentClient = _contentClient;
-            _iContentClient.CSend(SampleData);
-            var sendSerializedMsg = _fakeCommunicator.GetSentData();
-            var deserialized = _serializer.Deserialize<MessageData>(sendSerializedMsg);
-
-            if (deserialized is MessageData)
-            {
-                var receivedMessage = deserialized as MessageData;
-                Console.WriteLine(Filedata.fileName);
-                Console.WriteLine(receivedMessage.Message);
-                Assert.AreEqual(receivedMessage.Message, Filedata.fileName);
-                Assert.AreEqual(receivedMessage.Event, MessageEvent.NewMessage);
-                Assert.AreEqual(receivedMessage.Type, SampleMsgData.Type);
-                Assert.AreEqual(receivedMessage.FileData.fileContent, Filedata.fileContent);
-                Assert.AreEqual(receivedMessage.FileData.fileSize, Filedata.fileSize);
-                Assert.AreEqual(receivedMessage.FileData.fileName, Filedata.fileName);
-                Assert.AreEqual(receivedMessage.Starred, SampleMsgData.Starred);
-                Assert.AreEqual(receivedMessage.ReplyThreadId, SampleMsgData.ReplyThreadId);
-                Assert.AreEqual(receivedMessage.SenderId, UserId);
-                Assert.AreEqual(receivedMessage.MessageId, -1);
-                Assert.AreEqual(receivedMessage.ReceiverIds.Length, SampleMsgData.ReceiverIds.Length);
-            }
-            else
-            {
-                Assert.Fail();
-            }
-        }
-
-        [Test]
-        public void CSend_InValidFilePath_ShouldThrowFileNotFoundException()
-        {
-            Utils _util = new Utils();
-            int UserId = 1001;
-            string CurrentDirectory = AppDomain.CurrentDomain.BaseDirectory;
-            string FilePath = ".\\InvalidFile.pdf";
-            SendMessageData SampleData = _util.GenerateChatSendMsgData(FilePath, new int[] { }, type: MessageType.File);
-            MessageData SampleMsgData = _util.GenerateChatMessageData(MessageEvent.NewMessage, FilePath, new int[] { }, type: MessageType.File);
-
-            ISerializer _serializer = new Serializer();
-            ContentClient _contentClient = ContentClientFactory.getInstance() as ContentClient;
-            FakeCommunicator _fakeCommunicator = _util.GetFakeCommunicator();
-            _contentClient.UserId = UserId;
-            _contentClient.Communicator = _fakeCommunicator;
-            IContentClient _iContentClient = _contentClient;
-
-            FileNotFoundException ex = Assert.Throws<FileNotFoundException>(() => _iContentClient.CSend(SampleData));
-            Assert.AreEqual("File "+FilePath+" not found", ex.Message);
-        }
-
-        [Test]
-        public void CMarkStar_ClientShouldSendProperRequestToServer_SerializedStrMustHaveProperMarkstarReq()
-        {
-            Utils _util = new Utils();
-            int UserId = 1001;
-            int MsgId = 10;
-            MessageData SampleMsgData = _util.GenerateChatMessageData(MessageEvent.Star, "", new int[] {}, type: MessageType.Chat);
-
-            ISerializer _serializer = new Serializer();
-            ContentClient _contentClient = ContentClientFactory.getInstance() as ContentClient;
-            FakeCommunicator _fakeCommunicator = _util.GetFakeCommunicator();
-            _contentClient.UserId = UserId;
-            _contentClient.Communicator = _fakeCommunicator;
-            IContentClient _iContentClient = _contentClient;
-
-            _iContentClient.CMarkStar(MsgId);
-
-            var sendSerializedMsg = _fakeCommunicator.GetSentData();
-            var deserialized = _serializer.Deserialize<MessageData>(sendSerializedMsg);
-
-            if (deserialized is MessageData)
-            {
-                var receivedMessage = deserialized as MessageData;
-                Assert.AreEqual(receivedMessage.Event, MessageEvent.Star);
-                Assert.AreEqual(receivedMessage.Type, SampleMsgData.Type);
-                Assert.AreEqual(receivedMessage.SenderId, UserId);
-                Assert.AreEqual(receivedMessage.MessageId, MsgId);
-=======
         /// <summary>
         /// This test will check whether contentClient handles multiple subscription, by checking whether all subscriber receive msg
         /// </summary>
@@ -936,7 +674,6 @@
             {
                 File.Delete(savePath + deserialized.FileData.fileName);
                 Assert.Pass();
->>>>>>> 858328ed
             }
             else
             {
@@ -949,44 +686,6 @@
         /// chat context list we got by subsribing contentClient using fakeListener
         /// </summary>
         [Test]
-<<<<<<< HEAD
-        public void CDownload_SendingDownloadReqToServerWithInvalidMsgId_ShouldThrowArgumentException()
-        {
-            Utils _util = new Utils();
-            int UserId = 1001;
-            int MsgId = 10;
-            string CurrentDirectory = Directory.GetCurrentDirectory() as string;
-            string SavePath = CurrentDirectory + "\\SavedTestFile.pdf";
-            MessageData SampleMsgData = _util.GenerateChatMessageData(MessageEvent.Download, SavePath, new int[] { }, type: MessageType.File);
-
-            ISerializer _serializer = new Serializer();
-            ContentClient _contentClient = ContentClientFactory.getInstance() as ContentClient;
-            FakeCommunicator _fakeCommunicator = _util.GetFakeCommunicator();
-            _contentClient.UserId = UserId;
-            _contentClient.Communicator = _fakeCommunicator;
-            IContentClient _iContentClient = _contentClient;
-
-            ArgumentException ex = Assert.Throws<ArgumentException>(() => _iContentClient.CDownload(MsgId, SavePath));
-            Assert.AreEqual("Message with given message ID not found", ex.Message);
-
-            /*var sendSerializedMsg = _fakeCommunicator.GetSentData();
-            var deserialized = _serializer.Deserialize<MessageData>(sendSerializedMsg);
-
-            if (deserialized is MessageData)
-            {
-                var receivedMessage = deserialized as MessageData;
-                Assert.AreEqual(receivedMessage.Message, SampleMsgData.Message);
-                Assert.AreEqual(receivedMessage.Event, MessageEvent.Download);
-                Assert.AreEqual(receivedMessage.Type, SampleMsgData.Type);
-                Assert.AreEqual(receivedMessage.SenderId, UserId);
-                Assert.AreEqual(receivedMessage.MessageId, MsgId);
-                Assert.AreEqual(receivedMessage.FileData, null);
-            }
-            else
-            {
-                Assert.Fail();
-            }*/
-=======
         public void OnDataReceived_ListChatContext_SameChatContextsShouldReceivedToSubscriber()
         {
             // Subscribing to communicator
@@ -1108,7 +807,6 @@
             iContentServer.SSendAllMessagesToClient(1003);
             TestSSendAllMessagesToClient(fakeCommunicator, serializer, chatList, 1003);
             CompareChatContextList(chatList, iContentServer.SGetAllMessages());
->>>>>>> 858328ed
         }
 
         [Test]

/// <author>Sahil J. Chaudhari</author>
/// <created>20/11/2021</created>
/// <modified>24/11/2021</modified>
/// <summary>
/// This file contains all required methods and tests for module testing
/// </summary>

using Content;
using Networking;
using NUnit.Framework;
using System;
using System.IO;
using System.Collections.Generic;

namespace Testing.Content
{
    [TestFixture]
    public class ContentModuleTesting
    {
        /// <summary>
        /// Checking singleton pattern of content client factory
        /// Both get instances should be same
        /// </summary>
        [Test]
        public void GetInstance_ContentClientFactory_IContentClientShouldBeSingleton()
        {
            IContentClient client1 = ContentClientFactory.GetInstance();
            IContentClient client2 = ContentClientFactory.GetInstance();
            Assert.AreEqual(client1, client2);
        }

        /// <summary>
        /// Calling SetUser function of content client factory to assign user id given by session manager to content client instance
        /// </summary>
        [Test]
        public void SetUser_ContentClientFactory_UserIdOfContentClientShouldMatchWithGivenID()
        {
            int userId = 1001;
            ContentClient contentClient = ContentClientFactory.GetInstance() as ContentClient;
            ContentClientFactory.SetUser(userId);
            Assert.AreEqual(userId, contentClient.UserId);
        }

        /// <summary>
        /// Checking singleton pattern of content server factory
        /// Both get instances should be same
        /// </summary>
        [Test]
        public void GetInstance_ContentServerFactory_IContentServerShouldBeSingleton()
        {
            IContentServer server1 = ContentServerFactory.GetInstance();
            IContentServer server2 = ContentServerFactory.GetInstance();
            Assert.AreEqual(server1, server2);
        }

        /// <summary>
        /// GetUserId returns user id of contentClient instance required for UX
        /// To test, first set user id and then get it using GetUserId method, both should match 
        /// </summary>
        [Test]
        public void GetUserId_GettingContentClientUserId_UserIdOfContentClientShouldMatchWithReturnedID()
        {
            int userId = 1001;
            ContentClient contentClient = ContentClientFactory.GetInstance() as ContentClient;
            ContentClientFactory.SetUser(userId);
            IContentClient iContentClient = ContentClientFactory.GetInstance();
            int rcvUserId = iContentClient.GetUserId();
            Assert.AreEqual(rcvUserId, contentClient.UserId);
        }

        /// <summary>
        /// This test sends invalid type supported by content client, should raise exception
        /// </summary>
        [Test]
        public void CSend_InvalidTypeSend_ShouldThrowException()
        {
            Utils util = new Utils();
            int userId = 1001;
            SendMessageData sampleData = util.GenerateChatSendMsgData("Hello, How are you?", new int[] { 1002 }, type: (MessageType)2);
            ContentClient contentClient = ContentClientFactory.GetInstance() as ContentClient;
            contentClient.UserId = userId;
            IContentClient iContentClient = contentClient;
            ArgumentException ex = Assert.Throws<ArgumentException>(() => iContentClient.CSend(sampleData));
            Assert.AreEqual("Invalid MessageType field. Must be one of MessageType.Chat or MessageType.File", ex.Message);
        }

        /// <summary>
        /// This test will send simple message using CSend method, we will check whether client is sending proper request to server
        /// by fetching msg from communicator, deserialize it and compare fields of Messagedata, same approach for following tests.
        /// We are sending private msg to user with id 1002
        /// </summary>
        [Test]
        public void CSend_ChatSendingHiMsg_SerializedStringShouldMatchInputMsg()
        {
            Utils util = new Utils();
            int UserId = 1001;
            SendMessageData sampleData = util.GenerateChatSendMsgData("Hello, How are you?", new int[] { 1002 }, type: MessageType.Chat);
            MessageData sampleMsgData = util.GenerateChatMessageData(MessageEvent.NewMessage, "Hello, How are you?", new int[] { 1002 }, type: MessageType.Chat);

            ISerializer serializer = new Serializer();
            ContentClient contentClient = ContentClientFactory.GetInstance() as ContentClient;
            FakeCommunicator fakeCommunicator = util.GetFakeCommunicator();
            contentClient.UserId = UserId;
            contentClient.Communicator = fakeCommunicator;
            IContentClient iContentClient = contentClient;

            iContentClient.CSend(sampleData);

            var sendSerializedMsg = fakeCommunicator.GetSentData();
            var deserialized = serializer.Deserialize<MessageData>(sendSerializedMsg);

            if (deserialized is MessageData)
            {
                var receivedMessage = deserialized as MessageData;
                Assert.AreEqual(receivedMessage.Message, sampleMsgData.Message);
                Assert.AreEqual(receivedMessage.Event, MessageEvent.NewMessage);
                Assert.AreEqual(receivedMessage.Type, sampleMsgData.Type);
                Assert.AreEqual(receivedMessage.FileData, sampleMsgData.FileData);
                Assert.AreEqual(receivedMessage.Starred, sampleMsgData.Starred);
                Assert.AreEqual(receivedMessage.ReplyThreadId, sampleMsgData.ReplyThreadId);
                Assert.AreEqual(receivedMessage.SenderId, UserId);
                Assert.AreEqual(receivedMessage.ReceiverIds.Length, sampleMsgData.ReceiverIds.Length);
            }
            else
            {
                Assert.Fail();
            }
        }

        /// <summary>
        /// This test will check CSend method by sending msg with newline to check whether it support escape sequences
        /// Msg sent to communicator should have same msg with msg given to csend
        /// </summary>
        [Test]
        public void CSend_ChatSendingMsgWithNewline_SerializedStringShouldMatchInputMsg()
        {
            Utils util = new Utils();
            int userId = 1001;
            SendMessageData sampleData = util.GenerateChatSendMsgData("Hello, How are you?\n I am fine", new int[] { 1002 }, type: MessageType.Chat);
            MessageData sampleMsgData = util.GenerateChatMessageData(MessageEvent.NewMessage, "Hello, How are you?\n I am fine", new int[] { 1002 }, type: MessageType.Chat);

            ISerializer serializer = new Serializer();
            ContentClient contentClient = ContentClientFactory.GetInstance() as ContentClient;
            FakeCommunicator fakeCommunicator = util.GetFakeCommunicator();
            contentClient.UserId = userId;
            contentClient.Communicator = fakeCommunicator;
            IContentClient iContentClient = contentClient;

            iContentClient.CSend(sampleData);

            var sendSerializedMsg = fakeCommunicator.GetSentData();
            var deserialized = serializer.Deserialize<MessageData>(sendSerializedMsg);

            if (deserialized is MessageData)
            {
                var receivedMessage = deserialized as MessageData;
                Assert.AreEqual(receivedMessage.Message, sampleMsgData.Message);
                Assert.AreEqual(receivedMessage.Event, MessageEvent.NewMessage);
                Assert.AreEqual(receivedMessage.Type, sampleMsgData.Type);
                Assert.AreEqual(receivedMessage.FileData, sampleMsgData.FileData);
                Assert.AreEqual(receivedMessage.Starred, sampleMsgData.Starred);
                Assert.AreEqual(receivedMessage.ReplyThreadId, sampleMsgData.ReplyThreadId);
                Assert.AreEqual(receivedMessage.SenderId, userId);
                Assert.AreEqual(receivedMessage.ReceiverIds.Length, sampleMsgData.ReceiverIds.Length);
            }
            else
            {
                Assert.Fail();
            }
        }

        /// <summary>
        /// Sending null msg in CSend method, which is invalid, exception will be thrown
        /// </summary>
        [Test]
        public void CSend_ChatSendingMsgWithNullString_SerializedStringShouldMatchInputMsg()
        {
            Utils util = new Utils();
            int userId = 1001;
            SendMessageData sampleData = util.GenerateChatSendMsgData(null, new int[] { 1002 }, type: MessageType.Chat);
            ISerializer serializer = new Serializer();
            ContentClient contentClient = ContentClientFactory.GetInstance() as ContentClient;
            FakeCommunicator fakeCommunicator = util.GetFakeCommunicator();
            contentClient.UserId = userId;
            contentClient.Communicator = fakeCommunicator;
            IContentClient iContentClient = contentClient;
            ArgumentException ex = Assert.Throws<ArgumentException>(() => iContentClient.CSend(sampleData));
            Assert.AreEqual("Null Message String", ex.Message);
        }

        /// <summary>
        /// Sending msg for broadcast, receiver ID list will be empty indicating broadcast, msg should match with one send over
        /// fake communicator
        /// </summary>
        [Test]
        public void CSend_ChatSendingHiMsgWithBroadcast_SerializedStringShouldMatchInputMsg()
        {
            Utils util = new Utils();
            int userId = 1001;
            SendMessageData sampleData = util.GenerateChatSendMsgData("Hello, How are you?\n I am fine", new int[] { }, type: MessageType.Chat);
            MessageData sampleMsgData = util.GenerateChatMessageData(MessageEvent.NewMessage, "Hello, How are you?\n I am fine", new int[] { }, type: MessageType.Chat);

            ISerializer serializer = new Serializer();
            ContentClient contentClient = ContentClientFactory.GetInstance() as ContentClient;
            FakeCommunicator fakeCommunicator = util.GetFakeCommunicator();
            contentClient.UserId = userId;
            contentClient.Communicator = fakeCommunicator;
            IContentClient iContentClient = contentClient;

            iContentClient.CSend(sampleData);

            var sendSerializedMsg = fakeCommunicator.GetSentData();
            var deserialized = serializer.Deserialize<MessageData>(sendSerializedMsg);

            if (deserialized is MessageData)
            {
                var receivedMessage = deserialized as MessageData;
                Assert.AreEqual(receivedMessage.Message, sampleMsgData.Message);
                Assert.AreEqual(receivedMessage.Event, MessageEvent.NewMessage);
                Assert.AreEqual(receivedMessage.Type, sampleMsgData.Type);
                Assert.AreEqual(receivedMessage.FileData, sampleMsgData.FileData);
                Assert.AreEqual(receivedMessage.Starred, sampleMsgData.Starred);
                Assert.AreEqual(receivedMessage.ReplyThreadId, sampleMsgData.ReplyThreadId);
                Assert.AreEqual(receivedMessage.SenderId, userId);
                Assert.AreEqual(receivedMessage.ReceiverIds.Length, sampleMsgData.ReceiverIds.Length);
            }
            else
            {
                Assert.Fail();
            }
        }

        /// <summary>
        /// sending file using CSend, sent msg should have all info about file sent
        /// </summary>
        [Test]
        public void CSend_FileSendingValidFilePathToServer_SerializedStringShouldMatchFileData()
        {
            Utils util = new Utils();
            int userId = 1001;
            string currentDirectory = Directory.GetCurrentDirectory() as string;
            string[] path = currentDirectory.Split(new string[] { "\\Testing" }, StringSplitOptions.None);
            string filePath = path[0] + "\\Testing\\Content\\Test_File.pdf";
            var filedata = new SendFileData(filePath);
            SendMessageData sampleData = util.GenerateChatSendMsgData(filePath, new int[] { }, type: MessageType.File);
            MessageData sampleMsgData = util.GenerateChatMessageData(MessageEvent.NewMessage, filePath, new int[] { }, type: MessageType.File);

            ISerializer serializer = new Serializer();
            ContentClient contentClient = ContentClientFactory.GetInstance() as ContentClient;
            FakeCommunicator fakeCommunicator = util.GetFakeCommunicator();
            contentClient.UserId = userId;
            contentClient.Communicator = fakeCommunicator;
            IContentClient iContentClient = contentClient;
            iContentClient.CSend(sampleData);
            var sendSerializedMsg = fakeCommunicator.GetSentData();
            var deserialized = serializer.Deserialize<MessageData>(sendSerializedMsg);

            if (deserialized is MessageData)
            {
                var receivedMessage = deserialized as MessageData;
                Assert.AreEqual(receivedMessage.Message, filedata.fileName);
                Assert.AreEqual(receivedMessage.Event, MessageEvent.NewMessage);
                Assert.AreEqual(receivedMessage.Type, sampleMsgData.Type);
                Assert.AreEqual(receivedMessage.FileData.fileContent, filedata.fileContent);
                Assert.AreEqual(receivedMessage.FileData.fileSize, filedata.fileSize);
                Assert.AreEqual(receivedMessage.FileData.fileName, filedata.fileName);
                Assert.AreEqual(receivedMessage.Starred, sampleMsgData.Starred);
                Assert.AreEqual(receivedMessage.ReplyThreadId, sampleMsgData.ReplyThreadId);
                Assert.AreEqual(receivedMessage.SenderId, userId);
                Assert.AreEqual(receivedMessage.MessageId, -1);
                Assert.AreEqual(receivedMessage.ReceiverIds.Length, sampleMsgData.ReceiverIds.Length);
            }
            else
            {
                Assert.Fail();
            }
        }

        [Test]
        public void CSend_InValidFilePath_ShouldThrowFileNotFoundException()
        {
            Utils util = new Utils();
            int userId = 1001;
            string currentDirectory = AppDomain.CurrentDomain.BaseDirectory;
            string filePath = ".\\InvalidFile.pdf";
            SendMessageData sampleData = util.GenerateChatSendMsgData(filePath, new int[] { }, type: MessageType.File);
            ISerializer serializer = new Serializer();
            ContentClient contentClient = ContentClientFactory.GetInstance() as ContentClient;
            FakeCommunicator fakeCommunicator = util.GetFakeCommunicator();
            contentClient.UserId = userId;
            contentClient.Communicator = fakeCommunicator;
            IContentClient iContentClient = contentClient;
            FileNotFoundException ex = Assert.Throws<FileNotFoundException>(() => iContentClient.CSend(sampleData));
            Assert.AreEqual("File " + filePath + " not found", ex.Message);
        }

        /// <summary>
        /// marking star msg already exist in memory, first sending msg using CSend and then caling CMarkstar over it
        /// msg received from fake communicator should have same msgID and star event
        /// </summary>
        [Test]
        public void CMarkStar_ClientShouldSendProperRequestToServer_SerializedStrMustHaveProperMarkstarReq()
        {
            Utils util = new Utils();
            int userId = 1001;
            int msgId = 13;
            ISerializer serializer = new Serializer();
            ContentClient contentClient = ContentClientFactory.GetInstance() as ContentClient;
            FakeCommunicator fakeCommunicator = util.GetFakeCommunicator();
            contentClient.UserId = userId;
            contentClient.Communicator = fakeCommunicator;
            IContentClient iContentClient = contentClient;
<<<<<<< HEAD
            MessageData SampleMsgData = util.GenerateChatMessageData(MessageEvent.NewMessage, "Hello, How are you?\n I am fine", new int[] { 1002 }, type: MessageType.Chat);
            SampleMsgData.MessageId = msgId;
            SampleMsgData.ReplyThreadId = 1;
            fakeCommunicator.Notify(serializer.Serialize(SampleMsgData));
=======
            MessageData sampleMsgData = util.GenerateChatMessageData(MessageEvent.NewMessage, "Hello, How are you?\n I am fine", new int[] { 1002 }, type: MessageType.Chat);
            sampleMsgData.MessageId = msgId;
            fakeCommunicator.Notify(serializer.Serialize(sampleMsgData));
>>>>>>> 41cbfda2
            System.Threading.Thread.Sleep(10);
            iContentClient.CMarkStar(msgId);
            var sendSerializedMsg = fakeCommunicator.GetSentData();
            var deserialized = serializer.Deserialize<MessageData>(sendSerializedMsg);
            if (deserialized is MessageData)
            {
                var receivedMessage = deserialized as MessageData;
                Assert.AreEqual(receivedMessage.Event, MessageEvent.Star);
                Assert.AreEqual(receivedMessage.Type, sampleMsgData.Type);
                Assert.AreEqual(receivedMessage.SenderId, userId);
                Assert.AreEqual(receivedMessage.MessageId, msgId);
            }
            else
            {
                Assert.Fail();
            }
        }

        /// <summary>
        /// updating msg already exist in memory, first sending msg using CSend and then caling CUpdate over it
        /// msg received from fake communicator should have same msgID, updated msg and update event
        /// </summary>
        [Test]
        public void CUpdate_ClientShouldSendProperRequestToServer_SerializedStrMustHaveProperUpdateReq()
        {
            Utils util = new Utils();
            int userId = 1001;
            int msgId = 12;
            string updateChat = "Hi, This is updated msg.";
            ISerializer serializer = new Serializer();
            ContentClient contentClient = ContentClientFactory.GetInstance() as ContentClient;
            FakeCommunicator fakeCommunicator = util.GetFakeCommunicator();
            contentClient.UserId = userId;
            contentClient.Communicator = fakeCommunicator;
            IContentClient iContentClient = contentClient;
<<<<<<< HEAD
            MessageData SampleMsgData = util.GenerateChatMessageData(MessageEvent.NewMessage, "Hello, How are you?\n I am fine", new int[] { 1002 }, type: MessageType.Chat);
            SampleMsgData.MessageId = msgId;
            SampleMsgData.SenderId = userId;
            SampleMsgData.ReplyThreadId = 1;
            fakeCommunicator.Notify(serializer.Serialize(SampleMsgData));
=======
            MessageData sampleMsgData = util.GenerateChatMessageData(MessageEvent.NewMessage, "Hello, How are you?\n I am fine", new int[] { 1002 }, type: MessageType.Chat);
            sampleMsgData.MessageId = msgId;
            sampleMsgData.SenderId = userId;
            fakeCommunicator.Notify(serializer.Serialize(sampleMsgData));
>>>>>>> 41cbfda2
            System.Threading.Thread.Sleep(10);
            iContentClient.CUpdateChat(msgId, updateChat);
            var sendSerializedMsg = fakeCommunicator.GetSentData();
            var deserialized = serializer.Deserialize<MessageData>(sendSerializedMsg);
            if (deserialized is MessageData)
            {
                var receivedMessage = deserialized as MessageData;
                Assert.AreEqual(receivedMessage.Event, MessageEvent.Update);
                Assert.AreEqual(receivedMessage.Type, sampleMsgData.Type);
                Assert.AreEqual(receivedMessage.SenderId, userId);
                Assert.AreEqual(receivedMessage.MessageId, msgId);
                Assert.AreEqual(receivedMessage.Message, updateChat);
            }
            else
            {
                Assert.Fail();
            }
        }

        /// <summary>
        /// We are sending invalid msg id in CDownload which will throw exception
        /// </summary>
        [Test]
        public void CDownload_SendingDownloadReqToServerWithInvalidMsgId_ShouldThrowArgumentException()
        {
            Utils util = new Utils();
            int userId = 1001;
            int msgId = 100;
            string currentDirectory = Directory.GetCurrentDirectory() as string;
            string savePath = currentDirectory + "\\SavedTestFile.pdf";
            ISerializer serializer = new Serializer();
            ContentClient contentClient = ContentClientFactory.GetInstance() as ContentClient;
            FakeCommunicator fakeCommunicator = util.GetFakeCommunicator();
            contentClient.UserId = userId;
            contentClient.Communicator = fakeCommunicator;
            IContentClient iContentClient = contentClient;
            ArgumentException ex = Assert.Throws<ArgumentException>(() => iContentClient.CDownload(msgId, savePath));
            Assert.AreEqual("Message with given message ID not found", ex.Message);
        }

        /// <summary>
        /// We will send msgId which will have chat type hence should throw exception
        /// </summary>
        [Test]
        public void CDownload_NonFileType_ShouldThrowArgumentException()
        {
            int msgId = 10;
            string currentDirectory = Directory.GetCurrentDirectory() as string;
            string savePath = currentDirectory + "\\SavedTestFile.pdf";
            Utils util = new Utils();
            ContentClient contentClient = ContentClientFactory.GetInstance() as ContentClient;
            IContentClient iContentClient = contentClient;
            FakeContentListener fakeListener = new FakeContentListener();
            IContentListener iFakeListener = fakeListener;
            FakeCommunicator fakeCommunicator = util.GetFakeCommunicator();
            INotificationHandler notificationHandler = new ContentClientNotificationHandler(contentClient);
            ISerializer serializer = new Serializer();
            // Subscribing to communicator
            fakeCommunicator.Subscribe("Content", notificationHandler);
            // Subscribing to content client
            iContentClient.CSubscribe(iFakeListener);
            MessageData dataToSerialize = util.GenerateNewMessageData("Hello", ReplyThreadId: 10, MessageId: msgId);
            fakeCommunicator.Notify(serializer.Serialize(dataToSerialize));
            System.Threading.Thread.Sleep(10);
<<<<<<< HEAD
            ArgumentException ex = Assert.Throws<ArgumentException>(() => _iContentClient.CDownload(MsgId, SavePath));
            Assert.That(ex.Message.IndexOf("not a file", StringComparison.OrdinalIgnoreCase) >= 0);
=======
            ArgumentException ex = Assert.Throws<ArgumentException>(() => iContentClient.CDownload(msgId, savePath));
            Assert.AreEqual("Message requested for download is not a file type message", ex.Message);
>>>>>>> 41cbfda2
        }

        /// <summary>
        /// we will send download request to server with valid msgId of file type over fake communicator and will fetch msg from there
        /// and compare field to see if valid request sent.
        /// </summary>
        [Test]
        public void CDownload_ValidFileMsgExistInDataBase_ShouldSendProperReqToServer()
        {
<<<<<<< HEAD
            Utils _util = new Utils();
            int UserId = 1001;
            int MsgId = 11;
            string CurrentDirectory = Directory.GetCurrentDirectory() as string;
            string[] path = CurrentDirectory.Split(new string[] { "\\Testing" }, StringSplitOptions.None);
            string FilePath = path[0] + "\\Testing\\Content\\Test_File.pdf";
            var Filedata = new SendFileData(FilePath);
            MessageData SampleMsgDataSend = _util.GenerateChatMessageData(MessageEvent.NewMessage, FilePath, new int[] { }, type: MessageType.File, replyId: 1);
            SampleMsgDataSend.MessageId = MsgId;
            SampleMsgDataSend.SenderId = UserId;
            string SavePath = CurrentDirectory + "\\SavedTestFile.pdf";
            MessageData SampleMsgDataDownload = _util.GenerateChatMessageData(MessageEvent.Download, SavePath, new int[] { }, type: MessageType.File);
            SampleMsgDataDownload.MessageId = MsgId;
            SampleMsgDataDownload.SenderId = UserId;
            ISerializer _serializer = new Serializer();
            ContentClient _contentClient = ContentClientFactory.GetInstance() as ContentClient;
            FakeCommunicator _fakeCommunicator = _util.GetFakeCommunicator();
            _contentClient.UserId = UserId;
            _contentClient.Communicator = _fakeCommunicator;
            IContentClient _iContentClient = _contentClient;
            _fakeCommunicator.Notify(_serializer.Serialize(SampleMsgDataSend));
=======
            Utils util = new Utils();
            int userId = 1001;
            int msgId = 11;
            string currentDirectory = Directory.GetCurrentDirectory() as string;
            string[] path = currentDirectory.Split(new string[] { "\\Testing" }, StringSplitOptions.None);
            string filePath = path[0] + "\\Testing\\Content\\Test_File.pdf";
            MessageData sampleMsgDataSend = util.GenerateChatMessageData(MessageEvent.NewMessage, filePath, new int[] { }, type: MessageType.File);
            sampleMsgDataSend.MessageId = msgId;
            sampleMsgDataSend.SenderId = userId;
            string savePath = currentDirectory + "\\SavedTestFile.pdf";
            MessageData sampleMsgDataDownload = util.GenerateChatMessageData(MessageEvent.Download, savePath, new int[] { }, type: MessageType.File);
            sampleMsgDataDownload.MessageId = msgId;
            sampleMsgDataDownload.SenderId = userId;
            ISerializer serializer = new Serializer();
            ContentClient contentClient = ContentClientFactory.GetInstance() as ContentClient;
            FakeCommunicator fakeCommunicator = util.GetFakeCommunicator();
            contentClient.UserId = userId;
            contentClient.Communicator = fakeCommunicator;
            IContentClient iContentClient = contentClient;
            fakeCommunicator.Notify(serializer.Serialize(sampleMsgDataSend));
>>>>>>> 41cbfda2
            System.Threading.Thread.Sleep(10);
            iContentClient.CDownload(msgId, savePath);
            System.Threading.Thread.Sleep(10);
            var sendSerializedMsg = fakeCommunicator.GetSentData();
            var deserialized = serializer.Deserialize<MessageData>(sendSerializedMsg);
            if (deserialized is MessageData)
            {
                var receivedMessage = deserialized;
                Assert.AreEqual(receivedMessage.Message, sampleMsgDataDownload.Message);
                Assert.AreEqual(receivedMessage.Event, MessageEvent.Download);
                Assert.AreEqual(receivedMessage.Type, sampleMsgDataDownload.Type);
                Assert.AreEqual(receivedMessage.SenderId, userId);
                Assert.AreEqual(receivedMessage.MessageId, msgId);
                Assert.AreEqual(receivedMessage.FileData, null);
            }
            else
            {
                Assert.Fail();
            }
        }

        /// <summary>
        /// This test will check whether contentClient handles subscription, by checking whether subscriber receive msg
        /// </summary>
        [Test]
        public void CSubscribe_SubcribingToContentClient_SubscriberShouldGetMsgOnNotify()
        {
            Utils util = new Utils();
            ContentClient contentClient = ContentClientFactory.GetInstance() as ContentClient;
            IContentClient iContentClient = contentClient;
            FakeContentListener fakeListener = new FakeContentListener();
            IContentListener iFakeListener = fakeListener;
            // Subscribing to content client
            iContentClient.CSubscribe(iFakeListener);
            // Building receiveMessageData to notify to subscribers
            ReceiveMessageData receivedData = new ReceiveMessageData();
            string Msg = "hello";  // data will have msg hello
            receivedData.Message = Msg;
            receivedData.MessageId = 2;
            // Notifying to subscribers
            contentClient.Notify(receivedData);
            System.Threading.Thread.Sleep(50);
            // Fetching listened data from listener
            ReceiveMessageData listenedData = fakeListener.GetOnMessageData();
            Assert.AreEqual(listenedData.Message, Msg);
        }

        /// <summary>
        /// This test will check whether contentClient handles multiple subscription, by checking whether all subscriber receive msg
        /// </summary>
        [Test]
        public void CSubscribe_MultipleSubcribingToContentClient_SubscriberShouldGetMsgOnNotify()
        {
            Utils util = new Utils();
            ContentClient contentClient = ContentClientFactory.GetInstance() as ContentClient;
            IContentClient iContentClient = contentClient;
            FakeContentListener _fakeListener1 = new FakeContentListener();
            IContentListener _iFakeListener1 = _fakeListener1;
            FakeContentListener _fakeListener2 = new FakeContentListener();
            IContentListener _iFakeListener2 = _fakeListener2;
            // Subscribing to content client
            iContentClient.CSubscribe(_iFakeListener1);
            iContentClient.CSubscribe(_iFakeListener2);
            // Building receiveMessageData to notify to subscribers
            ReceiveMessageData receivedData = new ReceiveMessageData();
            string Msg = "hello";  // data will have msg hello
            receivedData.Message = Msg;
            // Notifying to subscribers
            contentClient.Notify(receivedData);
            System.Threading.Thread.Sleep(50);
            // Fetching listened data from listener
            ReceiveMessageData listenedData1 = _fakeListener1.GetOnMessageData();
            ReceiveMessageData listenedData2 = _fakeListener2.GetOnMessageData();
            Assert.AreEqual(listenedData1.Message, Msg);
            Assert.AreEqual(listenedData2.Message, Msg);
        }

        /// <summary>
        /// This test will check INotification handler for content client and IListener which will be used by UX in case of single msg arrival from server
        /// </summary>
        [Test]
        public void OnDataReceived_NewMessage_SameMsgShouldReceivedToSubscriber()
        {
            Utils util = new Utils();
            ContentClient contentClient = ContentClientFactory.GetInstance() as ContentClient;
            IContentClient iContentClient = contentClient;
            FakeContentListener fakeListener = new FakeContentListener();
            IContentListener iFakeListener = fakeListener;
            FakeCommunicator fakeCommunicator = util.GetFakeCommunicator();
            INotificationHandler notificationHandler = new ContentClientNotificationHandler(contentClient);
            ISerializer serializer = new Serializer();
            // Subscribing to communicator
            fakeCommunicator.Subscribe("Content", notificationHandler);
            // Subscribing to content client
<<<<<<< HEAD
            _iContentClient.CSubscribe(_iFakeListener);
            MessageData DataToSerialize = _util.GenerateNewMessageData("Hello", ReplyThreadId: 1);
            _fakeCommunicator.Notify(_serializer.Serialize(DataToSerialize));
=======
            iContentClient.CSubscribe(iFakeListener);
            MessageData dataToSerialize = util.GenerateNewMessageData("Hello");
            fakeCommunicator.Notify(serializer.Serialize(dataToSerialize));
>>>>>>> 41cbfda2
            System.Threading.Thread.Sleep(10);
            // Fetching listened data from listener
            ReceiveMessageData listenedData = fakeListener.GetOnMessageData();
            Assert.AreEqual(listenedData.Message, dataToSerialize.Message);
        }

        /// <summary>
        /// This test will check INotification handler for content client and IListener which will be used by UX in case of multiple msg arrival from server
        /// </summary>
        [Test]
        public void OnDataReceived_MultipleNewMessage_SameMsgShouldReceivedToSubscriber()
        {
            Utils util = new Utils();
            ContentClient contentClient = ContentClientFactory.GetInstance() as ContentClient;
            IContentClient iContentClient = contentClient;
            FakeContentListener fakeListener = new FakeContentListener();
            IContentListener iFakeListener = fakeListener;
            FakeCommunicator fakeCommunicator = util.GetFakeCommunicator();
            INotificationHandler notificationHandler = new ContentClientNotificationHandler(contentClient);
            ISerializer serializer = new Serializer();
            // Subscribing to communicator
            fakeCommunicator.Subscribe("Content", notificationHandler);
            // Subscribing to content client
<<<<<<< HEAD
            _iContentClient.CSubscribe(_iFakeListener);
            MessageData DataToSerialize1 = _util.GenerateNewMessageData("Hello", ReplyThreadId: 1);
            MessageData DataToSerialize2 = _util.GenerateNewMessageData("Hi", ReplyThreadId: 1);
            _fakeCommunicator.Notify(_serializer.Serialize(DataToSerialize1));
=======
            iContentClient.CSubscribe(iFakeListener);
            MessageData dataToSerialize1 = util.GenerateNewMessageData("Hello");
            MessageData dataToSerialize2 = util.GenerateNewMessageData("Hi");
            fakeCommunicator.Notify(serializer.Serialize(dataToSerialize1));
>>>>>>> 41cbfda2
            System.Threading.Thread.Sleep(10);
            // Msg1
            ReceiveMessageData listenedData1 = fakeListener.GetOnMessageData();
            Assert.AreEqual(listenedData1.Message, dataToSerialize1.Message);
            fakeCommunicator.Notify(serializer.Serialize(dataToSerialize2));
            System.Threading.Thread.Sleep(10);
            // Msg2
            ReceiveMessageData listenedData2 = fakeListener.GetOnMessageData();
            Assert.AreEqual(listenedData2.Message, dataToSerialize2.Message);
        }

        [Test]
        public void OnDataReceived_DownloadMessage_FileShouldBeSaved()
        {            
            Utils util = new Utils();
            int UserId = 1001;
            string currentDirectory = Directory.GetCurrentDirectory() as string;
            string[] path = currentDirectory.Split(new string[] { "\\Testing" }, StringSplitOptions.None);
            string filePath = path[0] + "\\Testing\\Content\\Test_File.pdf";
            string savePath = path[0] + "\\Testing\\Content\\Save_";
            SendMessageData sampleData = util.GenerateChatSendMsgData(filePath, new int[] { }, type: MessageType.File);
            ISerializer serializer = new Serializer();
            ContentClient contentClient = ContentClientFactory.GetInstance() as ContentClient;
            FakeCommunicator fakeCommunicator = util.GetFakeCommunicator();
            INotificationHandler notificationHandler = new ContentClientNotificationHandler(contentClient);
            contentClient.Communicator = fakeCommunicator;
            contentClient.UserId = UserId;
            IContentClient iContentClient = contentClient;
            iContentClient.CSend(sampleData);
            string sendSerializedMsg = fakeCommunicator.GetSentData();
            MessageData deserialized = serializer.Deserialize<MessageData>(sendSerializedMsg);
            deserialized.Message = savePath;
            deserialized.Event = MessageEvent.Download;
            fakeCommunicator.Notify(serializer.Serialize(deserialized));
            System.Threading.Thread.Sleep(50);
            if (File.Exists(savePath+deserialized.FileData.fileName))
            {
                File.Delete(savePath + deserialized.FileData.fileName);
                Assert.Pass();
            }
            else
            {
                Assert.Fail();
            }
        }

        /// <summary>
        /// sending list of chat context to onDataReceived of INotificationHandler, will compare built chat context list with 
        /// chat context list we got by subsribing contentClient using fakeListener
        /// </summary>
        [Test]
        public void OnDataReceived_ListChatContext_SameChatContextsShouldReceivedToSubscriber()
        {
            Utils util = new Utils();
            ContentClient contentClient = ContentClientFactory.GetInstance() as ContentClient;
            IContentClient iContentClient = contentClient;
            FakeContentListener fakeListener = new FakeContentListener();
            IContentListener iFakeListener = fakeListener;
            FakeCommunicator fakeCommunicator = util.GetFakeCommunicator();
            INotificationHandler notificationHandler = new ContentClientNotificationHandler(contentClient);
            ISerializer serializer = new Serializer();
            // Subscribing to communicator
            fakeCommunicator.Subscribe("Content", notificationHandler);
            // Subscribing to content client
            iContentClient.CSubscribe(iFakeListener);
            ReceiveMessageData dataToSerialize1 = util.GenerateNewReceiveMessageData("Hello", MessageId: 1, ReplyThreadId: 1);
            ReceiveMessageData dataToSerialize2 = util.GenerateNewReceiveMessageData("Hi", MessageId: 2, ReplyThreadId: 2);
            ReceiveMessageData dataToSerialize3 = util.GenerateNewReceiveMessageData("How are you? I am fine!", MessageId: 2, ReplyThreadId: 1);
            ChatContext chatList1 = new ChatContext();
            chatList1.ThreadId = 1;
            chatList1.MsgList.Add(dataToSerialize1);
            chatList1.MsgList.Add(dataToSerialize3);
            ChatContext chatList2 = new ChatContext();
            chatList2.MsgList.Add(dataToSerialize2);
            chatList2.ThreadId = 2;
            List<ChatContext> listCContext = new List<ChatContext>();
            listCContext.Add(chatList1);
            listCContext.Add(chatList2);
            string SerializedStr = serializer.Serialize(listCContext);
            fakeCommunicator.Notify(SerializedStr);
            
            System.Threading.Thread.Sleep(10);
            List<ChatContext> listenedData = fakeListener.GetOnAllMessagesData();
            for(int i=0; i<listenedData.Count; i++)
            {
                CompareChatContext(listenedData[i], listCContext[i]);
            }
        }

        /// <summary>
        /// getting messages on particular chat context thread, we will first store msg on memory of content client using OnDataReceived of fakeCommunicator
        /// and also building chat context and will compare returned chat context using CGetThread with built one.
        /// </summary>
        [Test]
        public void CGetThread_ReturnsChatContextOfGivenThreadIDMultipleThreads_ShouldMatchWithConstructedChatContext()
        {
            Utils util = new Utils();
            ContentClient contentClient = ContentClientFactory.GetInstance() as ContentClient;
            IContentClient iContentClient = contentClient;
            FakeContentListener fakeListener = new FakeContentListener();
            IContentListener iFakeListener = fakeListener;
            FakeCommunicator fakeCommunicator = util.GetFakeCommunicator();
            INotificationHandler notificationHandler = new ContentClientNotificationHandler(contentClient);
            ISerializer serializer = new Serializer();
            // Subscribing to communicator
            fakeCommunicator.Subscribe("Content", notificationHandler);
            // Subscribing to content client
            iContentClient.CSubscribe(iFakeListener);
            MessageData dataToSerialize1 = util.GenerateNewMessageData("Hello", MessageId: 1, ReplyThreadId: 11);
            MessageData dataToSerialize2 = util.GenerateNewMessageData("Hi", MessageId: 2, ReplyThreadId: 12);
            MessageData dataToSerialize3 = util.GenerateNewMessageData("How are you? I am fine!", MessageId: 2, ReplyThreadId: 11);
            ChatContext chatList1 = new ChatContext();
            chatList1.ThreadId = 11;
            chatList1.MsgList.Add(dataToSerialize1);
            chatList1.MsgList.Add(dataToSerialize3);
            ChatContext chatList2 = new ChatContext();
            chatList2.MsgList.Add(dataToSerialize2);
            chatList2.ThreadId = 12;
            fakeCommunicator.Notify(serializer.Serialize(dataToSerialize1));
            fakeCommunicator.Notify(serializer.Serialize(dataToSerialize2));
            fakeCommunicator.Notify(serializer.Serialize(dataToSerialize3));
            ChatContext chatsOnContext1 = iContentClient.CGetThread(11);
            CompareChatContext(chatList1, chatsOnContext1);
            ChatContext chatsOnContext2 = iContentClient.CGetThread(12);
            CompareChatContext(chatList2, chatsOnContext2);
        }

        /// <summary>
        /// invalid thread i.e thread id does not exist, should throw exception
        /// </summary>
        [Test]
        public void CGetThread_InvalidThreadIdGiven_ShouldThrowException()
        {
            Utils util = new Utils();
            ContentClient contentClient = ContentClientFactory.GetInstance() as ContentClient;
            IContentClient iContentClient = contentClient;
            FakeContentListener fakeListener = new FakeContentListener();
            IContentListener iFakeListener = fakeListener;
            FakeCommunicator fakeCommunicator = util.GetFakeCommunicator();
            INotificationHandler notificationHandler = new ContentClientNotificationHandler(contentClient);
            ISerializer serializer = new Serializer();
            // Subscribing to communicator
            fakeCommunicator.Subscribe("Content", notificationHandler);
            // Subscribing to content client
            iContentClient.CSubscribe(iFakeListener);
            ArgumentException ex = Assert.Throws<ArgumentException>(() => iContentClient.CGetThread(2));
            Assert.AreEqual("Thread with requested thread ID does not exist", ex.Message);
        }

        [Test]
        ///<summary>
        /// Here we are testing SGetAllMessages and SSendAllMessages of server by sending it three new message
        /// starring first message, updating second message and keeping third same which will be replies in context of first message
        /// This test will check new arrival message, broadcast, private sending, starring msg for chats
        /// </summary>
        public void SGetAllMessagesAndSendAllMessages_GettingAllMsgsFromServer_ShouldMatchSentMsgsToServer()
        {
            ContentServer contentServer = ContentServerFactory.GetInstance() as ContentServer;
            ContentClient contentClient = ContentClientFactory.GetInstance() as ContentClient;
            FakeCommunicator fakeCommunicator = new FakeCommunicator();
            ISerializer serializer = new Serializer();
            Utils util = new Utils();
            contentServer.Communicator = fakeCommunicator;
            MessageData receiveMsgData1 = util.GenerateNewMessageData("Hello, how are you?", SenderId: 1001, MessageId: -1, ReplyThreadId: -1);
            MessageData receiveMsgData2 = util.GenerateNewMessageData("I am fine, How aboid u?", SenderId: 1002, MessageId: -1, ReplyThreadId: -1);
            MessageData receiveMsgData3 = util.GenerateNewMessageData("I am fine", SenderId: 1003, MessageId: -1, ReplyThreadId: -1);
            contentServer.Receive(serializer.Serialize(receiveMsgData1));
            MessageData msg1 = GetMsgFromCommunicator(fakeCommunicator, serializer, true, null);
            contentClient.OnReceive(msg1);
            TestMsgDataFieldsServer(msg1, receiveMsgData1);
            MessageData starMsg1 = msg1;
            starMsg1.Event = MessageEvent.Star;
            contentServer.Receive(serializer.Serialize(starMsg1));
            MessageData starReplyMsg1 = GetMsgFromCommunicator(fakeCommunicator, serializer, true, null);
            contentClient.OnReceive(starReplyMsg1);
            TestMsgDataFieldsServer(msg1, starReplyMsg1);
            contentServer.Receive(serializer.Serialize(receiveMsgData2));
            MessageData msg2 = GetMsgFromCommunicator(fakeCommunicator, serializer, true, null);
            contentClient.OnReceive(msg2);
            TestMsgDataFieldsServer(msg2, receiveMsgData2);
            MessageData updateMsg2 = msg2;
            updateMsg2.Event = MessageEvent.Update;
            updateMsg2.Message = "I am fine, How about u?";
            contentServer.Receive(serializer.Serialize(updateMsg2));
            MessageData updateReplyMsg2 = GetMsgFromCommunicator(fakeCommunicator, serializer, true, null);
            contentClient.OnReceive(updateReplyMsg2);
            TestMsgDataFieldsServer(updateMsg2, msg2);
            Assert.AreEqual(true, starReplyMsg1.Starred);
            Assert.AreEqual(updateReplyMsg2.Message, "I am fine, How about u?");
            receiveMsgData3.ReplyThreadId = msg1.ReplyThreadId;
            contentServer.Receive(serializer.Serialize(receiveMsgData3));
            MessageData msg3 = GetMsgFromCommunicator(fakeCommunicator, serializer, true, null);
            contentClient.OnReceive(msg3);
            TestMsgDataFieldsServer(msg3, receiveMsgData3);
            ChatContext c1 = new ChatContext();
            c1.ThreadId = msg1.ReplyThreadId;
            c1.MsgList.Add(util.MessageDataToReceiveMessageData(starReplyMsg1));
            c1.MsgList.Add(util.MessageDataToReceiveMessageData(msg3));
            ChatContext c2 = new ChatContext();
            c2.ThreadId = msg2.ReplyThreadId;
            c2.MsgList.Add(util.MessageDataToReceiveMessageData(updateReplyMsg2));
            chatList.Add(c1);
            chatList.Add(c2);
            contentServer.SSendAllMessagesToClient(1003);
            TestSSendAllMessagesToClient(fakeCommunicator, serializer, chatList, 1003);
            CompareChatContextList(chatList, contentServer.SGetAllMessages());
        }

        [Test]
        ///<summary>
        /// Here we are testing file related functionality of server, i.e storing new file message and handling donwload request
        /// </summary>
        public void SendingAndReceivingFileServer_NewFileMessageAndDownloadRequest_FileShouldBeDownloadedOnClient()
        {
            ContentServer contentServer = ContentServerFactory.GetInstance() as ContentServer;
            FakeCommunicator fakeClientCommunicator = new FakeCommunicator();
            FakeCommunicator fakeServerCommunicator = new FakeCommunicator();
            ISerializer serializer = new Serializer();
            Utils util = new Utils();
            contentServer.Communicator = fakeServerCommunicator;
            int UserId = 1001;
            string currentDirectory = Directory.GetCurrentDirectory() as string;
            string[] path = currentDirectory.Split(new string[] { "\\Testing" }, StringSplitOptions.None);
            string filePath = path[0] + "\\Testing\\Content\\Test_File.pdf";
            string savePath = path[0] + "\\Testing\\Content\\Save_";
            var Filedata = new SendFileData(filePath);
            SendMessageData sampleData = util.GenerateChatSendMsgData(filePath, new int[] { }, type: MessageType.File);
            ContentClient contentClient = ContentClientFactory.GetInstance() as ContentClient;
            IContentClient iContentClient = contentClient;
            contentClient.Communicator = fakeClientCommunicator;
            contentClient.UserId = UserId;
            iContentClient.CSend(sampleData);
            string sendSerializedMsg = fakeClientCommunicator.GetSentData();
            MessageData sendNewFileData = serializer.Deserialize<MessageData>(sendSerializedMsg);
            contentServer.Receive(sendSerializedMsg);
            MessageData fileReplyMsg = GetMsgFromCommunicator(fakeServerCommunicator, serializer, true, null);
            ChatContext c1 = new ChatContext();
            c1.ThreadId = fileReplyMsg.ReplyThreadId;
            c1.MsgList.Add(util.MessageDataToReceiveMessageData(fileReplyMsg));
            chatList.Add(c1);
            contentClient.OnReceive(fileReplyMsg);
            iContentClient.CDownload(fileReplyMsg.MessageId, savePath);
            string downloadReqMsg = fakeClientCommunicator.GetSentData();
            contentServer.Receive(downloadReqMsg);
            List<int> rcvId = new List<int>();
            rcvId.Add(UserId);
            MessageData fileReturnedData = GetMsgFromCommunicator(fakeServerCommunicator, serializer, false, rcvId);
            Assert.AreEqual(fileReturnedData.FileData.fileContent, sendNewFileData.FileData.fileContent);
            Assert.AreEqual(fileReturnedData.Message, savePath);
            Assert.AreEqual(fileReturnedData.FileData.fileName, sendNewFileData.FileData.fileName);
            Assert.AreEqual(fileReturnedData.MessageId, fileReplyMsg.MessageId);
            contentClient.OnReceive(fileReturnedData);
            System.Threading.Thread.Sleep(50);
            if (File.Exists(savePath + fileReturnedData.FileData.fileName))
            {
                File.Delete(savePath + fileReturnedData.FileData.fileName);
                Assert.Pass();
            }
            else
            {
                Assert.Fail();
            }
        }

        /// <summary>
        /// subscribing to server using SSubscribe method given by IContentServer, subscriber should get proper msg on calling 
        ///  notify, which will be triggered when server will call Receive
        /// </summary>
        [Test]
        public void SSubscribe_SubcribingToContentServer_SubscriberShouldGetMsgOnNotify()
        {
            Utils util = new Utils();
            ContentServer contentServer = ContentServerFactory.GetInstance() as ContentServer;
            IContentServer iContentServer = contentServer;
            FakeContentListener fakeListener = new FakeContentListener();
            IContentListener iFakeServerListener = fakeListener;
            ISerializer serializer = new Serializer();
            // Subscribing to content client
            iContentServer.SSubscribe(iFakeServerListener);
            // Building receiveMessageData to notify to subscribers
            MessageData receivedData = new MessageData();
            string msg = "hello";  // data will have m hello
            receivedData.Message = msg;
            receivedData.ReplyThreadId = -1;
            receivedData.Type = MessageType.Chat;
            receivedData.Event = MessageEvent.NewMessage;
            receivedData.ReceiverIds = new int[0];
            // Notifying to subscribers
            contentServer.Receive(serializer.Serialize(receivedData));
            System.Threading.Thread.Sleep(50);
            // Fetching listened data from listener
            ReceiveMessageData listenedData = fakeListener.GetOnMessageData();
            Assert.AreEqual(listenedData.Message, msg);
        }

        /// <summary>
        /// This function compares message, senderID and type fields of two given message datas
        /// </summary>
        public void TestMsgDataFieldsServer(MessageData m1, MessageData m2)
        {
            Assert.AreEqual(m1.Message, m2.Message);
            Assert.AreEqual(m1.SenderId, m2.SenderId);
            Assert.AreEqual(m1.Type, m2.Type);
        }

        /// <summary>
        /// This function checks SSendAllMessage of server where it will deserialize string from communicator
        /// will check if msg sent to valid user in private manner and will compare List of chatcontexts
        /// </summary>
        /// <param name="communicator"></param>
        /// <param name="serializer"></param>
        /// <param name="chats"></param>
        /// <param name="userId"></param>
        public void TestSSendAllMessagesToClient(FakeCommunicator communicator, ISerializer serializer, List<ChatContext> chats, int userId)
        {
            string msg = communicator.GetSentData();
            List<string> rcvIds = communicator.GetRcvIds();
            bool broadcastFlag = communicator.GetIsBroadcast();
            // Checking for private send
            Assert.AreEqual(1, rcvIds.Count);
            Assert.AreEqual(true, rcvIds.Contains(userId.ToString()));
            Assert.AreEqual(broadcastFlag, false);
            List<ChatContext> contexts = serializer.Deserialize<List<ChatContext>>(msg);
            CompareChatContextList(contexts, chats);
        }

        /// <summary>
        /// This function fetched msg string sent over fake communicator and deserialize it into message object
        /// It also checks whether data sent was braodcasted and who are the receivers
        /// </summary>
        public MessageData GetMsgFromCommunicator(FakeCommunicator communicator, ISerializer serializer, bool isBroadcast, List<int> rcvIds)
        {
            if (rcvIds == null)
            {
                rcvIds = new List<int>();
            }
            string receivedMsg = communicator.GetSentData();
            MessageData messageData = serializer.Deserialize<MessageData>(receivedMsg);
            List<string> receiverIds = communicator.GetRcvIds();
            bool broadcastFlag = communicator.GetIsBroadcast();
            if (isBroadcast)
            {
                Assert.AreEqual(broadcastFlag, true);
                Assert.AreEqual(receiverIds.Count, 0);
            }
            else
            {
                Assert.AreEqual(broadcastFlag, false);
                Assert.AreEqual(receiverIds.Count, rcvIds.Count);
                foreach (int i in rcvIds)
                {
                    if (!receiverIds.Contains(i.ToString()))
                    {
                        Assert.Fail();
                    }
                }
            }

            return messageData;
        }

        /// <summary>
        /// This function compares receiveMsgData
        /// </summary>
        /// <param name="m1"></param>
        /// <param name="m2"></param>
        public void CompareReceiveMessageData(ReceiveMessageData m1, ReceiveMessageData m2)
        {
            Assert.AreEqual(m1.Message, m2.Message);
            Assert.AreEqual(m1.MessageId, m2.MessageId);
            Assert.AreEqual(m1.ReplyThreadId, m2.ReplyThreadId);
            Assert.AreEqual(m1.SenderId, m2.SenderId);
            Assert.AreEqual(m1.Starred, m2.Starred);
            Assert.AreEqual(m1.Type, m2.Type);
            Assert.AreEqual(m1.Event, m2.Event);
        }

        /// <summary>
        /// This function compares chat contexts
        /// </summary>
        /// <param name="c1"></param>
        /// <param name="c2"></param>
        public void CompareChatContext(ChatContext c1, ChatContext c2)
        {
            Assert.AreEqual(c1.ThreadId, c2.ThreadId);
            Assert.AreEqual(c1.MsgList.Count, c2.MsgList.Count);
            for (int i = 0; i < c1.MsgList.Count; i++)
            {
                CompareReceiveMessageData(c1.MsgList[i], c2.MsgList[i]);
            }
        }

        /// <summary>
        /// This function compared list of chat contexts
        /// </summary>
        /// <param name="l1"></param>
        /// <param name="l2"></param>
        public void CompareChatContextList(List<ChatContext> l1, List<ChatContext> l2)
        {
            for (int i = 0; i < l1.Count; i++)
            {
                CompareChatContext(l1[i], l2[i]);
            }
        }

        /// <summary>
        /// This will keep track of all contexts created over server for testing purpose when we will call
        /// SGetAllMessages and SSendAllMessagesToClient
        /// </summary>
        List<ChatContext> chatList = new List<ChatContext>();
    }
}<|MERGE_RESOLUTION|>--- conflicted
+++ resolved
@@ -310,16 +310,9 @@
             contentClient.UserId = userId;
             contentClient.Communicator = fakeCommunicator;
             IContentClient iContentClient = contentClient;
-<<<<<<< HEAD
-            MessageData SampleMsgData = util.GenerateChatMessageData(MessageEvent.NewMessage, "Hello, How are you?\n I am fine", new int[] { 1002 }, type: MessageType.Chat);
-            SampleMsgData.MessageId = msgId;
-            SampleMsgData.ReplyThreadId = 1;
-            fakeCommunicator.Notify(serializer.Serialize(SampleMsgData));
-=======
             MessageData sampleMsgData = util.GenerateChatMessageData(MessageEvent.NewMessage, "Hello, How are you?\n I am fine", new int[] { 1002 }, type: MessageType.Chat);
             sampleMsgData.MessageId = msgId;
             fakeCommunicator.Notify(serializer.Serialize(sampleMsgData));
->>>>>>> 41cbfda2
             System.Threading.Thread.Sleep(10);
             iContentClient.CMarkStar(msgId);
             var sendSerializedMsg = fakeCommunicator.GetSentData();
@@ -355,18 +348,10 @@
             contentClient.UserId = userId;
             contentClient.Communicator = fakeCommunicator;
             IContentClient iContentClient = contentClient;
-<<<<<<< HEAD
-            MessageData SampleMsgData = util.GenerateChatMessageData(MessageEvent.NewMessage, "Hello, How are you?\n I am fine", new int[] { 1002 }, type: MessageType.Chat);
-            SampleMsgData.MessageId = msgId;
-            SampleMsgData.SenderId = userId;
-            SampleMsgData.ReplyThreadId = 1;
-            fakeCommunicator.Notify(serializer.Serialize(SampleMsgData));
-=======
             MessageData sampleMsgData = util.GenerateChatMessageData(MessageEvent.NewMessage, "Hello, How are you?\n I am fine", new int[] { 1002 }, type: MessageType.Chat);
             sampleMsgData.MessageId = msgId;
             sampleMsgData.SenderId = userId;
             fakeCommunicator.Notify(serializer.Serialize(sampleMsgData));
->>>>>>> 41cbfda2
             System.Threading.Thread.Sleep(10);
             iContentClient.CUpdateChat(msgId, updateChat);
             var sendSerializedMsg = fakeCommunicator.GetSentData();
@@ -431,13 +416,8 @@
             MessageData dataToSerialize = util.GenerateNewMessageData("Hello", ReplyThreadId: 10, MessageId: msgId);
             fakeCommunicator.Notify(serializer.Serialize(dataToSerialize));
             System.Threading.Thread.Sleep(10);
-<<<<<<< HEAD
-            ArgumentException ex = Assert.Throws<ArgumentException>(() => _iContentClient.CDownload(MsgId, SavePath));
-            Assert.That(ex.Message.IndexOf("not a file", StringComparison.OrdinalIgnoreCase) >= 0);
-=======
             ArgumentException ex = Assert.Throws<ArgumentException>(() => iContentClient.CDownload(msgId, savePath));
             Assert.AreEqual("Message requested for download is not a file type message", ex.Message);
->>>>>>> 41cbfda2
         }
 
         /// <summary>
@@ -447,29 +427,6 @@
         [Test]
         public void CDownload_ValidFileMsgExistInDataBase_ShouldSendProperReqToServer()
         {
-<<<<<<< HEAD
-            Utils _util = new Utils();
-            int UserId = 1001;
-            int MsgId = 11;
-            string CurrentDirectory = Directory.GetCurrentDirectory() as string;
-            string[] path = CurrentDirectory.Split(new string[] { "\\Testing" }, StringSplitOptions.None);
-            string FilePath = path[0] + "\\Testing\\Content\\Test_File.pdf";
-            var Filedata = new SendFileData(FilePath);
-            MessageData SampleMsgDataSend = _util.GenerateChatMessageData(MessageEvent.NewMessage, FilePath, new int[] { }, type: MessageType.File, replyId: 1);
-            SampleMsgDataSend.MessageId = MsgId;
-            SampleMsgDataSend.SenderId = UserId;
-            string SavePath = CurrentDirectory + "\\SavedTestFile.pdf";
-            MessageData SampleMsgDataDownload = _util.GenerateChatMessageData(MessageEvent.Download, SavePath, new int[] { }, type: MessageType.File);
-            SampleMsgDataDownload.MessageId = MsgId;
-            SampleMsgDataDownload.SenderId = UserId;
-            ISerializer _serializer = new Serializer();
-            ContentClient _contentClient = ContentClientFactory.GetInstance() as ContentClient;
-            FakeCommunicator _fakeCommunicator = _util.GetFakeCommunicator();
-            _contentClient.UserId = UserId;
-            _contentClient.Communicator = _fakeCommunicator;
-            IContentClient _iContentClient = _contentClient;
-            _fakeCommunicator.Notify(_serializer.Serialize(SampleMsgDataSend));
-=======
             Utils util = new Utils();
             int userId = 1001;
             int msgId = 11;
@@ -490,7 +447,6 @@
             contentClient.Communicator = fakeCommunicator;
             IContentClient iContentClient = contentClient;
             fakeCommunicator.Notify(serializer.Serialize(sampleMsgDataSend));
->>>>>>> 41cbfda2
             System.Threading.Thread.Sleep(10);
             iContentClient.CDownload(msgId, savePath);
             System.Threading.Thread.Sleep(10);
@@ -585,15 +541,9 @@
             // Subscribing to communicator
             fakeCommunicator.Subscribe("Content", notificationHandler);
             // Subscribing to content client
-<<<<<<< HEAD
-            _iContentClient.CSubscribe(_iFakeListener);
-            MessageData DataToSerialize = _util.GenerateNewMessageData("Hello", ReplyThreadId: 1);
-            _fakeCommunicator.Notify(_serializer.Serialize(DataToSerialize));
-=======
             iContentClient.CSubscribe(iFakeListener);
             MessageData dataToSerialize = util.GenerateNewMessageData("Hello");
             fakeCommunicator.Notify(serializer.Serialize(dataToSerialize));
->>>>>>> 41cbfda2
             System.Threading.Thread.Sleep(10);
             // Fetching listened data from listener
             ReceiveMessageData listenedData = fakeListener.GetOnMessageData();
@@ -617,17 +567,10 @@
             // Subscribing to communicator
             fakeCommunicator.Subscribe("Content", notificationHandler);
             // Subscribing to content client
-<<<<<<< HEAD
-            _iContentClient.CSubscribe(_iFakeListener);
-            MessageData DataToSerialize1 = _util.GenerateNewMessageData("Hello", ReplyThreadId: 1);
-            MessageData DataToSerialize2 = _util.GenerateNewMessageData("Hi", ReplyThreadId: 1);
-            _fakeCommunicator.Notify(_serializer.Serialize(DataToSerialize1));
-=======
             iContentClient.CSubscribe(iFakeListener);
             MessageData dataToSerialize1 = util.GenerateNewMessageData("Hello");
             MessageData dataToSerialize2 = util.GenerateNewMessageData("Hi");
             fakeCommunicator.Notify(serializer.Serialize(dataToSerialize1));
->>>>>>> 41cbfda2
             System.Threading.Thread.Sleep(10);
             // Msg1
             ReceiveMessageData listenedData1 = fakeListener.GetOnMessageData();

/// <author>Harsh Parihar</author>
/// <created> 20/11/2021 </created>
/// <summary>
/// All required unit tests for Telemetry
/// </summary>

using Dashboard;
using Dashboard.Server.Persistence;
using Dashboard.Server.Telemetry;
using Content;
using NUnit.Framework;
using System;
using System.Collections.Generic;
using System.Diagnostics;
using System.IO;

namespace Testing.Dashboard.Telemetry
{
    public class TelemetryNunitTests
    {
        /// <summary>
        /// Tests the GetUserCountVsTimeStamp function
        /// and checks if user count is updated after each session
        /// change
        /// </summary>
        [Test]
        public void GetUserCountVsTimeStamp_UpdatingUserCount_OneUserInSession1TwoInSession2()
        {
            // Arrange
            UserData user1= new UserData("Noah",1);
            SessionData session1= new SessionData();
            session1.AddUser(user1);
            UserData user2= new UserData("Shailee",2);
            SessionData session2=new SessionData();
            session2.AddUser(user1);
            session2.AddUser(user2);
            //Act
            DateTime currTime= new DateTime(2021,11,23,1,0,0);
            TelemetryFactory.GetTelemetryInstance().GetUserCountVsTimeStamp(session1,currTime);
            int userCount1 = TelemetryFactory.GetTelemetryInstance().userCountAtEachTimeStamp[currTime];
            bool check1=false;
            // total users in session1 is 1
            if(userCount1==1) check1=true;
            DateTime time2= new DateTime(2021,11,23,1,30,0);
            TelemetryFactory.GetTelemetryInstance().GetUserCountVsTimeStamp(session2, time2);
            int userCount2= TelemetryFactory.GetTelemetryInstance().userCountAtEachTimeStamp[time2];
            bool check2=false;
            // total users in session2 is 2.
            if(userCount2==2) check2=true;
            //Assert
            Assert.IsTrue(check1 && check2);
            
        }

        /// <summary>
        /// Tests if EntryTime of each user is stored correctly
        /// </summary>
        [Test]
        public void CalculateEnterExitTimes_EntryTime_IsCorrect()
        {
            // Arrange
            UserData user1 = new UserData("Noah", 1);
            SessionData session1 = new SessionData();
            session1.AddUser(user1);
            DateTime time1 = new DateTime(2021, 11, 23, 1, 0, 0);
            //Act
            TelemetryFactory.GetTelemetryInstance().CalculateEnterExitTimes(session1, time1);
            //Assert
            Assert.AreEqual(TelemetryFactory.GetTelemetryInstance().userEnterTime[user1],time1);
        }

        /// <summary>
        /// Tests if ExitTime of each user is stored correctly
        /// </summary>
        [Test]
        public void CalculateEnterExitTimes_ExitTime_IsCorrect()
        {
            // Arrange
            UserData user1 = new UserData("Noah", 1);
            SessionData session1 = new SessionData();
            session1.AddUser(user1);
            DateTime time1 = new DateTime(2021, 11, 23, 1, 0, 0);
            // Act
            TelemetryFactory.GetTelemetryInstance().CalculateEnterExitTimes(session1, time1);
            // Arrange
            // In session2 user 1 left at time2
            UserData user2 = new UserData("Shailee", 2);
            SessionData session2 = new SessionData();
            session2.AddUser(user2);
            DateTime time2 = new DateTime(2021, 11, 23, 1, 15, 0);
            //Act
            TelemetryFactory.GetTelemetryInstance().CalculateEnterExitTimes(session2, time2);
            //Assert
            Assert.AreEqual(time2, TelemetryFactory.GetTelemetryInstance().userExitTime[user1]);
        }

        /// <summary>
        /// Checks if insincere members are being added in the list or not
        /// </summary>
        [Test]
        public void GetInsincereMembers_UpdatingInsincereMembers_User1IdMustBeAdded()
        {
            // Arrange
            UserData user1= new UserData("Noah",1);
            SessionData session1= new SessionData();
            session1.AddUser(user1);
            UserData user2= new UserData("Shailee",2);
            SessionData session2=new SessionData();
            session2.AddUser(user2);
            // user1 left the meeting in session2
            // Act
            DateTime time1= new DateTime(2021,11,23,1,0,0);
            DateTime time2= new DateTime(2021,11,23,1,15,0);
            // Getting entry time and exit time for each user
            TelemetryFactory.GetTelemetryInstance().CalculateEnterExitTimes(session1,time1);
            TelemetryFactory.GetTelemetryInstance().CalculateEnterExitTimes(session2,time2);
            TelemetryFactory.GetTelemetryInstance().GetInsincereMembers();
            int elementAtZero = TelemetryFactory.GetTelemetryInstance().insincereMembers[0];
            //Assert
            Assert.AreEqual(elementAtZero,1);
        }

        /// <summary>
        /// checks if getting correct chat count for each user
        /// </summary>
        [Test]
        public void GetUserVsChatCount_CorrectChatCountForAnyUser_TwoForUser1AndOneForUser2()
        {
            // Arrange
            // two messages for user1 and one for user2
            ReceiveMessageData  message1= new ReceiveMessageData();
            message1.Message= "Hello from user 1";
            message1.SenderId=1;
            ReceiveMessageData  message2= new ReceiveMessageData();
            message2.Message= "Another Hello from user 1";
            message2.SenderId=1;
            ReceiveMessageData  message3= new ReceiveMessageData();
            message3.Message= "Hello from user 2";
            message3.SenderId=2;

            List<ReceiveMessageData> msgList1 = new List<ReceiveMessageData>();
            msgList1.Add(message1);
            msgList1.Add(message2);
            List<ReceiveMessageData> msgList2 = new List<ReceiveMessageData>();
            msgList2.Add(message3);

            ChatContext[] allMessages = new ChatContext[2];
            ChatContext chat1 = new ChatContext();
            chat1.CreationTime = new DateTime(2021,11,23,4,0,0);
            chat1.MsgList=msgList1;
            ChatContext chat2 = new ChatContext();
            chat2.CreationTime = new DateTime(2021,11,23,4,20,0);
            chat2.MsgList=msgList2;
            allMessages[0]=chat1;
            allMessages[1]=chat2;

            //Act
            TelemetryFactory.GetTelemetryInstance().GetUserVsChatCount(allMessages);
            int chatCountUser1= TelemetryFactory.GetTelemetryInstance().userIdChatCountDic[1];
            bool check1=false;
            if(chatCountUser1==2)
            {
                check1=true;
            }
            int chatCountUser2=TelemetryFactory.GetTelemetryInstance(). userIdChatCountDic[2];
            bool check2=false;
            if(chatCountUser2==1)
            {
                check2=true;
            }
            
            //Assert
            Assert.IsTrue(check1 && check2);

        }

        /// <summary>
        /// checks if serverData is getting updated correctly
        /// </summary>
        [Test]
        public void UpdateServerData_ServerData_UpdatingCorrectly()
        {
            //Arrange
            ServerDataToSave serverData = new ServerDataToSave();
            serverData.sessionCount=0;
            serverData.allSessionsSummary=new List<SessionSummary>();
            SessionSummary session1 = new SessionSummary();
            session1.chatCount=100;
            session1.userCount=30;
            session1.score=3000;
            //Act
            serverData.sessionCount++;
            serverData.allSessionsSummary.Add(session1);
            //Assert
            Assert.AreEqual(serverData.allSessionsSummary.Count,1);
            
        }
        
        /// <summary>
        /// checks if serverData is saved correctly by persistance
        /// </summary>
        [Test]
        public void UpdateServerData_SaveServerData_SavingCorrectly()
        {
            //Arrange
            ServerDataToSave serverData = new ServerDataToSave();
            serverData.sessionCount=0;
            serverData.allSessionsSummary=new List<SessionSummary>();
            SessionSummary session1 = new SessionSummary();
            session1.chatCount=100;
            session1.userCount=30;
            session1.score=3000;
            serverData.sessionCount++;
            serverData.allSessionsSummary.Add(session1);
            //Act
            ResponseEntity response = _persistence.SaveServerData(serverData);
<<<<<<< HEAD
            Directory.Delete("../../../Persistence", true);
=======
            //Assert
>>>>>>> 9355d662
            Assert.IsTrue(response.IsSaved);
        }
        private readonly TelemetryPersistence _persistence = PersistenceFactory.GetTelemetryPersistenceInstance();
    }
}<|MERGE_RESOLUTION|>--- conflicted
+++ resolved
@@ -214,11 +214,7 @@
             serverData.allSessionsSummary.Add(session1);
             //Act
             ResponseEntity response = _persistence.SaveServerData(serverData);
-<<<<<<< HEAD
             Directory.Delete("../../../Persistence", true);
-=======
-            //Assert
->>>>>>> 9355d662
             Assert.IsTrue(response.IsSaved);
         }
         private readonly TelemetryPersistence _persistence = PersistenceFactory.GetTelemetryPersistenceInstance();

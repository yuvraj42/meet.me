﻿using System;
using System.Collections.Generic;
using System.Linq;
using System.Text;
using System.Threading.Tasks;
using Dashboard;

namespace Testing.Dashboard
{
    /// <summary>
    /// Utility class for testing
    /// </summary>
    public static class Utils
    {
        /// <summary>
        /// Generates valid IPs and Ports
        /// </summary>
        /// <returns> A valid IP and port {IP:port}</returns>
        public static string GenerateValidIPAndPort()
        {
            return $"{random.Next(1, 255)}.{random.Next(0, 255)}.{random.Next(0, 255)}.{random.Next(0, 255)}:{random.Next(0, 65535)}";
        }

        /// <summary>
        /// Generates meeting credentials given Ip and port
        /// </summary>
        /// <param name="ipAddressAndPort"> IP and port in the form {IP:port}</param>
        /// <returns>returns corresponding meeting credentials</returns>
        public static MeetingCredentials GenerateMeetingCreds(string ipAddressAndPort)
        {
            int colonIndex = ipAddressAndPort.IndexOf(':');
            if(colonIndex == -1)
                return null;
            string ipAddress = ipAddressAndPort.Substring(0, colonIndex);
            int port = int.Parse(ipAddressAndPort.Substring(colonIndex + 1));
            MeetingCredentials _meetCreds = new MeetingCredentials(ipAddress,port);
            return _meetCreds;
        }

        private static string GetRandomString(int length)
        {

            String b = "ABCDEFGHIJKLMNOPQRSTUVWXYZabcdefghijklmnopqrstuvwxyz_.";


            String randomString = "";

            for (int i = 0; i < length; i++)
            {
                int a = random.Next(54);
                randomString += b.ElementAt(a);
            }
            return randomString;
        }

        /// <summary>
        /// Generates random user data
        /// </summary>
        /// <returns>returns list of users for testing</returns>
        public static List<UserData> GenerateUserData(int size =10)
        {
            List<UserData> users = new List<UserData>();
            for(int i=0;i<size; i++)
            {
<<<<<<< HEAD
                users.Add(new(GetRandomString(random.Next(10)),i));
=======
                users.Add(new(GetRandomString(random.Next(10)),i+1));
>>>>>>> 07eb337a
            }
            return users;
        }

<<<<<<< HEAD
        /// <summary>
        /// Generates invalid IP and ports
        /// </summary>
        /// <returns> List of invalid IP and ports</returns>
        public static List<string> GenerateInvalidIPAndPort()
        {
            List<string> ipAndPorts = new List<string>();
            ipAndPorts.Add("");
            ipAndPorts.Add(null);
            ipAndPorts.Add("abcd.192.1.2:8080");
            ipAndPorts.Add("192.1.2:8080");
            ipAndPorts.Add("abcdefg");
            return ipAndPorts; 
        }
#pragma warning disable SecurityIntelliSenseCS // MS Security rules violation
        private static Random random = new Random();
=======
        public static SessionData GenerateSampleSessionData(int size)
        {
            SessionData sData = new();
            for (int i = 0; i < size; i++)
            {
                sData.AddUser(new(GetRandomString(random.Next(10)), i));
            }
            return sData;
        }

#pragma warning disable SecurityIntelliSenseCS // MS Security rules violation
        private static readonly Random random = new Random();
>>>>>>> 07eb337a
#pragma warning restore SecurityIntelliSenseCS // MS Security rules violation
    }
}<|MERGE_RESOLUTION|>--- conflicted
+++ resolved
@@ -62,33 +62,11 @@
             List<UserData> users = new List<UserData>();
             for(int i=0;i<size; i++)
             {
-<<<<<<< HEAD
-                users.Add(new(GetRandomString(random.Next(10)),i));
-=======
                 users.Add(new(GetRandomString(random.Next(10)),i+1));
->>>>>>> 07eb337a
             }
             return users;
         }
 
-<<<<<<< HEAD
-        /// <summary>
-        /// Generates invalid IP and ports
-        /// </summary>
-        /// <returns> List of invalid IP and ports</returns>
-        public static List<string> GenerateInvalidIPAndPort()
-        {
-            List<string> ipAndPorts = new List<string>();
-            ipAndPorts.Add("");
-            ipAndPorts.Add(null);
-            ipAndPorts.Add("abcd.192.1.2:8080");
-            ipAndPorts.Add("192.1.2:8080");
-            ipAndPorts.Add("abcdefg");
-            return ipAndPorts; 
-        }
-#pragma warning disable SecurityIntelliSenseCS // MS Security rules violation
-        private static Random random = new Random();
-=======
         public static SessionData GenerateSampleSessionData(int size)
         {
             SessionData sData = new();
@@ -101,7 +79,6 @@
 
 #pragma warning disable SecurityIntelliSenseCS // MS Security rules violation
         private static readonly Random random = new Random();
->>>>>>> 07eb337a
 #pragma warning restore SecurityIntelliSenseCS // MS Security rules violation
     }
 }
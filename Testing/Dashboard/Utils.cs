--- conflicted
+++ resolved
@@ -68,15 +68,12 @@
             return users;
         }
 
-<<<<<<< HEAD
-=======
         /// <summary>
         /// Creates a sample session object
         /// </summary>
         /// <param name="size"> size of users to be inserted in session object </param>
         /// <returns>sample session object</returns>
 
->>>>>>> 858328ed
         public static SessionData GenerateSampleSessionData(int size)
         {
             SessionData sData = new();
@@ -87,8 +84,6 @@
             return sData;
         }
 
-<<<<<<< HEAD
-=======
         /// <summary>
         /// Generates a sample chat context
         /// </summary>
@@ -117,7 +112,6 @@
             return chats;
         }
 
->>>>>>> 858328ed
 #pragma warning disable SecurityIntelliSenseCS // MS Security rules violation
         private static readonly Random random = new Random();
 #pragma warning restore SecurityIntelliSenseCS // MS Security rules violation

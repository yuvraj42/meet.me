--- conflicted
+++ resolved
@@ -7,11 +7,8 @@
 using Dashboard.Server.SessionManagement;
 using Dashboard;
 using Dashboard.Client.SessionManagement;
-<<<<<<< HEAD
-=======
 using System.Threading;
 using System.Net.Sockets;
->>>>>>> 07eb337a
 
 namespace Testing.Dashboard
 {
@@ -37,46 +34,6 @@
             IUXServerSessionManager _sessionManager = serverSessionManager;
             MeetingCredentials returnedMeetCreds;
             MeetingCredentials testMeetCreds;
-<<<<<<< HEAD
-            for (int i = 0; i < validTests; i++)
-            {
-                // Testing different combinations of valid IPs and Port number
-                _testCommunicator.ipAddressAndPort = Utils.GenerateValidIPAndPort();
-                testMeetCreds = Utils.GenerateMeetingCreds(_testCommunicator.ipAddressAndPort);
-                returnedMeetCreds = _sessionManager.GetPortsAndIPAddress();
-                Assert.AreEqual(testMeetCreds.port, returnedMeetCreds.port);
-                Assert.AreEqual(testMeetCreds.ipAddress, returnedMeetCreds.ipAddress);
-            }
-
-            // Testing Invalid Test cases
-            List<string> invalidIPs = Utils.GenerateInvalidIPAndPort();
-            foreach (string ip in invalidIPs)
-            {
-                _testCommunicator.ipAddressAndPort = ip;
-                returnedMeetCreds = _sessionManager.GetPortsAndIPAddress();
-                Assert.AreEqual(null, returnedMeetCreds);
-            }
-        }
-
-        [Test]
-        public void ClientArrivalClientSideTest()
-        {
-            string validIPAddress = "192.168.1.1";
-            string port = "8080";
-            IUXClientSessionManager sessionManager = SessionManagerFactory.GetClientSessionManager(_testCommunicator);
-            
-           // Setting the IP address and Port for fake server
-            _testCommunicator.ipAddressAndPort = validIPAddress + ":" + port;
-
-            // Testing valid connection
-            Assert.AreEqual(true, sessionManager.AddClient(validIPAddress, int.Parse(port), "John"));
-            Assert.AreEqual(true, sessionManager.AddClient(validIPAddress, int.Parse(port), "Sam"));
-
-            // Testing for invalid IPs and usernames
-            Assert.AreEqual(false, sessionManager.AddClient("192.169.1.2", 2000, "John"));
-            // Assert.AreEqual(false, sessionManager.AddClient(validIPAddress, int.Parse(port), null));
-            // Assert.AreEqual(false, sessionManager.AddClient(validIPAddress, int.Parse(port), ""));
-=======
             _testCommunicator.ipAddressAndPort = Utils.GenerateValidIPAndPort();
             testMeetCreds = Utils.GenerateMeetingCreds(_testCommunicator.ipAddressAndPort);
             returnedMeetCreds = _sessionManager.GetPortsAndIPAddress();
@@ -192,56 +149,10 @@
             Assert.NotNull(newUX.sessionData);
             CollectionAssert.AreEqual(sData.users, oldUX.sessionData.users);
             CollectionAssert.AreEqual(sData.users, newUX.sessionData.users);
->>>>>>> 07eb337a
-
-        }
-
-        [Test]
-<<<<<<< HEAD
-        public void UserCreationTest()
-        {
-            ServerSessionManager sessionManager = SessionManagerFactory.GetServerSessionManager(_testCommunicator);
-            _testCommunicator.sentData = null;
-            ClientToServerData clientToServerData = new("addClient", "John");
-            string serializedData = _serializer.Serialize(clientToServerData);
-            sessionManager.OnDataReceived(serializedData);
-            
-            while (_testCommunicator.sentData == null) ;
-            Console.WriteLine(_testCommunicator.sentData);
-            ServerToClientData recievedData =  _serializer.Deserialize<ServerToClientData>(_testCommunicator.sentData);
-            UserData user = recievedData.GetUser();
-            Assert.AreEqual("John", user.username);
-            Assert.IsNotNull(user.userID);
-            Assert.AreEqual("addClient", recievedData.eventType);
-            Assert.Pass();
-        }
-
-
-        [Test]
-        public void sessionObjectTest()
-        {
-            List<UserData> users = Utils.GenerateUserData();
-
-            for(int i=0; i<3; i++)
-            {
-                ServerSessionManager sessionManager = SessionManagerFactory.GetServerSessionManager(_testCommunicator);
-                _testCommunicator.sentData = null;
-                ClientToServerData clientToServerData = new("addClient", users[i].username);
-                string serializedData = _serializer.Serialize(clientToServerData);
-                sessionManager.OnDataReceived(serializedData);
-            }
-
-            while (_testCommunicator.sentData == null) ;
-            Console.WriteLine(_testCommunicator.sentData);
-            ServerToClientData recievedData = _serializer.Deserialize<ServerToClientData>(_testCommunicator.sentData);
-            SessionData sessionData = (SessionData)recievedData.GetObject();
-            CollectionAssert.AreEqual(users, sessionData.users);
-        }
-
-        private ISerializer _serializer = new Serializer();
-        private readonly int validTests = 10;
-        private readonly TestCommunicator _testCommunicator = new TestCommunicator();
-=======
+
+        }
+
+        [Test]
         public void RemoveClient_ClientDeparture_SendsServerDepartedUser()
         {
             IUXClientSessionManager _uxSessionManager = clientSessionManagerB;
@@ -377,6 +288,5 @@
         private readonly ISerializer _serializer = new Serializer();
         private TestCommunicator _testCommunicator;
         private readonly string validIP = "192.168.1.1", validPort ="8080";
->>>>>>> 07eb337a
     }
 }
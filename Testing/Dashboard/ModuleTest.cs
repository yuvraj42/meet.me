using NUnit.Framework;
using Networking;
using Testing.Dashboard.TestModels;
using System.Collections.Generic;
<<<<<<< HEAD
using System;
using Testing.Dashboard;
using Dashboard.Server.SessionManagement;
using Dashboard;
using Dashboard.Client.SessionManagement;
using System.Threading;
=======
using Dashboard.Server.SessionManagement;
using Dashboard;
using Dashboard.Client.SessionManagement;
>>>>>>> 858328ed
using System.Net.Sockets;

namespace Testing.Dashboard
{
    public class ModuleTests
    {
        [SetUp]
        public void Setup()
        {
            _testContentServer = new();
            _testCommunicator = new();
            _testCommunicator.ipAddressAndPort = validIP + ":" + validPort;
<<<<<<< HEAD
            clientSessionManagerA = new(_testCommunicator);
            clientSessionManagerB = new(_testCommunicator);
=======
            clientSessionManagerA = SessionManagerFactory.GetClientSessionManager(_testCommunicator);
            clientSessionManagerB = SessionManagerFactory.GetClientSessionManager (_testCommunicator);
>>>>>>> 858328ed
            newUX = new(clientSessionManagerB);
            oldUX = new(clientSessionManagerA);
            clientSessionManagerB.SubscribeSession(newUX);
            clientSessionManagerA.SubscribeSession(oldUX);
            serverSessionManager = SessionManagerFactory.GetServerSessionManager(_testCommunicator,_testContentServer);
        }

        [Test]
        public void GetPortAndIpAddress_ValidRoomCreation_ReturnsMeetCreds()
        {
            IUXServerSessionManager _sessionManager = serverSessionManager;
            MeetingCredentials returnedMeetCreds;
            MeetingCredentials testMeetCreds;
            _testCommunicator.ipAddressAndPort = Utils.GenerateValidIPAndPort();
            testMeetCreds = Utils.GenerateMeetingCreds(_testCommunicator.ipAddressAndPort);
            returnedMeetCreds = _sessionManager.GetPortsAndIPAddress();
            Assert.AreEqual(testMeetCreds.ipAddress, returnedMeetCreds.ipAddress);
            Assert.AreEqual(testMeetCreds.port, returnedMeetCreds.port);

            
        }
        
        [Test]
        [TestCase(null)]
        [TestCase("")]
        [TestCase("abcd.192.1.2:8080")]
        [TestCase("192.1.2:8080")]
        [TestCase("abcdefg")]
        public void GetPortAndIpAddress_InValidRoomCreation_ReturnsNull(string input)
        {
            IUXServerSessionManager _sessionManager = serverSessionManager;
            MeetingCredentials returnedMeetCreds;
            MeetingCredentials testMeetCreds;
            testMeetCreds = null;
            _testCommunicator.ipAddressAndPort = input;
            returnedMeetCreds = _sessionManager.GetPortsAndIPAddress();
            Assert.AreEqual(testMeetCreds, returnedMeetCreds);
        }

        [Test]
        public void AddClient_ValidClientArrivalClientSide_ReturnsTrue()
        {
            IUXClientSessionManager _sessionManager = clientSessionManagerB;
            
           // Setting the IP address and Port for fake server
            bool isValid = _sessionManager.AddClient(validIP, int.Parse(validPort), "John");
            bool expectedValue = true;
            Assert.AreEqual(expectedValue, isValid);

            // Testing for invalid IPs and usernames
        }

        [Test]
        [TestCase("192.168.1.2",8080,"John")]
        [TestCase("192.168.1.1",8080,"")]
        [TestCase("192.168.1.1",8081,"John")]
        [TestCase("192.168.1.1",8080,null)]
        [TestCase("abced",8080,"John")]
        public void AddClient_InValidClientArrivalClientSide_ReturnsFalse(string ip, int port, string username)
        {
            IUXClientSessionManager _sessionManager = clientSessionManagerB;
            bool expectedValue = false;
            bool isValid = _sessionManager.AddClient(ip, port, username);
            Assert.AreEqual(expectedValue, isValid);
<<<<<<< HEAD
        }

        [Test]
        public void AddClientProcedure_NewClientArrivalServerSide_BroadcastsUserObjectToAllClients()
        {
            _testCommunicator.sentData = null;
            ClientToServerData clientToServerData = new("addClient", "John");
            string serializedData = _serializer.Serialize(clientToServerData);
            serverSessionManager.OnClientJoined<TcpClient>(null);
            serverSessionManager.OnDataReceived(serializedData);

            ServerToClientData recievedData = _serializer.Deserialize<ServerToClientData>(_testCommunicator.sentData);
            UserData user = recievedData.GetUser();
            Assert.NotNull(user);
            Assert.AreEqual("John", user.username);
            Assert.IsNotNull(user.userID);
            Assert.AreEqual("addClient", recievedData.eventType);
        }

        [Test]
        public void AddClientProcedure_NewClientArrivalServerSide_BroadcastsSessionObjectToAllClientsAndUpdatesNetworkModule ()
        {
            int sampleSize = 10;
            List<UserData> users = Utils.GenerateUserData(sampleSize);
            AddUsersAtServer(users);

            // The last inserted user should get a object that has all the previously added clients
            ServerToClientData recievedData = _serializer.Deserialize<ServerToClientData>(_testCommunicator.sentData);
            SessionData sessionData = recievedData.sessionData;
            Assert.NotNull(sessionData);
            CollectionAssert.AreEqual(users, sessionData.users);
            Assert.AreEqual(sampleSize, _testCommunicator.clientCount);
        }

        [Test]
        public void UpdateClientProcedure_ClientArrivalNotificationClientSide_UpdatesUXAboutChanges()
        {
            int dataSize = 10;

            // SessionData After adding new user
            SessionData sData = Utils.GenerateSampleSessionData(dataSize);

            // The new user is removed as it wont be present before joining
            UserData newUser = sData.users[dataSize - 1];
            sData.users.RemoveAt(dataSize - 1);

            // When the old user joins the first time, it would recieve complete session object
            ServerToClientData serverToClientData = new("addClient", sData, null, sData.users[dataSize - 2]); ; ;
            clientSessionManagerA.OnDataReceived(_serializer.Serialize<ServerToClientData>(serverToClientData));
            oldUX.gotNotified = false;

            // Following are recieved when new user joins for old and new users
            sData.AddUser(newUser);
            ServerToClientData serverToClientDataNew = new("addClient", sData, null, sData.users[dataSize - 1]);
            string serialisedDataNew = _serializer.Serialize(serverToClientDataNew);
            //Console.WriteLine("MT: " + serialisedDataNew);
            clientSessionManagerB.OnDataReceived(serialisedDataNew);
            clientSessionManagerA.OnDataReceived(_serializer.Serialize(serverToClientDataNew));
            //while (newUX.gotNotified == false) ;
            //while (oldUX.gotNotified == false) ;
            Assert.NotNull(oldUX.sessionData);
            Assert.NotNull(newUX.sessionData);
            CollectionAssert.AreEqual(sData.users, oldUX.sessionData.users);
            CollectionAssert.AreEqual(sData.users, newUX.sessionData.users);

        }

        [Test]
        public void RemoveClient_ClientDeparture_SendsServerDepartedUser()
        {
            IUXClientSessionManager _uxSessionManager = clientSessionManagerB;
            string username = "John";
            int userId = 1;
            AddUserClientSide(username, userId);

            _testCommunicator.sentData = null;
            // When client leaves
            _uxSessionManager.RemoveClient();

            ClientToServerData deserialisedObject = _serializer.Deserialize<ClientToServerData>(_testCommunicator.sentData);
            Assert.NotNull(deserialisedObject);
            Assert.AreEqual(username, deserialisedObject.username);
            Assert.AreEqual(userId, deserialisedObject.userID);
        }

        [Test]
        [TestCase(10, 5)]
        [TestCase(1, 1)]
        [TestCase(2, 1)]
        public void RemoveClientProcedure_ClientDepartsServerSide_ReturnsModifiedSessionObject(int sampleSize, int userIndex)
        {
            INotificationHandler networkServerSessionManager = serverSessionManager;

            // Adding sampleSize users at server
            List<UserData> expectedUsers = Utils.GenerateUserData(sampleSize);
            AddUsersAtServer(expectedUsers);
            UserData departedUser = expectedUsers[userIndex - 1];
            Console.WriteLine(departedUser);
            expectedUsers.RemoveAt(userIndex - 1);
            string expectedEventType = "removeClient";

            // Data Sample what will be sent from Client to Server
            ClientToServerData leavingUser = new("removeClient", departedUser.username, departedUser.userID);
            string serializedData = _serializer.Serialize(leavingUser);

            // Triggering Remove Client Procedure on Server Dashboard
            networkServerSessionManager.OnDataReceived(serializedData);
            ServerToClientData recievedServerData = _serializer.Deserialize<ServerToClientData>(_testCommunicator.sentData);
            SessionData recievedSessionData = recievedServerData.sessionData;

            CollectionAssert.AreEqual(expectedUsers, recievedSessionData.users);
            CollectionAssert.AreEqual(expectedEventType, recievedServerData.eventType);
        }

        [Test]
        public void EndMeet_EndMeetingClientSide_SendsEndMeetingEventToServer()
        {
            AddUserClientSide("John", 1);
            clientSessionManagerB.EndMeet();
            string expectedEvent = "endMeet";
            ClientToServerData deserializedObj = _serializer.Deserialize<ClientToServerData>(_testCommunicator.sentData);
            Assert.AreEqual(expectedEvent, deserializedObj.eventType);
        }

        [TestCase("This is sample summary")]
        [TestCase("")]
        [Test]
        public void GetSummary_GetSummary_ReturnsSummary(string testSummary)
=======
        }

        [Test]
        public void AddClientProcedure_NewClientArrivalServerSide_BroadcastsUserObjectToAllClients()
        {
            _testCommunicator.sentData = null;
            ClientToServerData clientToServerData = new("addClient", "John");
            string serializedData = _serializer.Serialize(clientToServerData);
            serverSessionManager.OnClientJoined<TcpClient>(null);
            serverSessionManager.OnDataReceived(serializedData);

            ServerToClientData recievedData = _serializer.Deserialize<ServerToClientData>(_testCommunicator.sentData);
            UserData user = recievedData.GetUser();
            Assert.NotNull(user);
            Assert.AreEqual("John", user.username);
            Assert.IsNotNull(user.userID);
            Assert.AreEqual("addClient", recievedData.eventType);
        }

        [Test]
        public void AddClientProcedure_NewClientArrivalServerSide_BroadcastsSessionObjectToAllClientsAndUpdatesNetworkModule ()
        {
            int sampleSize = 10;
            List<UserData> users = Utils.GenerateUserData(sampleSize);
            AddUsersAtServer(users);

            // The last inserted user should get a object that has all the previously added clients
            ServerToClientData recievedData = _serializer.Deserialize<ServerToClientData>(_testCommunicator.sentData);
            SessionData sessionData = recievedData.sessionData;
            Assert.NotNull(sessionData);
            CollectionAssert.AreEqual(users, sessionData.users);
            Assert.AreEqual(sampleSize, _testCommunicator.clientCount);
        }

        [Test]
        public void UpdateClientProcedure_ClientArrivalNotificationClientSide_UpdatesUXAboutChanges()
        {
            int dataSize = 10;

            // SessionData After adding new user
            SessionData sData = Utils.GenerateSampleSessionData(dataSize);

            // The new user is removed as it wont be present before joining
            UserData newUser = sData.users[dataSize - 1];
            sData.users.RemoveAt(dataSize - 1);

            // When the old user joins the first time, it would recieve complete session object
            ServerToClientData serverToClientData = new("addClient", sData, null, sData.users[dataSize - 2]); ; ;
            clientSessionManagerA.OnDataReceived(_serializer.Serialize<ServerToClientData>(serverToClientData));
            oldUX.gotNotified = false;

            // Following are recieved when new user joins for old and new users
            sData.AddUser(newUser);
            ServerToClientData serverToClientDataNew = new("addClient", sData, null, sData.users[dataSize - 1]);
            string serialisedDataNew = _serializer.Serialize(serverToClientDataNew);
            //Console.WriteLine("MT: " + serialisedDataNew);
            clientSessionManagerB.OnDataReceived(serialisedDataNew);
            clientSessionManagerA.OnDataReceived(_serializer.Serialize(serverToClientDataNew));
            //while (newUX.gotNotified == false) ;
            //while (oldUX.gotNotified == false) ;
            Assert.NotNull(oldUX.sessionData);
            Assert.NotNull(newUX.sessionData);
            CollectionAssert.AreEqual(sData.users, oldUX.sessionData.users);
            CollectionAssert.AreEqual(sData.users, newUX.sessionData.users);

        }

        [Test]
        public void RemoveClient_ClientDepartureClientSide_SendsServerDepartedUser()
        {
            IUXClientSessionManager _uxSessionManager = clientSessionManagerB;
            string username = "John";
            int userId = 1;
            AddUserClientSide(username, userId);

            _testCommunicator.sentData = null;
            // When client leaves
            _uxSessionManager.RemoveClient();

            ClientToServerData deserialisedObject = _serializer.Deserialize<ClientToServerData>(_testCommunicator.sentData);
            Assert.NotNull(deserialisedObject);
            Assert.AreEqual(username, deserialisedObject.username);
            Assert.AreEqual(userId, deserialisedObject.userID);
        }

        [Test]
        [TestCase(10, 5)]
        [TestCase(1, 1)]
        [TestCase(2, 1)]
        public void RemoveClientProcedure_ClientDepartsServerSide_ReturnsModifiedSessionObject(int sampleSize, int userIndex)
        {
            INotificationHandler networkServerSessionManager = serverSessionManager;

            // Adding sampleSize users at server
            List<UserData> expectedUsers = Utils.GenerateUserData(sampleSize);
            AddUsersAtServer(expectedUsers);
            UserData departedUser = expectedUsers[userIndex - 1];
            expectedUsers.RemoveAt(userIndex - 1);
            string expectedEventType = "removeClient";

            // Data Sample what will be sent from Client to Server
            ClientToServerData leavingUser = new("removeClient", departedUser.username, departedUser.userID);
            string serializedData = _serializer.Serialize(leavingUser);

            // Triggering Remove Client Procedure on Server Dashboard
            networkServerSessionManager.OnDataReceived(serializedData);
            ServerToClientData recievedServerData = _serializer.Deserialize<ServerToClientData>(_testCommunicator.sentData);
            SessionData recievedSessionData = recievedServerData.sessionData;

            CollectionAssert.AreEqual(expectedUsers, recievedSessionData.users);
            CollectionAssert.AreEqual(expectedEventType, recievedServerData.eventType);
        }

        [Test]
        public void EndMeet_EndMeetingClientSide_SendsEndMeetingEventToServer()
        {
            AddUserClientSide("John", 1);
            clientSessionManagerB.EndMeet();
            string expectedEvent = "endMeet";
            ClientToServerData deserializedObj = _serializer.Deserialize<ClientToServerData>(_testCommunicator.sentData);
            Assert.AreEqual(expectedEvent, deserializedObj.eventType);
        }

        [Test]
        public void EndMeet_RecievedEndMeetingEventClientSide_SendsEndMeetingEventToUX()
        {
            ServerToClientData endMeetingMessage = new("endMeet", null, null, null);
            clientSessionManagerB.OnDataReceived(_serializer.Serialize<ServerToClientData>(endMeetingMessage));
            Assert.IsTrue(newUX.meetingEndEvent);
        }

        [TestCase("This is sample summary")]
        [TestCase("")]
        [Test]
        public void GetSummary_GetSummaryClientSide_ReturnsSummary(string testSummary)
>>>>>>> 858328ed
        {
            UserData user = new("John", 1);
            // Adding a user at client
            AddUserClientSide(user.username, user.userID);
            string recievedSummary = null;
            SummaryData summaryData = new(testSummary);
            ServerToClientData testData = new("getSummary", null, summaryData, user);
            clientSessionManagerB.GetSummary();
            clientSessionManagerB.OnDataReceived(_serializer.Serialize(testData));
            recievedSummary = newUX.summary;
            Assert.AreEqual(testSummary, recievedSummary);
        }

<<<<<<< HEAD
=======
        //[Test]
        //public void GetSummaryProcedure_GetSummarryServerSideWhenChatContextNull_ReturnsEmptyString()
        //{
        //    _testContentServer.chats = null;
        //    ClientToServerData sampleClientRequest = new ClientToServerData("getSummary", "John", 1);
        //    serverSessionManager.OnDataReceived(_serializer.Serialize(sampleClientRequest));
        //    ServerToClientData deserialisedReceivedData = _serializer.Deserialize<ServerToClientData>(_testCommunicator.sentData);
        //    string actualSummary = deserialisedReceivedData.summaryData.summary;
        //    Assert.IsEmpty(actualSummary);
        //}

        [Test]
        public void GetSummaryProcedure_GetSummarryServerSideWhenNoChats_ReturnsEmptyString()
        {
            _testContentServer.chats = new();
            ClientToServerData sampleClientRequest = new ClientToServerData("getSummary", "John", 1);
            serverSessionManager.OnDataReceived(_serializer.Serialize(sampleClientRequest));
            ServerToClientData deserialisedReceivedData = _serializer.Deserialize<ServerToClientData>(_testCommunicator.sentData);
            string actualSummary = deserialisedReceivedData.summaryData.summary;
            Assert.IsEmpty(actualSummary);
        }

        [Test]
        public void GetSummaryProcedure_GetSummarryServerSideSmallSampleChats_ReturnsSummaryString()
        {
            _testContentServer.chats = Utils.GetSampleChatContext();
            ClientToServerData sampleClientRequest = new("getSummary", "John", 1);
            serverSessionManager.OnDataReceived(_serializer.Serialize(sampleClientRequest));
            ServerToClientData deserialisedReceivedData = _serializer.Deserialize<ServerToClientData>(_testCommunicator.sentData);
            string actualSummary = deserialisedReceivedData.summaryData.summary;
            Assert.IsNotEmpty(actualSummary);
        }

        [Test]
        public void GetSummaryProcedure_GetSummarryServerSideLargeSampleChats_ReturnsSummaryString()
        {
            _testContentServer.chats = Utils.GetSampleChatContext(1000);
            ClientToServerData sampleClientRequest = new("getSummary", "John", 1);
            serverSessionManager.OnDataReceived(_serializer.Serialize(sampleClientRequest));
            ServerToClientData deserialisedReceivedData = _serializer.Deserialize<ServerToClientData>(_testCommunicator.sentData);
            string actualSummary = deserialisedReceivedData.summaryData.summary;
            Assert.IsNotEmpty(actualSummary);
        }

>>>>>>> 858328ed
        //[TestCase("This is sample summary")]
        //[TestCase(null)]
        //[TestCase("")]
        //[Test]
        //public void GetAnalytics_TelemetryAnalyticsRetrieval_ReturnsTelemetryAnalytics(string testSummary)
        //{
        //    UserData user = new("John", 1);
        //    // Adding a user at client
        //    AddUserClientSide(user.username, user.userID);
        //     recievedSummary = null;
        //    SummaryData summaryData = new(testSummary);
        //    ServerToClientData testData = new("getSummary", null, summaryData, user);
        //    Thread getSummaryThread = new Thread(new ThreadStart(() => { recievedSummary = clientSessionManagerB.GetSummary(); }));
        //    getSummaryThread.Start();
        //    Thread.Sleep(1000);
        //    clientSessionManagerB.OnDataReceived(_serializer.Serialize(testData));
        //    while (getSummaryThread.IsAlive) ;
        //    Assert.AreEqual(testSummary, recievedSummary);
        //}



        private void AddUserClientSide(string username, int userId, string ip = "192.168.1.1", string port = "8080")
        {
            UserData userData = new(username, userId);
            IUXClientSessionManager _uxSessionManager = clientSessionManagerB;
            INotificationHandler _networkSessionManager = clientSessionManagerB;
            // Creating the user who joined
            ServerToClientData serverToClientData = new("removeClient",null, null, userData);
            string serialisedServerData = _serializer.Serialize(serverToClientData);

            // Adding the client to client first
            _testCommunicator.ipAddressAndPort = ip + ":" + port;
            _uxSessionManager.AddClient(ip, int.Parse(port), "John");
            _networkSessionManager.OnDataReceived(serialisedServerData);
        }

        private void AddUsersAtServer(List<UserData> users)
        {

            for (int i = 0; i < users.Count; i++)
            {
                serverSessionManager.OnClientJoined<TcpClient>(null);
                _testCommunicator.sentData = null;
                ClientToServerData clientToServerData = new("addClient", users[i].username);
                string serializedData = _serializer.Serialize(clientToServerData);
                serverSessionManager.OnDataReceived(serializedData);
            }

        }


        private ClientSessionManager clientSessionManagerA, clientSessionManagerB;
        private ServerSessionManager serverSessionManager;
        private TestUX newUX, oldUX;
        private readonly ISerializer _serializer = new Serializer();
        private TestCommunicator _testCommunicator;
        private readonly string validIP = "192.168.1.1", validPort ="8080";
        private TestContentServer _testContentServer;
    }
}<|MERGE_RESOLUTION|>--- conflicted
+++ resolved
@@ -2,18 +2,9 @@
 using Networking;
 using Testing.Dashboard.TestModels;
 using System.Collections.Generic;
-<<<<<<< HEAD
-using System;
-using Testing.Dashboard;
 using Dashboard.Server.SessionManagement;
 using Dashboard;
 using Dashboard.Client.SessionManagement;
-using System.Threading;
-=======
-using Dashboard.Server.SessionManagement;
-using Dashboard;
-using Dashboard.Client.SessionManagement;
->>>>>>> 858328ed
 using System.Net.Sockets;
 
 namespace Testing.Dashboard
@@ -26,13 +17,8 @@
             _testContentServer = new();
             _testCommunicator = new();
             _testCommunicator.ipAddressAndPort = validIP + ":" + validPort;
-<<<<<<< HEAD
-            clientSessionManagerA = new(_testCommunicator);
-            clientSessionManagerB = new(_testCommunicator);
-=======
             clientSessionManagerA = SessionManagerFactory.GetClientSessionManager(_testCommunicator);
             clientSessionManagerB = SessionManagerFactory.GetClientSessionManager (_testCommunicator);
->>>>>>> 858328ed
             newUX = new(clientSessionManagerB);
             oldUX = new(clientSessionManagerA);
             clientSessionManagerB.SubscribeSession(newUX);
@@ -97,7 +83,6 @@
             bool expectedValue = false;
             bool isValid = _sessionManager.AddClient(ip, port, username);
             Assert.AreEqual(expectedValue, isValid);
-<<<<<<< HEAD
         }
 
         [Test]
@@ -166,135 +151,6 @@
         }
 
         [Test]
-        public void RemoveClient_ClientDeparture_SendsServerDepartedUser()
-        {
-            IUXClientSessionManager _uxSessionManager = clientSessionManagerB;
-            string username = "John";
-            int userId = 1;
-            AddUserClientSide(username, userId);
-
-            _testCommunicator.sentData = null;
-            // When client leaves
-            _uxSessionManager.RemoveClient();
-
-            ClientToServerData deserialisedObject = _serializer.Deserialize<ClientToServerData>(_testCommunicator.sentData);
-            Assert.NotNull(deserialisedObject);
-            Assert.AreEqual(username, deserialisedObject.username);
-            Assert.AreEqual(userId, deserialisedObject.userID);
-        }
-
-        [Test]
-        [TestCase(10, 5)]
-        [TestCase(1, 1)]
-        [TestCase(2, 1)]
-        public void RemoveClientProcedure_ClientDepartsServerSide_ReturnsModifiedSessionObject(int sampleSize, int userIndex)
-        {
-            INotificationHandler networkServerSessionManager = serverSessionManager;
-
-            // Adding sampleSize users at server
-            List<UserData> expectedUsers = Utils.GenerateUserData(sampleSize);
-            AddUsersAtServer(expectedUsers);
-            UserData departedUser = expectedUsers[userIndex - 1];
-            Console.WriteLine(departedUser);
-            expectedUsers.RemoveAt(userIndex - 1);
-            string expectedEventType = "removeClient";
-
-            // Data Sample what will be sent from Client to Server
-            ClientToServerData leavingUser = new("removeClient", departedUser.username, departedUser.userID);
-            string serializedData = _serializer.Serialize(leavingUser);
-
-            // Triggering Remove Client Procedure on Server Dashboard
-            networkServerSessionManager.OnDataReceived(serializedData);
-            ServerToClientData recievedServerData = _serializer.Deserialize<ServerToClientData>(_testCommunicator.sentData);
-            SessionData recievedSessionData = recievedServerData.sessionData;
-
-            CollectionAssert.AreEqual(expectedUsers, recievedSessionData.users);
-            CollectionAssert.AreEqual(expectedEventType, recievedServerData.eventType);
-        }
-
-        [Test]
-        public void EndMeet_EndMeetingClientSide_SendsEndMeetingEventToServer()
-        {
-            AddUserClientSide("John", 1);
-            clientSessionManagerB.EndMeet();
-            string expectedEvent = "endMeet";
-            ClientToServerData deserializedObj = _serializer.Deserialize<ClientToServerData>(_testCommunicator.sentData);
-            Assert.AreEqual(expectedEvent, deserializedObj.eventType);
-        }
-
-        [TestCase("This is sample summary")]
-        [TestCase("")]
-        [Test]
-        public void GetSummary_GetSummary_ReturnsSummary(string testSummary)
-=======
-        }
-
-        [Test]
-        public void AddClientProcedure_NewClientArrivalServerSide_BroadcastsUserObjectToAllClients()
-        {
-            _testCommunicator.sentData = null;
-            ClientToServerData clientToServerData = new("addClient", "John");
-            string serializedData = _serializer.Serialize(clientToServerData);
-            serverSessionManager.OnClientJoined<TcpClient>(null);
-            serverSessionManager.OnDataReceived(serializedData);
-
-            ServerToClientData recievedData = _serializer.Deserialize<ServerToClientData>(_testCommunicator.sentData);
-            UserData user = recievedData.GetUser();
-            Assert.NotNull(user);
-            Assert.AreEqual("John", user.username);
-            Assert.IsNotNull(user.userID);
-            Assert.AreEqual("addClient", recievedData.eventType);
-        }
-
-        [Test]
-        public void AddClientProcedure_NewClientArrivalServerSide_BroadcastsSessionObjectToAllClientsAndUpdatesNetworkModule ()
-        {
-            int sampleSize = 10;
-            List<UserData> users = Utils.GenerateUserData(sampleSize);
-            AddUsersAtServer(users);
-
-            // The last inserted user should get a object that has all the previously added clients
-            ServerToClientData recievedData = _serializer.Deserialize<ServerToClientData>(_testCommunicator.sentData);
-            SessionData sessionData = recievedData.sessionData;
-            Assert.NotNull(sessionData);
-            CollectionAssert.AreEqual(users, sessionData.users);
-            Assert.AreEqual(sampleSize, _testCommunicator.clientCount);
-        }
-
-        [Test]
-        public void UpdateClientProcedure_ClientArrivalNotificationClientSide_UpdatesUXAboutChanges()
-        {
-            int dataSize = 10;
-
-            // SessionData After adding new user
-            SessionData sData = Utils.GenerateSampleSessionData(dataSize);
-
-            // The new user is removed as it wont be present before joining
-            UserData newUser = sData.users[dataSize - 1];
-            sData.users.RemoveAt(dataSize - 1);
-
-            // When the old user joins the first time, it would recieve complete session object
-            ServerToClientData serverToClientData = new("addClient", sData, null, sData.users[dataSize - 2]); ; ;
-            clientSessionManagerA.OnDataReceived(_serializer.Serialize<ServerToClientData>(serverToClientData));
-            oldUX.gotNotified = false;
-
-            // Following are recieved when new user joins for old and new users
-            sData.AddUser(newUser);
-            ServerToClientData serverToClientDataNew = new("addClient", sData, null, sData.users[dataSize - 1]);
-            string serialisedDataNew = _serializer.Serialize(serverToClientDataNew);
-            //Console.WriteLine("MT: " + serialisedDataNew);
-            clientSessionManagerB.OnDataReceived(serialisedDataNew);
-            clientSessionManagerA.OnDataReceived(_serializer.Serialize(serverToClientDataNew));
-            //while (newUX.gotNotified == false) ;
-            //while (oldUX.gotNotified == false) ;
-            Assert.NotNull(oldUX.sessionData);
-            Assert.NotNull(newUX.sessionData);
-            CollectionAssert.AreEqual(sData.users, oldUX.sessionData.users);
-            CollectionAssert.AreEqual(sData.users, newUX.sessionData.users);
-
-        }
-
-        [Test]
         public void RemoveClient_ClientDepartureClientSide_SendsServerDepartedUser()
         {
             IUXClientSessionManager _uxSessionManager = clientSessionManagerB;
@@ -362,7 +218,6 @@
         [TestCase("")]
         [Test]
         public void GetSummary_GetSummaryClientSide_ReturnsSummary(string testSummary)
->>>>>>> 858328ed
         {
             UserData user = new("John", 1);
             // Adding a user at client
@@ -376,8 +231,6 @@
             Assert.AreEqual(testSummary, recievedSummary);
         }
 
-<<<<<<< HEAD
-=======
         //[Test]
         //public void GetSummaryProcedure_GetSummarryServerSideWhenChatContextNull_ReturnsEmptyString()
         //{
@@ -422,7 +275,6 @@
             Assert.IsNotEmpty(actualSummary);
         }
 
->>>>>>> 858328ed
         //[TestCase("This is sample summary")]
         //[TestCase(null)]
         //[TestCase("")]

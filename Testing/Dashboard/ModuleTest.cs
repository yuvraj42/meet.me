using NUnit.Framework;
using Networking;
using Testing.Dashboard.TestModels;
using System.Collections.Generic;
using Dashboard.Server.SessionManagement;
using Dashboard;
using Dashboard.Client.SessionManagement;
using System.Net.Sockets;
using Dashboard.Server.Persistence;
using System.IO;
using Dashboard.Server.Telemetry;

namespace Testing.Dashboard
{
    public class ModuleTests
    {
        [SetUp]
        public void Setup()
        {
            _testContentServer = new();
            _testCommunicator = new();
            _testCommunicator.ipAddressAndPort = validIP + ":" + validPort;
            clientSessionManagerA = SessionManagerFactory.GetClientSessionManager(_testCommunicator);
            clientSessionManagerB = SessionManagerFactory.GetClientSessionManager (_testCommunicator);
            newUX = new(clientSessionManagerB);
            oldUX = new(clientSessionManagerA);
            clientSessionManagerB.SubscribeSession(newUX);
            clientSessionManagerA.SubscribeSession(oldUX);
            serverSessionManager = SessionManagerFactory.GetServerSessionManager(_testCommunicator,_testContentServer);
        }

        [Test]
        public void GetPortAndIpAddress_ValidRoomCreation_ReturnsMeetCreds()
        {
            IUXServerSessionManager _sessionManager = serverSessionManager;
            MeetingCredentials returnedMeetCreds;
            MeetingCredentials testMeetCreds;
            _testCommunicator.ipAddressAndPort = Utils.GenerateValidIPAndPort();
            testMeetCreds = Utils.GenerateMeetingCreds(_testCommunicator.ipAddressAndPort);
            returnedMeetCreds = _sessionManager.GetPortsAndIPAddress();
            Assert.AreEqual(testMeetCreds.ipAddress, returnedMeetCreds.ipAddress);
            Assert.AreEqual(testMeetCreds.port, returnedMeetCreds.port);

            
        }
        
        [Test]
        [TestCase(null)]
        [TestCase("")]
        [TestCase("abcd.192.1.2:8080")]
        [TestCase("192.1.2:8080")]
        [TestCase("abcdefg")]
        public void GetPortAndIpAddress_InValidRoomCreation_ReturnsNull(string input)
        {
            IUXServerSessionManager _sessionManager = serverSessionManager;
            MeetingCredentials returnedMeetCreds;
            MeetingCredentials testMeetCreds;
            testMeetCreds = null;
            _testCommunicator.ipAddressAndPort = input;
            returnedMeetCreds = _sessionManager.GetPortsAndIPAddress();
            Assert.AreEqual(testMeetCreds, returnedMeetCreds);
        }

        [Test]
        public void AddClient_ValidClientArrivalClientSide_ReturnsTrue()
        {
            IUXClientSessionManager _sessionManager = clientSessionManagerB;
            
           // Setting the IP address and Port for fake server
            bool isValid = _sessionManager.AddClient(validIP, int.Parse(validPort), "John");
            bool expectedValue = true;
            Assert.AreEqual(expectedValue, isValid);

            // Testing for invalid IPs and usernames
        }

        [Test]
        [TestCase("192.168.1.2",8080,"John")]
        [TestCase("192.168.1.1",8080,"")]
        [TestCase("192.168.1.1",8081,"John")]
        [TestCase("192.168.1.1",8080,null)]
        [TestCase("abced",8080,"John")]
        public void AddClient_InValidClientArrivalClientSide_ReturnsFalse(string ip, int port, string username)
        {
            IUXClientSessionManager _sessionManager = clientSessionManagerB;
            bool expectedValue = false;
            bool isValid = _sessionManager.AddClient(ip, port, username);
            Assert.AreEqual(expectedValue, isValid);
        }

        [Test]
        public void AddClientProcedure_NewClientArrivalServerSide_BroadcastsUserObjectToAllClients()
        {
            _testCommunicator.sentData = null;
            ClientToServerData clientToServerData = new("addClient", "John");
            string serializedData = _serializer.Serialize(clientToServerData);
            serverSessionManager.OnClientJoined<TcpClient>(null);
            serverSessionManager.OnDataReceived(serializedData);

            ServerToClientData recievedData = _serializer.Deserialize<ServerToClientData>(_testCommunicator.sentData);
            UserData user = recievedData.GetUser();
            Assert.NotNull(user);
            Assert.AreEqual("John", user.username);
            Assert.IsNotNull(user.userID);
            Assert.AreEqual("addClient", recievedData.eventType);
        }

        [Test]
        public void AddClientProcedure_NewClientArrivalServerSide_BroadcastsSessionObjectToAllClientsAndUpdatesNetworkModule ()
        {
            int sampleSize = 10;
            List<UserData> users = Utils.GenerateUserData(sampleSize);
            AddUsersAtServer(users);

            // The last inserted user should get a object that has all the previously added clients
            ServerToClientData recievedData = _serializer.Deserialize<ServerToClientData>(_testCommunicator.sentData);
            SessionData sessionData = recievedData.sessionData;
            Assert.NotNull(sessionData);
            CollectionAssert.AreEqual(users, sessionData.users);
            Assert.AreEqual(sampleSize, _testCommunicator.clientCount);
        }

        [Test]
        public void UpdateClientProcedure_ClientArrivalNotificationClientSide_UpdatesUXAboutChanges()
        {
            int dataSize = 10;

            // SessionData After adding new user
            SessionData sData = Utils.GenerateSampleSessionData(dataSize);

            // The new user is removed as it wont be present before joining
            UserData newUser = sData.users[dataSize - 1];
            sData.users.RemoveAt(dataSize - 1);

            // When the old user joins the first time, it would recieve complete session object
            ServerToClientData serverToClientData = new("addClient", sData, null, null, sData.users[dataSize - 2]); ; ;
            clientSessionManagerA.OnDataReceived(_serializer.Serialize<ServerToClientData>(serverToClientData));
            oldUX.gotNotified = false;

            // Following are recieved when new user joins for old and new users
            sData.AddUser(newUser);
            ServerToClientData serverToClientDataNew = new("addClient", sData, null, null, sData.users[dataSize - 1]);
            string serialisedDataNew = _serializer.Serialize(serverToClientDataNew);
            //Console.WriteLine("MT: " + serialisedDataNew);
            clientSessionManagerB.OnDataReceived(serialisedDataNew);
            clientSessionManagerA.OnDataReceived(_serializer.Serialize(serverToClientDataNew));
            //while (newUX.gotNotified == false) ;
            //while (oldUX.gotNotified == false) ;
            Assert.NotNull(oldUX.sessionData);
            Assert.NotNull(newUX.sessionData);
            CollectionAssert.AreEqual(sData.users, oldUX.sessionData.users);
            CollectionAssert.AreEqual(sData.users, newUX.sessionData.users);

        }

        [Test]
        public void RemoveClient_ClientDepartureClientSide_SendsServerDepartedUser()
        {
            IUXClientSessionManager _uxSessionManager = clientSessionManagerB;
            string username = "John";
            int userId = 1;
            AddUserClientSide(username, userId);

            _testCommunicator.sentData = null;
            // When client leaves
            _uxSessionManager.RemoveClient();

            ClientToServerData deserialisedObject = _serializer.Deserialize<ClientToServerData>(_testCommunicator.sentData);
            Assert.NotNull(deserialisedObject);
            Assert.AreEqual(username, deserialisedObject.username);
            Assert.AreEqual(userId, deserialisedObject.userID);
        }

        [Test]
        [TestCase(10, 5)]
        [TestCase(1, 1)]
        [TestCase(2, 1)]
        public void RemoveClientProcedure_ClientDepartsServerSide_ReturnsModifiedSessionObject(int sampleSize, int userIndex)
        {
            INotificationHandler networkServerSessionManager = serverSessionManager;

            // Adding sampleSize users at server
            List<UserData> expectedUsers = Utils.GenerateUserData(sampleSize);
            AddUsersAtServer(expectedUsers);
            UserData departedUser = expectedUsers[userIndex - 1];
            expectedUsers.RemoveAt(userIndex - 1);
            string expectedEventType = "removeClient";

            // Data Sample what will be sent from Client to Server
            ClientToServerData leavingUser = new("removeClient", departedUser.username, departedUser.userID);
            string serializedData = _serializer.Serialize(leavingUser);

            // Triggering Remove Client Procedure on Server Dashboard
            networkServerSessionManager.OnDataReceived(serializedData);
            ServerToClientData recievedServerData = _serializer.Deserialize<ServerToClientData>(_testCommunicator.sentData);
            SessionData recievedSessionData = recievedServerData.sessionData;

            CollectionAssert.AreEqual(expectedUsers, recievedSessionData.users);
            CollectionAssert.AreEqual(expectedEventType, recievedServerData.eventType);
        }

        [Test]
        public void EndMeet_EndMeetingClientSide_SendsEndMeetingEventToServer()
        {
            AddUserClientSide("John", 1);
            clientSessionManagerB.EndMeet();
            string expectedEvent = "endMeet";
            ClientToServerData deserializedObj = _serializer.Deserialize<ClientToServerData>(_testCommunicator.sentData);
            Assert.AreEqual(expectedEvent, deserializedObj.eventType);
        }

        [Test]
        public void EndMeet_RecievedEndMeetingEventClientSide_SendsEndMeetingEventToUX()
        {
            ServerToClientData endMeetingMessage = new("endMeet", null, null, null, null);
            clientSessionManagerB.OnDataReceived(_serializer.Serialize<ServerToClientData>(endMeetingMessage));
            Assert.IsTrue(newUX.meetingEndEvent);
        }
        
        [Test]
        public void EndMeetingProcedure_MeetingEnds_SaveSummaryOfSession()
        {
            _testContentServer.chats = Utils.GetSampleChatContext();
            ClientToServerData sampleClientRequest = new("endMeet", "John", 1);
            serverSessionManager.OnDataReceived(_serializer.Serialize(sampleClientRequest));
            string path = "../../../Persistence/PersistenceDownloads/SummaryDownloads/";
            string actualSavedSummary = File.ReadAllText(Path.Combine(path, PersistenceFactory.lastSaveResponse.FileName));
            Assert.IsNotEmpty(actualSavedSummary);
        }


        [Test]
        public void EndMeetingProcedure_MeetingEnds_SendEndMeetingEventToClients()
        {
            _testContentServer.chats = Utils.GetSampleChatContext();
            ClientToServerData sampleClientRequest = new("endMeet", "John", 1);
            serverSessionManager.OnDataReceived(_serializer.Serialize(sampleClientRequest));
            ServerToClientData deserialisedReceivedData = _serializer.Deserialize<ServerToClientData>(_testCommunicator.sentData);
            string actualEvent = deserialisedReceivedData.eventType;
            Assert.AreEqual("endMeet", actualEvent);
        }

        [TestCase("This is sample summary")]
        [TestCase("")]
        [Test]
        public void GetSummary_GetSummaryClientSide_ReturnsSummary(string testSummary)
        {
            UserData user = new("John", 1);
            // Adding a user at client
            AddUserClientSide(user.username, user.userID);
            string recievedSummary = null;
            SummaryData summaryData = new(testSummary);
            ServerToClientData testData = new("getSummary", null, summaryData, null, user);
            clientSessionManagerB.GetSummary();
            clientSessionManagerB.OnDataReceived(_serializer.Serialize(testData));
            recievedSummary = newUX.summary;
            Assert.AreEqual(testSummary, recievedSummary);
        }


        //[Test]
        //public void GetSummaryProcedure_GetSummarryServerSideWhenChatContextNull_ReturnsEmptyString()
        //{
        //    _testContentServer.chats = null;
        //    ClientToServerData sampleClientRequest = new ClientToServerData("getSummary", "John", 1);
        //    serverSessionManager.OnDataReceived(_serializer.Serialize(sampleClientRequest));
        //    ServerToClientData deserialisedReceivedData = _serializer.Deserialize<ServerToClientData>(_testCommunicator.sentData);
        //    string actualSummary = deserialisedReceivedData.summaryData.summary;
        //    Assert.IsEmpty(actualSummary);
        //}

        [Test]
        public void GetSummaryProcedure_GetSummarryServerSideWhenNoChats_ReturnsEmptyString()
        {
            _testContentServer.chats = new();
            ClientToServerData sampleClientRequest = new ClientToServerData("getSummary", "John", 1);
            serverSessionManager.OnDataReceived(_serializer.Serialize(sampleClientRequest));
            ServerToClientData deserialisedReceivedData = _serializer.Deserialize<ServerToClientData>(_testCommunicator.sentData);
            string actualSummary = deserialisedReceivedData.summaryData.summary;
            Assert.IsEmpty(actualSummary);
        }

        [Test]
        public void GetSummaryProcedure_GetSummarryServerSideSmallSampleChats_ReturnsSummaryString()
        {
            _testContentServer.chats = Utils.GetSampleChatContext();
            ClientToServerData sampleClientRequest = new("getSummary", "John", 1);
            serverSessionManager.OnDataReceived(_serializer.Serialize(sampleClientRequest));
            ServerToClientData deserialisedReceivedData = _serializer.Deserialize<ServerToClientData>(_testCommunicator.sentData);
            string actualSummary = deserialisedReceivedData.summaryData.summary;
            Assert.IsNotEmpty(actualSummary);
        }

        [Test]
        public void GetSummaryProcedure_GetSummarryServerSideLargeSampleChats_ReturnsSummaryString()
        {
            _testContentServer.chats = Utils.GetSampleChatContext(1000);
            ClientToServerData sampleClientRequest = new("getSummary", "John", 1);
            serverSessionManager.OnDataReceived(_serializer.Serialize(sampleClientRequest));
            ServerToClientData deserialisedReceivedData = _serializer.Deserialize<ServerToClientData>(_testCommunicator.sentData);
            string actualSummary = deserialisedReceivedData.summaryData.summary;
            Assert.IsNotEmpty(actualSummary);
        }

        //[Test]
        //public void GetAnalyticsProcedure_GetAnalyticsServerSide_SendsSessionAnalyticsObjectOnNetwork()
        //{
        //    int expectedUsers = 10;
        //    List<UserData> users =  Utils.GenerateUserData(expectedUsers);
        //    AddUsersAtServer(users);
        //    _testContentServer.chats = Utils.GetSampleChatContextForUsers(users);
        //    ClientToServerData sampleClientRequest = new("getAnalytics", "John", 1);
        //    serverSessionManager.OnDataReceived(_serializer.Serialize(sampleClientRequest));
        //    SessionAnalytics actualAnalytics = _serializer.Deserialize<ServerToClientData>(_testCommunicator.sentData).sessionAnalytics;
        //    Assert.NotNull(actualAnalytics.chatCountForEachUser);
        //    Assert.NotNull(actualAnalytics.userCountAtAnyTime);
        //    Assert.NotNull(actualAnalytics.insincereMembers);
        //    Assert.AreEqual(actualAnalytics.userCountAtAnyTime.Count, expectedUsers);
        //    Assert.Pass();
        //}

        //[Test]
        //public void GetAnalytics_TelemetryAnalyticsRetrievalClientSide_UpdatesUXWithTelemetryAnalytics()
        //{
        //    UserData user = new("John", 1);
        //    SessionAnalytics expectedData = Utils.GenerateSessionAnalyticsData();
        //    // Adding a user at client
        //    ServerToClientData sampleServerResponse = new("getSummary", null, null, expectedData, user);
        //    clientSessionManagerB.OnDataReceived(_serializer.Serialize(sampleServerResponse));
        //    SessionAnalytics actualData = newUX.sessionAnalytics;
        //    CollectionAssert.AreEqual(expectedData.chatCountForEachUser,actualData.chatCountForEachUser);
        //    CollectionAssert.AreEqual(expectedData.insincereMembers, actualData.chatCountForEachUser);
        //    CollectionAssert.AreEqual(expectedData.userCountAtAnyTime, actualData.userCountAtAnyTime);
        //}

<<<<<<< HEAD
=======

>>>>>>> c03bb906
        private void AddUserClientSide(string username, int userId, string ip = "192.168.1.1", string port = "8080")
        {
            UserData userData = new(username, userId);
            IUXClientSessionManager _uxSessionManager = clientSessionManagerB;
            INotificationHandler _networkSessionManager = clientSessionManagerB;
            // Creating the user who joined
            ServerToClientData serverToClientData = new("removeClient",null, null, null, userData);
            string serialisedServerData = _serializer.Serialize(serverToClientData);

            // Adding the client to client first
            _testCommunicator.ipAddressAndPort = ip + ":" + port;
            _uxSessionManager.AddClient(ip, int.Parse(port), "John");
            _networkSessionManager.OnDataReceived(serialisedServerData);
        }

        private void AddUsersAtServer(List<UserData> users)
        {

            for (int i = 0; i < users.Count; i++)
            {
                serverSessionManager.OnClientJoined<TcpClient>(null);
                _testCommunicator.sentData = null;
                ClientToServerData clientToServerData = new("addClient", users[i].username);
                string serializedData = _serializer.Serialize(clientToServerData);
                serverSessionManager.OnDataReceived(serializedData);
            }

        }


        private ClientSessionManager clientSessionManagerA, clientSessionManagerB;
        private ServerSessionManager serverSessionManager;
        private TestUX newUX, oldUX;
        private readonly ISerializer _serializer = new Serializer();
        private TestCommunicator _testCommunicator;
        private readonly string validIP = "192.168.1.1", validPort ="8080";
        private TestContentServer _testContentServer;
    }
}<|MERGE_RESOLUTION|>--- conflicted
+++ resolved
@@ -333,10 +333,7 @@
         //    CollectionAssert.AreEqual(expectedData.userCountAtAnyTime, actualData.userCountAtAnyTime);
         //}
 
-<<<<<<< HEAD
-=======
-
->>>>>>> c03bb906
+
         private void AddUserClientSide(string username, int userId, string ip = "192.168.1.1", string port = "8080")
         {
             UserData userData = new(username, userId);

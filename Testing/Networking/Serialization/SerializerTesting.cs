--- conflicted
+++ resolved
@@ -67,35 +67,21 @@
         [Test]
         public void NonSerializableAttributeError()
         {
-<<<<<<< HEAD
             NonSerializableAttribute serObj = new Fixture().Create<NonSerializableAttribute>();
             string xml = _ser.Serialize(serObj);
             NonSerializableAttribute des = _ser.Deserialize<NonSerializableAttribute>(xml);
             des.Should().BeEquivalentTo(serObj);
-            //Assert.Throws<InvalidOperationException>(() => _ser.Serialize(serObj));
-=======
-            var serObj = new Fixture().Create<NonSerializableAttribute>();
-            Assert.Throws<InvalidOperationException>(() => _ser.Serialize(serObj));
->>>>>>> af5a1ca8
         }
 
         [Test]
         public void DeserializationFailed()
         {
             // Serialize
-<<<<<<< HEAD
             SimpleObject serObj = new Fixture().Create<SimpleObject>();
             string xml = _ser.Serialize(serObj);
             // Corupt xml string
             xml = xml.Substring(50);
             Assert.Throws<Newtonsoft.Json.JsonReaderException>(() => _ser.Deserialize<SimpleObject>(xml));
-=======
-            var serObj = new Fixture().Create<SimpleObject>();
-            var xml = _ser.Serialize(serObj);
-            // Corrupt xml string
-            xml = xml[50..];
-            Assert.Throws<InvalidOperationException>(() => _ser.Deserialize<SimpleObject>(xml));
->>>>>>> af5a1ca8
         }
     }
 }
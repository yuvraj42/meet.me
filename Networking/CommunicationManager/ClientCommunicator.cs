--- conflicted
+++ resolved
@@ -7,11 +7,7 @@
 using System;
 using System.Collections.Generic;
 using System.Diagnostics;
-<<<<<<< HEAD
-using System.IO;
-=======
 using System.Diagnostics.CodeAnalysis;
->>>>>>> c445da6f
 using System.Net;
 using System.Net.Sockets;
 
@@ -45,7 +41,6 @@
         /// <returns> String </returns>
         string ICommunicator.Start(string serverIp, string serverPort)
         {
-            if (Environment.GetEnvironmentVariable("TEST_MODE") == "E2E") return "1";
             try
             {
                 //try to connect with server
@@ -85,7 +80,6 @@
         /// <returns> void </returns>
         void ICommunicator.Stop()
         {
-            if (Environment.GetEnvironmentVariable("TEST_MODE") == "E2E") return;
             if (!_clientSocket.Connected) return;
             // stop the listener of the client 
             _sendSocketListenerClient.Stop();
@@ -117,11 +111,6 @@
         /// <returns> void </returns>
         void ICommunicator.Send(string data, string identifier)
         {
-            if (Environment.GetEnvironmentVariable("TEST_MODE") == "E2E")
-            {
-                File.WriteAllText("networking_output.json", data);
-                return;
-            }
             var packet = new Packet {ModuleIdentifier = identifier, SerializedData = data};
             try
             {
@@ -146,7 +135,6 @@
         /// <returns> void </returns>
         void ICommunicator.Subscribe(string identifier, INotificationHandler handler, int priority)
         {
-            if (Environment.GetEnvironmentVariable("TEST_MODE") == "E2E") return;
             _subscribedModules.Add(identifier, handler);
             _sendQueue.RegisterModule(identifier, priority);
             _receiveQueue.RegisterModule(identifier, priority);

--- conflicted
+++ resolved
@@ -310,37 +310,22 @@
         /// <returns> void </returns>
         void ICommunicator.Send(string data, string identifier, string destination)
         {
-<<<<<<< HEAD
-            Packet packet = new Packet
-                {ModuleIdentifier = identifier, SerializedData = data, Destination = destination};
-            try
-            {
-                _sendQueue.Enqueue(packet);
-=======
             Packet packet = new Packet {ModuleIdentifier = identifier, SerializedData = data, Destination = destination};
             try
             {
-                _recieveQueue.Enqueue(packet);
->>>>>>> 428031b1
+                _sendQueue.Enqueue(packet);
             }
             catch (Exception ex)
             {
                 Trace.WriteLine(ex.Message);
             }
-<<<<<<< HEAD
         }
 
         /// <summary>
         /// It adds notification handler of module
         /// </summary>
         /// <returns> void </returns>
-        void ICommunicator.Subscribe(string identifier, INotificationHandler handler)
-=======
-        }   
-
-        /// <inheritdoc />
         void ICommunicator.Subscribe(string identifier, INotificationHandler handler, int priority)
->>>>>>> 428031b1
         {
             _subscribedModules.Add(identifier, handler);
             _recieveQueue.RegisterModule(identifier, priority);

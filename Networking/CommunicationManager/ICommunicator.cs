--- conflicted
+++ resolved
@@ -53,17 +53,13 @@
         /// </summary>
         /// <param name="identifier">Module Identifier.</param>
         /// <param name="handler">Module implementation of handler; called to notify about an incoming message.</param>
-<<<<<<< HEAD
-        void Subscribe(string identifier, INotificationHandler handler);
+        /// <param name="priority">Priority Number indicating the weight in queue to be given to the module.</param>
+        void Subscribe(string identifier, INotificationHandler handler, int priority=1);
 
         /// <summary>
         /// for testing purpose
         /// </summary>
         /// <returns> Packet</returns>
         Packet FrontPacket();
-=======
-        /// <param name="priority">Priority Number indicating the weight in queue to be given to the module.</param>
-        void Subscribe(string identifier, INotificationHandler handler, int priority=1);
->>>>>>> 428031b1
     }
 }
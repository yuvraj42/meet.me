--- conflicted
+++ resolved
@@ -19,9 +19,9 @@
             _receieveQueue = queue;
             _notificationHandlers = notificationHandlers;
         }
-
+        
         /// <summary>
-        /// Listens on the receiving queue and calls Notification Handler of the corresponding module.
+        /// Starts the ReceiveQueueListener on a new thread
         /// </summary>
         public void Start()
         {
@@ -31,7 +31,7 @@
         }
         
         /// <summary>
-        /// Listens on the receiving queue and calls Notification Handler of the corresponding module.
+        /// Stops the ReceiveQueueListener thread
         /// </summary>
         public void Stop()
         {
@@ -61,11 +61,7 @@
                     {
                         throw new Exception("Handler does not exist");
                     }
-<<<<<<< HEAD
-                }
-=======
                 }   
->>>>>>> 44b06260
             }
         }
     }

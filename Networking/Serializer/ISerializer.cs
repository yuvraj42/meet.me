--- conflicted
+++ resolved
@@ -1,13 +1,8 @@
-<<<<<<< HEAD
-﻿/*
- * Author: Abdullah Khan
- * Created on: 14/10/2021
- * Summary: This file contains the interface details of ISerializer.
- */
-=======
-﻿/// <author>Abdullah Khan</author>
+/// <author>Abdullah Khan</author>
 /// <created>14/10/2021</created>
->>>>>>> 9a56981a
+/// <summary>
+/// This file contains the interface details of ISerializer.
+/// </summary>
 
 namespace Networking
 {

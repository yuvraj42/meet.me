﻿namespace Dashboard.Server.Summary
{
	/// <summary>
	/// The Stemmer class transforms a word into its root form.
	/// Implementing the Porter Stemming Algorithm
	/// </summary>
	/// <remarks>
	/// Reference : http://snowball.tartarus.org/algorithms/porter/stemmer.html
	/// </remarks>
	public class PorterStemmer
	{
		/// <summary>
		/// Returns whether the character at a given 
		/// index is a consonant or not.
		/// </summary>
		/// <param name="index">
		/// Index of the character in the string to 
		/// be checked
		/// </param>
		/// <returns>
		/// True if character is consonant and 
		/// false otherwise
		/// </returns>
		/// <remarks>
		/// A consonant in a word is a letter other than 
		/// A, E, I, O or U, and other than Y preceded 
		/// by a consonant.
		/// </remarks>
		private bool IsConsonant(int index)
		{
			var c = wordArray[index];
			if (c == 'a' || c == 'e' || c == 'i' || c == 'o' || c == 'u') return false;
			return c != 'y' || (index == 0 || !IsConsonant(index - 1));
		}

		/// <summary>
		/// Moves forward as long as the successive element is of the
		/// same type (vowel or consonant) as the current element.
		/// </summary>
		/// <param name="consonant">
		/// If the character to be checked is consonant i.e move as long 
		/// as we see a consonant and vice versa for the vowel
		/// </param>
		/// <returns>
		/// True if the end of the stem is reached and false otherwise
		/// </returns>
		private bool MoveForward(bool consonant)
		{
			while (true)
			{
				if (index > stemIndex)
					return false;
				if (IsConsonant(index) == consonant)
					break;
				index++;
			}
			return true;
		}

		/// <summary>
		/// Returns the measure of a stem.
		/// </summary>
		/// <returns>
		/// Measure of the stem
		/// </returns>
		/// <remarks>
		/// Any word can be represented in the form [C](VC)^m[V] where
		/// a list ccc... of length greater than 0 will be denoted by C,
		/// and a list vvv... of length greater than 0 will be denoted by V.
		/// Here m will be called the measure of any word or word part when 
		/// represented in this form
		/// </remarks>
		private int GetStemMeasure()
		{
			n = 0;
			index = 0;
			if (!MoveForward(false))
				return n;
			index++;
			while (true)
			{
				if (!MoveForward(true))
					return n;
				index++;
				n++;
				if (!MoveForward(false))
					return n;
				index++;
			}
		}


		/// <summary>
		/// Function that checks whether the stem of the string 
		/// in current state preceeds a given string s.
		/// </summary>
		/// <param name="s">
		/// String that is to be checked if present after the stem.
		/// </param>
		/// <returns>
		/// True if the given string succeeds the input string 
		/// stem and false otherwise.
		/// </returns>
		private bool StemEndsWith(string s)
		{
			var length = s.Length;
			var index = endIndex - length + 1;
			if (index < 0) return false;

<<<<<<< HEAD
			string word = new string(wordArray);
=======
			string word = new(wordArray);
>>>>>>> 858328ed
			bool retVal = word.Substring(index, length) == s;
			// If it does then update the stem index based on the
			// length of the string that is checked and original stem
			stemIndex = retVal ? endIndex - length : stemIndex;
			return retVal;
		}

		/// <summary>
		/// Check if the stem contains a vowel.
		/// </summary>
		/// <returns>
		/// True if stem contains vowel and false otherwise
		/// </returns>
		private bool StemContainsVowel()
		{
			for (int i = 0; i <= stemIndex; i++)
				if (!IsConsonant(i)) return true;
			return false;
		}

		/// <summary>
		/// Checks if the stem in the input stem ends 
		/// with a double consonant.
		/// </summary>
		/// <param name="index">
		/// Endindex of the stem
		/// </param>
		/// <returns>
		/// True if the rule *d satisfies and false otherwise
		/// </returns>
		private bool StemEndsDoubleConsonant(int index)
		{
			if (index < 1) return false;
			return wordArray[index] == wordArray[index - 1] && IsConsonant(index);
		}

		/// <summary>
		/// Checks for whether the stem ends cvc, where the second c 
		/// is not W, X or Y.
		/// </summary>
		/// <param name="index">
		/// Endindex of the stem
		/// </param>
		/// <returns>
		/// True if the rule *o satisfies and false otherwise
		/// </returns>
		private bool EndsCVC(int index)
		{
			if (index < 2 || !IsConsonant(index) || IsConsonant(index - 1) || !IsConsonant(index - 2)) return false;
			char c = wordArray[index];
			return c != 'w' && c != 'x' && c != 'y';
		}

		/// <summary>
		/// Set the end of the string after the stem 
		/// with the given input string.
		/// </summary>
		/// <param name="s">
		/// String that is used to set the end of the stem
		/// </param>
		private void SetEnd(string s)
		{
			var length = s.Length;
			var index = stemIndex + 1;
			for (int i = 0; i < length; i++)
				wordArray[index + i] = s[i];
			endIndex = stemIndex + length;
		}

		/// <summary>
		/// Set the end only if the measure of the 
		/// stem is greater than 0.
		/// </summary>
		/// <param name="s">
		/// The string that is used to set the end 
		/// of the stem
		/// </param>
		private void ConditionalSetEnd(string s)
		{
			if (GetStemMeasure() > 0)
				SetEnd(s);
		}

		/// <summary>
		/// Follows the Step 1a as in the reference.	
		/// </summary>
		private void Step1a()
		{
			if (StemEndsWith("sses"))
				endIndex -= 2;
			else if (StemEndsWith("ies"))
				SetEnd("i");
			else if (wordArray[endIndex - 1] != 's' && wordArray[endIndex] == 's')
				endIndex--;
		}

		/// <summary>
		/// Check if the given character is not an l, s, z.
		/// </summary>
		/// <param name="c">
		/// The character to be checked
		/// </param>
		/// <returns>
		/// True if the character is not l, s, z and false otherwise
		/// </returns>
		private static bool CharNotLSZ(char c)
		{
			return !(c == 'l' || c == 's' || c == 'z');
		}

		/// <summary>
		/// If the second or third of the rules in Step 1b of 
		/// reference is successful then this check is done.
		/// </summary>
		/// <remarks>
		/// The rule to map to a single letter causes the removal 
		/// of one of the double letter pair. The -E is put back
		/// on -AT, -BL and -IZ, so that the suffixes -ATE, -BLE 
		/// and -IZE can be recognised later. This E may be removed 
		/// in step 4.
		/// </remarks>
		private void Step1bCheck()
		{
			char c = wordArray[endIndex];
			if (StemEndsWith("at"))
				SetEnd("ate");
			else if (StemEndsWith("bl"))
				SetEnd("ble");
			else if (StemEndsWith("iz"))
				SetEnd("ize");
			else if (StemEndsDoubleConsonant(endIndex) && CharNotLSZ(c))
				endIndex--;
			else if (GetStemMeasure() == 1 && EndsCVC(endIndex))
				SetEnd("e");
		}

		/// <summary>
		/// Follows the Step 1b as in the reference.	
		/// </summary>
		private void Step1b()
		{
			if (StemEndsWith("eed") && GetStemMeasure() > 0)
				endIndex--;
			else if ((StemEndsWith("ed") || StemEndsWith("ing")) && StemContainsVowel())
			{
				endIndex = stemIndex;
				Step1bCheck();
			}
		}

		/// <summary>
		/// Follows the Step 1c as in the reference.	
		/// </summary>
		private void Step1c()
		{
			if (StemEndsWith("y") && StemContainsVowel())
				wordArray[endIndex] = 'i';
		}

		/// <summary>
		/// Step 1 deals with plurals and past participles.
		/// </summary>
		private void Step1()
		{
			Step1a();
			Step1b();
			Step1c();
		}

		/// <summary>
		/// Does a conditional end change based on the step if and only
		/// if the previous rule has not been matched.
		/// </summary>
		/// <param name="source">
		/// The end string to be changed in the original input
		/// </param>
		/// <param name="replace">
		/// The end string that is replacing the original input end string
		/// </param>
		/// <param name="step">
		/// Determines the step in the stemming process
		/// </param>
		private void EndChange(string source, string replace, int step = 2)
		{
			// Determine if the step has already been
			// completed by a previous rule
			bool check = step == 2 ? step2 : step3;
			if (StemEndsWith(source) && check)
			{
				ConditionalSetEnd(replace);
				if (step == 2)
					step2 = false;
				else if (step == 3)
					step3 = false;
			}
		}

		/// <summary>
		/// Implements the Step 2 as present in the reference.
		/// </summary>
		private void Step2()
		{
			if (endIndex == 0)
				return;
			EndChange("ational", "ate");
			EndChange("tional", "tion");
			EndChange("enci", "ence");
			EndChange("anci", "ance");
			EndChange("izer", "ize");
			EndChange("bli", "ble");
			EndChange("alli", "al");
			EndChange("entli", "ent");
			EndChange("eli", "e");
			EndChange("ousli", "ous");
			EndChange("ization", "ize");
			EndChange("ation", "ate");
			EndChange("ator", "ate");
			EndChange("alism", "al");
			EndChange("iveness", "ive");
			EndChange("fulness", "ive");
			EndChange("ousness", "ous");
			EndChange("aliti", "al");
			EndChange("iviti", "ive");
			EndChange("biliti", "ble");
		}

		/// <summary>
		/// Implements the Step 3 as present in the reference.
		/// </summary>
		private void Step3()
		{
			if (endIndex == 0)
				return;
			EndChange("icate", "ic", 3);
			EndChange("ative", "", 3);
			EndChange("alize", "al", 3);
			EndChange("iciti", "ic", 3);
			EndChange("ical", "ic", 3);
			EndChange("ful", "", 3);
			EndChange("ness", "", 3);
		}

		/// <summary>
		/// Find the stem index and check if the stem ends 
		/// with th query string and complete the rule if
		/// already not completed.
		/// </summary>
		/// <param name="source">
		/// The query string to be checked
		/// </param>
		private void EndsWithStep4(string source)
		{
			if (step4)
			{
				if (StemEndsWith(source))
					step4 = false;
			}
		}

		/// <summary>
		/// This removes all the suffixes and implements 
		/// the Step 4 as present in the reference.
		/// </summary>
		private void Step4()
		{
			if (endIndex == 0)
				return;
			EndsWithStep4("al");
			EndsWithStep4("ance");
			EndsWithStep4("ence");
			EndsWithStep4("er");
			EndsWithStep4("ic");
			EndsWithStep4("able");
			EndsWithStep4("ible");
			EndsWithStep4("ant");
			EndsWithStep4("ement");
			EndsWithStep4("ment");
			EndsWithStep4("ent");
			if (step4)
			{
				if (StemEndsWith("ion") && stemIndex >= 0 && (wordArray[stemIndex] == 's' || wordArray[stemIndex] == 't'))
					step4 = false;
			}
			EndsWithStep4("ou");
			EndsWithStep4("ism");
			EndsWithStep4("ate");
			EndsWithStep4("iti");
			EndsWithStep4("ous");
			EndsWithStep4("ive");
			EndsWithStep4("ize");
			if (!step4 && GetStemMeasure() > 1)
				endIndex = stemIndex;
		}

		/// <summary>
		/// Implements the Step 5a in the reference
		/// </summary>
		private void Step5a()
		{
			if (wordArray[endIndex] == 'e')
			{
				var a = GetStemMeasure();
				if (a > 1 || (a == 1 && !EndsCVC(endIndex - 1)))
					endIndex--;
			}
		}

		/// <summary>
		/// Implements the Step 5b in the reference
		/// </summary>
		private void Step5b()
		{
			if (wordArray[endIndex] == 'l' && StemEndsDoubleConsonant(endIndex) && GetStemMeasure() > 1)
				endIndex--;
		}

		/// <summary>
		/// Implements the Step 5 as a whole which 
		/// completes some tidying work that is remaining.
		/// </summary>
		private void Step5()
		{
			stemIndex = endIndex;
			Step5a();
			Step5b();
		}

		/// <summary>
		/// Function that does the stemming based on 
		/// the Porter's stemming algorithm.
		/// </summary>
		/// <param name="word">
		/// The word that needs to be stemmed
		/// </param>
		/// <returns>
		/// The stemmed word
		/// </returns>
		public string StemWord(string word)
		{
			// No stemming if it is a null word or has length lesser than 2
			if (string.IsNullOrWhiteSpace(word) || word.Length <= 2)
				return word;

			wordArray = word.ToCharArray();
			step2 = true;
			step3 = true;
			step4 = true;
			stemIndex = 0;
			endIndex = word.Length - 1;

			Step1();
			Step2();
			Step3();
			Step4();
			Step5();

			return new string(wordArray, 0, endIndex + 1);
		}

		/// <summary>
		/// A word array that would be easier to
		/// manipulate rather than a string.
		/// </summary>
		private char[] wordArray;

		/// <summary>
		/// Bool to check if step 2 is completed.
		/// </summary>
		private bool step2;

		/// <summary>
		/// Bool to check if step 3 is completed.
		/// </summary>
		private bool step3;

		/// <summary>
		/// Bool to check if step 4 is completed.
		/// </summary>
		private bool step4;

		/// <summary>
		/// Index which would be required to find the stem measure.
		/// </summary>
		private int index;

		/// <summary>
		/// Denotes the stem measure
		/// </summary>
		private int n;

		/// <summary>
		/// End index of the string which is 
		/// manipulated throughout the stemming.
		/// </summary>
		private int endIndex;

		/// <summary>
		/// Index of the stem which is 
		/// manipulated throughout the stemming.
		/// </summary>
		private int stemIndex;
	}
}<|MERGE_RESOLUTION|>--- conflicted
+++ resolved
@@ -107,11 +107,7 @@
 			var index = endIndex - length + 1;
 			if (index < 0) return false;
 
-<<<<<<< HEAD
-			string word = new string(wordArray);
-=======
 			string word = new(wordArray);
->>>>>>> 858328ed
 			bool retVal = word.Substring(index, length) == s;
 			// If it does then update the stem index based on the
 			// length of the string that is checked and original stem

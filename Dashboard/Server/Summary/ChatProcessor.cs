--- conflicted
+++ resolved
@@ -92,18 +92,6 @@
 		/// <returns>
 		/// List of string sentences of chats and 
 		/// their corresponding semantic meanings
-<<<<<<< HEAD
-		/// </returns>
-		private List<(string, List<string>)> Preprocess(string chat)
-		{
-			List<string> individualMsgs = new List<string>();
-			individualMsgs.AddRange(chat.Split('.'));
-			List<(string, List<string>)> semantics = new List<(string, List<string>)>();
-			foreach (string t in individualMsgs)
-				semantics.Add((t.Trim(), TokenizeLemmatize(t)));
-			Trace.WriteLine("Obtained the semantics of the chat.");
-			return semantics;
-=======
 		/// along with a dynamic priority
 		/// </returns>
 		private (List<(string, bool, List<string>)>, float) Preprocess(List<(string, bool)> chat)
@@ -122,7 +110,6 @@
 				semantics.Add((t.Item1.Trim(), t.Item2, TokenizeLemmatize(t.Item1)));
 			Trace.WriteLine("Obtained the semantics of the chat.");
 			return (semantics, priority);
->>>>>>> 858328ed
 		}
 
 		/// <summary>
@@ -134,19 +121,11 @@
 		/// <returns>
 		/// List of all the words used in the chat of discussion
 		/// </returns>
-<<<<<<< HEAD
-		private static List<string> GetWords(List<(string, List<string>)> semantics)
-		{
-			List<string> words = new List<string>();
-			foreach (var t in semantics)
-				words.AddRange(t.Item2);
-=======
 		private static List<string> GetWords(List<(string, bool, List<string>)> semantics)
 		{
 			List<string> words = new();
 			foreach (var t in semantics)
 				words.AddRange(t.Item3);
->>>>>>> 858328ed
 			return words;
 		}
 
@@ -165,11 +144,7 @@
 		/// </returns>
 		private static Dictionary<string, int> GetVocab(List<string> words)
 		{
-<<<<<<< HEAD
-			Dictionary<string, int> vocab = new Dictionary<string, int>();
-=======
 			Dictionary<string, int> vocab = new();
->>>>>>> 858328ed
 			foreach (string word in words)
 			{
 				// Add new unseen words to dictionary using exceptions
@@ -183,31 +158,6 @@
 		/// Get the probability scores for each of the input 
 		/// chat sentences based on the semantic meaning.
 		/// </summary>
-<<<<<<< HEAD
-		/// <param name="input"></param>
-		/// <returns>
-		/// List of sentence strings and their corresponding scores
-		/// </returns>
-		private static List<(string, float)> SentenceScores(List<(string, List<string>)> input)
-		{
-			Dictionary<string, int> vocab = GetVocab(GetWords(input));
-			List<(string, float)> sentenceScore = new List<(string, float)>();
-			int allSentenceScore = 0;
-			foreach (var item in input)
-			{
-				int score = 0;
-				foreach (string lemma in item.Item2)
-				{
-					// Raw score is the frequency sum of all the words
-					// in the sentence's semantic meaning
-					try { score += vocab[lemma]; }
-					catch (ArgumentException)
-					{
-						Trace.WriteLine("Lemma " + lemma + " not found in vocabulary.");
-						continue;
-					}
-				}
-=======
 		/// <param name="input">
 		/// Input of the preprocessed chat
 		/// </param>
@@ -229,7 +179,6 @@
 					// Raw score is the frequency sum of all the words
 					// in the sentence's semantic meaning
 					score += item.Item2 ? priority * vocab[lemma] : vocab[lemma];
->>>>>>> 858328ed
 				sentenceScore.Add((item.Item1, score));
 				allSentenceScore += score;
 			}
@@ -247,11 +196,7 @@
 		/// Input string which is concatenation of all the chat strings
 		/// </param>
 		/// <param name="fraction">
-<<<<<<< HEAD
-		/// Fraction of the original input size for length of summary
-=======
 		/// Fraction of the summary string in comparision to original chat
->>>>>>> 858328ed
 		/// </param>
 		/// <returns>
 		/// List of strings which are sampled using the 
@@ -260,21 +205,12 @@
 		/// <remarks>
 		/// Reference : https://stackoverflow.com/a/43345968
 		/// </remarks>
-<<<<<<< HEAD
-		private List<string> SummarySamples(string input, double fraction)
-		{
-			float sum = 0;
-			List<string> summary = new List<string>();
-			List<(string, List<string>)> processedChat = Preprocess(input);
-			List<(string, float)> scores = SentenceScores(processedChat);
-=======
 		private List<string> SummarySamples(List<(string, bool)> input, float fraction)
 		{
 			float sum = 0;
 			List<string> summary = new();
 			(List<(string, bool, List<string>)> processedChat, float priority) = Preprocess(input);
 			List<(string, float)> scores = SentenceScores(processedChat, priority);
->>>>>>> 858328ed
 			// Get the cummulative distributive scores for the sampling process
 			List<(string, float)> cdfScores = scores.Select(s =>
 			{
@@ -282,19 +218,6 @@
 				sum += s.Item2;
 				return (s.Item1, res);
 			}).ToList();
-<<<<<<< HEAD
-			if (cdfScores.Count == 1 && cdfScores[0].Item1 == "")
-			{
-				throw new EmptyStringException();
-			}
-			int size = Convert.ToInt32(fraction * cdfScores.Count);
-			if (size == 0)
-			{
-				Trace.WriteLine("Not enough chat sentences to summarize " +
-					"the minimum required is = " + Convert.ToInt32(1 / fraction).ToString());
-				return summary;
-			}
-=======
 			bool isEmpty = true;
 			foreach(var s in cdfScores)
 			{
@@ -307,7 +230,6 @@
 			if (isEmpty)
 				throw new EmptyStringException();
 			int size = Convert.ToInt32(fraction * cdfScores.Count);
->>>>>>> 858328ed
 			while (summary.Count < size)
 			{
 				float p = (float)_random.NextDouble();
@@ -335,20 +257,10 @@
 		/// <param name="chat">
 		/// Input chat in the discussion after the concatenation
 		/// </param>
-<<<<<<< HEAD
-		/// <param name="fraction">
-		/// Fraction of the original input size for length of summary
-		/// </param>
-=======
->>>>>>> 858328ed
 		/// <returns>
 		/// A summary string which presents the summary as 
 		/// all important points of the chats in the discussion
 		/// </returns>
-<<<<<<< HEAD
-		public string Summarize(string chat, double fraction)
-		{
-=======
 		public string Summarize(List<(string, bool)> chat)
 		{
 			int length = chat.Count;
@@ -357,7 +269,6 @@
 				fraction = (float)10 / length;
 			else
 				fraction = (float)(20 - length) / 20;
->>>>>>> 858328ed
 			try
 			{
 				List<string> summary = SummarySamples(chat, fraction);

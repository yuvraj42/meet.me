﻿using System.Collections.Generic;

namespace Dashboard.Server.Telemetry
{
<<<<<<< HEAD
    ///<summary>
    /// The data used to plot the visuals
    ///</summary>
    public class SessionAnalytics{
        
        /// Stores the userCount(int) at every time stamp(DateTime)
        public Dictionary<DateTime, int> userCountAtAnyTime;

        /// Stores the chat count(int) for each user(UserData) 
        public Dictionary<int, int> chatCountForEachUser;
        
        /// returns the users who were present in the session for less than
        /// a certain minimum time(threshold time)
        public List<int> insincereMembers;
=======
    public class SessionAnalytics
    {
        /// Stores the userCount(int) at every time stamp(DateTime)
        public Dictionary<int, int> UserCountAtAnyTime;

        /// Stores the chat count(int) for each user(UserData) 
        public Dictionary<int, int> ChatCountForEachUser;

        /// returns the users who were present in the session for less than the minimum time(threshold time)
        public List<int> InsincereMembers;
>>>>>>> ca6dcb2d
    }
}<|MERGE_RESOLUTION|>--- conflicted
+++ resolved
@@ -2,7 +2,6 @@
 
 namespace Dashboard.Server.Telemetry
 {
-<<<<<<< HEAD
     ///<summary>
     /// The data used to plot the visuals
     ///</summary>
@@ -17,17 +16,5 @@
         /// returns the users who were present in the session for less than
         /// a certain minimum time(threshold time)
         public List<int> insincereMembers;
-=======
-    public class SessionAnalytics
-    {
-        /// Stores the userCount(int) at every time stamp(DateTime)
-        public Dictionary<int, int> UserCountAtAnyTime;
-
-        /// Stores the chat count(int) for each user(UserData) 
-        public Dictionary<int, int> ChatCountForEachUser;
-
-        /// returns the users who were present in the session for less than the minimum time(threshold time)
-        public List<int> InsincereMembers;
->>>>>>> ca6dcb2d
     }
 }
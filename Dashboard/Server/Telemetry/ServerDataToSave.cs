
using System;
using System.Collections.Generic;
using System.Linq;
using System.Text;
using System.Threading.Tasks;

namespace Dashboard.Server.Telemetry
{
    /// <summary>
    /// The server data that would be stored in Persistance
    /// </summary>
    public class ServerDataToSave
    {
<<<<<<< HEAD
      
        /// Dictionary with SessionData as key and its score(ChatCount * No. of users) as value
        
        Dictionary<int, int> ScoreOfEachSession;

        /// Dictionary with SessionData as key and  total user count as value
        Dictionary<int, int> UserCountForEachSession;

        /// Dictionary with SessionData as key and total chat count as value
        Dictionary<int, int> ChatCountForEachSession;
=======
        ///<summary>
        ///     the total number of sessions
        ///</summary>
        public int sessionCount;

        /// <summary>
        ///     List of SessionSummary that is summary of each session
        /// </summary>
        public List<SessionSummary> allSessionsSummary;
>>>>>>> 858328ed
    }
}
<|MERGE_RESOLUTION|>--- conflicted
+++ resolved
@@ -1,9 +1,4 @@
-
-using System;
 using System.Collections.Generic;
-using System.Linq;
-using System.Text;
-using System.Threading.Tasks;
 
 namespace Dashboard.Server.Telemetry
 {
@@ -12,18 +7,6 @@
     /// </summary>
     public class ServerDataToSave
     {
-<<<<<<< HEAD
-      
-        /// Dictionary with SessionData as key and its score(ChatCount * No. of users) as value
-        
-        Dictionary<int, int> ScoreOfEachSession;
-
-        /// Dictionary with SessionData as key and  total user count as value
-        Dictionary<int, int> UserCountForEachSession;
-
-        /// Dictionary with SessionData as key and total chat count as value
-        Dictionary<int, int> ChatCountForEachSession;
-=======
         ///<summary>
         ///     the total number of sessions
         ///</summary>
@@ -33,6 +16,5 @@
         ///     List of SessionSummary that is summary of each session
         /// </summary>
         public List<SessionSummary> allSessionsSummary;
->>>>>>> 858328ed
     }
-}
+}
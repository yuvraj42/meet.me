﻿using System;
using System.Collections.Generic;
using System.Linq;
using System.Text;
using System.Threading.Tasks;
using Networking;
using Content;


namespace Dashboard
{
    using Client.SessionManagement;
    using Server.SessionManagement;
    public static class SessionManagerFactory
    {
        /// <summary>
<<<<<<< HEAD
        /// Constructor to create client and server session manager objects.
=======
        /// This method will create a Client sided server 
        /// manager that will live till the end of the program
>>>>>>> 858328ed
        /// </summary>
        /// <returns>
        /// Returns a ClientSessionManager object which 
        /// implements the interface IUXClientSM
        /// </returns>
        public static ClientSessionManager GetClientSessionManager()
        {
<<<<<<< HEAD
            // the objects are initialized only once for the program
            if (s_clientSessionManager == null)
            {
                s_clientSessionManager = new ClientSessionManager();
            }

            if (s_serverSessionManager == null)
            {
                s_serverSessionManager = new ServerSessionManager();
            }
        }

        /// <summary>
        /// This method will create a Client sided server 
        /// manager that will live till the end of the program
        /// </summary>
        /// <returns>
        /// Returns a ClientSessionManager object which 
        /// implements the interface IUXClientSM
=======
            return s_clientSessionManager.Value;
        }

        /// <summary>
        /// Constructor for testing the module
        /// </summary>
        /// <param name="communicator"> Test communicator to test functionality</param>
        /// <returns></returns>
        public static ClientSessionManager GetClientSessionManager(ICommunicator communicator)
        {
            return new ClientSessionManager(communicator);
        }

        /// <summary>
        /// This method will server a Client sided server
        /// manager that will live till the end of the program
        /// </summary>
        /// <returns>
        /// Returns a ServerSessionManager object which 
        /// implements the interface ITelemetrySessionManager
>>>>>>> 858328ed
        /// </returns>
        public static ServerSessionManager GetServerSessionManager()
        {
            return s_serverSessionManager.Value;
        }

        /// <summary>
        /// Constructor for testing the module
<<<<<<< HEAD
        /// </summary>
        /// <param name="communicator"> Test communicator to test functionality</param>
        /// <returns></returns>
        public static IUXClientSessionManager GetClientSessionManager(ICommunicator communicator)
        {
            return new ClientSessionManager(communicator);
        }

        /// <summary>
        /// This method will server a Client sided server
        /// manager that will live till the end of the program
        /// </summary>
        /// <returns>
        /// Returns a ServerSessionManager object which 
        /// implements the interface ITelemetrySessionManager
        /// </returns>
        public static ITelemetrySessionManager GetServerSessionManager()
=======
        /// </summary>
        /// <param name="communicator"> Test communicator to test functionality</param>
        /// <returns></returns>
        public static ServerSessionManager GetServerSessionManager(ICommunicator communicator, IContentServer contentServer = null)
>>>>>>> 858328ed
        {
            return new ServerSessionManager(communicator, contentServer);
        }

<<<<<<< HEAD
        /// <summary>
        /// Constructor for testing the module
        /// </summary>
        /// <param name="communicator"> Test communicator to test functionality</param>
        /// <returns></returns>
        public static ServerSessionManager GetServerSessionManager(ICommunicator communicator, IContentServer contentServer = null)
        {
            return new ServerSessionManager(communicator, contentServer);
        }

        private static IUXClientSessionManager s_clientSessionManager;
        private static ITelemetrySessionManager s_serverSessionManager;
=======
        private static readonly Lazy<ClientSessionManager> s_clientSessionManager = new(()=>new ClientSessionManager());
        private static readonly Lazy<ServerSessionManager> s_serverSessionManager = new(()=>new ServerSessionManager());
>>>>>>> 858328ed
    }
}<|MERGE_RESOLUTION|>--- conflicted
+++ resolved
@@ -1,126 +1,65 @@
-﻿using System;
-using System.Collections.Generic;
-using System.Linq;
-using System.Text;
-using System.Threading.Tasks;
-using Networking;
-using Content;
-
-
-namespace Dashboard
-{
-    using Client.SessionManagement;
-    using Server.SessionManagement;
-    public static class SessionManagerFactory
-    {
-        /// <summary>
-<<<<<<< HEAD
-        /// Constructor to create client and server session manager objects.
-=======
-        /// This method will create a Client sided server 
-        /// manager that will live till the end of the program
->>>>>>> 858328ed
-        /// </summary>
-        /// <returns>
-        /// Returns a ClientSessionManager object which 
-        /// implements the interface IUXClientSM
-        /// </returns>
-        public static ClientSessionManager GetClientSessionManager()
-        {
-<<<<<<< HEAD
-            // the objects are initialized only once for the program
-            if (s_clientSessionManager == null)
-            {
-                s_clientSessionManager = new ClientSessionManager();
-            }
-
-            if (s_serverSessionManager == null)
-            {
-                s_serverSessionManager = new ServerSessionManager();
-            }
-        }
-
-        /// <summary>
-        /// This method will create a Client sided server 
-        /// manager that will live till the end of the program
-        /// </summary>
-        /// <returns>
-        /// Returns a ClientSessionManager object which 
-        /// implements the interface IUXClientSM
-=======
-            return s_clientSessionManager.Value;
-        }
-
-        /// <summary>
-        /// Constructor for testing the module
-        /// </summary>
-        /// <param name="communicator"> Test communicator to test functionality</param>
-        /// <returns></returns>
-        public static ClientSessionManager GetClientSessionManager(ICommunicator communicator)
-        {
-            return new ClientSessionManager(communicator);
-        }
-
-        /// <summary>
-        /// This method will server a Client sided server
-        /// manager that will live till the end of the program
-        /// </summary>
-        /// <returns>
-        /// Returns a ServerSessionManager object which 
-        /// implements the interface ITelemetrySessionManager
->>>>>>> 858328ed
-        /// </returns>
-        public static ServerSessionManager GetServerSessionManager()
-        {
-            return s_serverSessionManager.Value;
-        }
-
-        /// <summary>
-        /// Constructor for testing the module
-<<<<<<< HEAD
-        /// </summary>
-        /// <param name="communicator"> Test communicator to test functionality</param>
-        /// <returns></returns>
-        public static IUXClientSessionManager GetClientSessionManager(ICommunicator communicator)
-        {
-            return new ClientSessionManager(communicator);
-        }
-
-        /// <summary>
-        /// This method will server a Client sided server
-        /// manager that will live till the end of the program
-        /// </summary>
-        /// <returns>
-        /// Returns a ServerSessionManager object which 
-        /// implements the interface ITelemetrySessionManager
-        /// </returns>
-        public static ITelemetrySessionManager GetServerSessionManager()
-=======
-        /// </summary>
-        /// <param name="communicator"> Test communicator to test functionality</param>
-        /// <returns></returns>
-        public static ServerSessionManager GetServerSessionManager(ICommunicator communicator, IContentServer contentServer = null)
->>>>>>> 858328ed
-        {
-            return new ServerSessionManager(communicator, contentServer);
-        }
-
-<<<<<<< HEAD
-        /// <summary>
-        /// Constructor for testing the module
-        /// </summary>
-        /// <param name="communicator"> Test communicator to test functionality</param>
-        /// <returns></returns>
-        public static ServerSessionManager GetServerSessionManager(ICommunicator communicator, IContentServer contentServer = null)
-        {
-            return new ServerSessionManager(communicator, contentServer);
-        }
-
-        private static IUXClientSessionManager s_clientSessionManager;
-        private static ITelemetrySessionManager s_serverSessionManager;
-=======
-        private static readonly Lazy<ClientSessionManager> s_clientSessionManager = new(()=>new ClientSessionManager());
-        private static readonly Lazy<ServerSessionManager> s_serverSessionManager = new(()=>new ServerSessionManager());
->>>>>>> 858328ed
-    }
+﻿using System;
+using System.Collections.Generic;
+using System.Linq;
+using System.Text;
+using System.Threading.Tasks;
+using Networking;
+using Content;
+
+
+namespace Dashboard
+{
+    using Client.SessionManagement;
+    using Server.SessionManagement;
+    public static class SessionManagerFactory
+    {
+        /// <summary>
+        /// This method will create a Client sided server 
+        /// manager that will live till the end of the program
+        /// </summary>
+        /// <returns>
+        /// Returns a ClientSessionManager object which 
+        /// implements the interface IUXClientSM
+        /// </returns>
+        public static ClientSessionManager GetClientSessionManager()
+        {
+            return s_clientSessionManager.Value;
+        }
+
+        /// <summary>
+        /// Constructor for testing the module
+        /// </summary>
+        /// <param name="communicator"> Test communicator to test functionality</param>
+        /// <returns></returns>
+        public static ClientSessionManager GetClientSessionManager(ICommunicator communicator)
+        {
+            return new ClientSessionManager(communicator);
+        }
+
+        /// <summary>
+        /// This method will server a Client sided server
+        /// manager that will live till the end of the program
+        /// </summary>
+        /// <returns>
+        /// Returns a ServerSessionManager object which 
+        /// implements the interface ITelemetrySessionManager
+        /// </returns>
+        public static ServerSessionManager GetServerSessionManager()
+        {
+            return s_serverSessionManager.Value;
+        }
+
+        /// <summary>
+        /// Constructor for testing the module
+        /// </summary>
+        /// <param name="communicator"> Test communicator to test functionality</param>
+        /// <returns></returns>
+        public static ServerSessionManager GetServerSessionManager(ICommunicator communicator, IContentServer contentServer = null)
+        {
+            return new ServerSessionManager(communicator, contentServer);
+        }
+
+        private static readonly Lazy<ClientSessionManager> s_clientSessionManager = new(()=>new ClientSessionManager());
+        private static readonly Lazy<ServerSessionManager> s_serverSessionManager = new(()=>new ServerSessionManager());
+    }
 }
﻿/// <author> Rajeev Goyal </author>
/// <created> 14/10/2021 </created>
/// <summary>
/// This file contains the implementation of Client session manager.
/// </summary>

using System;
using System.Collections.Generic;
using System.Linq;
using System.Text;
using System.Threading.Tasks;
using Networking;
using Dashboard.Server.Telemetry;
using Whiteboard;
using ScreenSharing;
using Content;
using ScreenSharing;


namespace Dashboard.Client.SessionManagement
{
    using Dashboard.Server.Telemetry;
    using System.Diagnostics;

    public delegate void NotifyEndMeet();
    public delegate void NotifyAnalyticsCreated(SessionAnalytics analytics);
    public delegate void NotifySummaryCreated(string summary);

    /// <summary>
    /// ClientSessionManager class is used to maintain the client side 
    /// session data and requests from the user. It communicates to the server session manager 
    /// to update the current session or to fetch summary and analytics.
    /// </summary>
    public class ClientSessionManager : IUXClientSessionManager, INotificationHandler
    {

        /// <summary>
        /// Default constructor that will initialize communicator, contentclient,
        /// clientBoardStateManager and user side client data.
        /// </summary>
        public ClientSessionManager()
        {
            _ = new TraceManager();
            moduleIdentifier = "Dashboard";
            _serializer = new Serializer();
            _communicator = CommunicationFactory.GetCommunicator();
            _communicator.Subscribe(moduleIdentifier, this);
            _contentClient = ContentClientFactory.GetInstance();
            clientBoardStateManager = ClientBoardStateManager.Instance;
            clientBoardStateManager.Start();
<<<<<<< HEAD
            SSClient = ScreenShareFactory.GetScreenSharer();


=======
            //_screenShareClient = ScreenShareFactory.GetScreenSharer();
            
>>>>>>> 224514c6
            if (_clients == null)
            {
                _clients = new List<IClientSessionNotifications>();
            }
            _clientSessionData = null;
            _user = null;
            _chatSummary = null;
        }

        /// <summary>
        /// Added for testing the Module. The communicator can be set manually.
        /// </summary>
        /// <param name="communicator">
        /// Test communicator to test the functionality
        /// </param>
        public ClientSessionManager(ICommunicator communicator, IClientBoardStateManager whiteboardInstance = null)
        {
            _ = new TraceManager();
            moduleIdentifier = "Dashboard";
            _serializer = new Serializer();
            _communicator = communicator;
            _communicator.Subscribe(moduleIdentifier, this);
            if (whiteboardInstance != null)
                clientBoardStateManager = whiteboardInstance;
            else
                clientBoardStateManager = ClientBoardStateManager.Instance;
            clientBoardStateManager.Start();


            if (_clients == null)
            {
                _clients = new List<IClientSessionNotifications>();
            }
            _clientSessionData = new SessionData();
            _chatSummary = null;

            SSClient = ScreenShareFactory.GetScreenSharer();
        }

        /// <summary>
        /// Adds a user to the meeting.
        /// </summary>
        /// <param name="ipAddress"> IP Address of the meeting. </param>
        /// <param name="ports"> port number. </param>
        /// <param name="username"> Name of the user. </param>
        /// <returns> Boolean denoting the success or failure whether the user was added. </returns>
        public bool AddClient(string ipAddress, int port, string username)
        {
            // Null or whitespace named users are not allowed
            if (String.IsNullOrWhiteSpace(username))
            {
                Trace.WriteLine("[Client Dashboard] Null user name or whitespace given.");
                return false;
            }

            lock (this)
            {
                // trying to connect
                string connectionStatus = _communicator.Start(ipAddress, port.ToString());

                // if the IP address and/or the port number are incorrect
                if (connectionStatus == "0")
                {
                    Trace.WriteLine("[Client Dashboard] Incorrect credentials given. Client cannot connect to the server.");
                    return false;
                }
            }

            // upon successfull connection, the request to add the client is sent to the server side.
            SendDataToServer("addClient", username);
            Trace.WriteLine("[Client Dashboard] Adding Client to the session");
            return true;
        }

        /// <summary>
        /// End the meeting for all, creating and storing the summary and analytics.
        /// </summary>
        public void EndMeet()
        {
            Trace.WriteLine("[Client Dashboard] Asking the server to end the meeting.");
            SendDataToServer("endMeet", _user.username, _user.userID);
        }

        /// <summary>
        /// Gather analytics of the users and messages.
        /// </summary>
        public void GetAnalytics()
        {
            Trace.WriteLine("[Client Dashboard] Getting the analytics from the server.");

            SendDataToServer("getAnalytics", _user.username, _user.userID);
        }

        /// <summary>
        /// Used to fetch the sessionData for the client. Helpful for testing and debugging.
        /// </summary>
        /// <returns>A SessionData object containing the list of users in the session.</returns>
        public SessionData GetSessionData()
        {
            return _clientSessionData;
        }

        public SessionAnalytics GetStoredAnalytics()
        {
            return _sessionAnalytics;
        }

        /// <summary>
        /// Used to fetch the stored summary for the client. Helpful for testing and debugging.
        /// </summary>
        /// <returns>The summary of the session as a string.</returns>
        public string GetStoredSummary()
        {
            return _chatSummary;
        }

        /// <summary>
        /// Get the summary of the chats that were sent from the start of the
        /// meet till the function was called.
        /// </summary>
        /// <returns> Summary of the chats as a string. </returns>
        public void GetSummary()
        {
            Trace.WriteLine("[Client Dashboard] Getting the summary from the server.");

            SendDataToServer("getSummary", _user.username, _user.userID);
        }

        /// <summary>
        /// Fetches the Userdata object of the client.
        /// </summary>
        /// <returns>Returns the userData object of the client.</returns>
        public UserData GetUser()
        {
            return _user;
        }

        /// <summary>
        /// Will Notifiy UX about the changes in the Session
        /// </summary>
        public void NotifyUXSession()
        {

            for (int i = 0; i < _clients.Count; ++i)
            {
                lock (this)
                {
                    Trace.WriteLine("[Client Dashboard] Notifying UX about the session change.");

                    _clients[i].OnClientSessionChanged(_clientSessionData);
                }
            }
        }

        /// <summary>
        /// This function will handle the serialized data received from the networking module.
        /// It will first deserialize and then handle the appropriate cases.
        /// </summary>
        /// <param name="serializedData"> The serialized string sent by the networking module </param>
        public void OnDataReceived(string serializedData)
        {
            Trace.WriteLine("[Client Dashboard] Received data from the server.");

            if (serializedData == null)
            {
                Trace.WriteLine("[Client Dashboard] Null string received from the server.");
                return;
            }

            // Deserialize the data when it arrives
            ServerToClientData deserializedObject = _serializer.Deserialize<ServerToClientData>(serializedData);

            // check the event type and get the object sent from the server side
            string eventType = deserializedObject.eventType;

            // based on the type of event, calling the appropriate functions 
            switch (eventType)
            {
                case "addClient":
                    UpdateClientSessionData(deserializedObject);
                    return;

                case "getSummary":
                    UpdateSummary(deserializedObject);
                    return;

                case "getAnalytics":
                    UpdateAnalytics(deserializedObject);
                    return;

                case "removeClient":
                    UpdateClientSessionData(deserializedObject);
                    return;

                case "endMeet":
                    MeetingEnded?.Invoke();
                    return;

                default:
                    Trace.WriteLine("Received Invalid event type from the server");
                    return;
            }
        }

        /// <summary>
        /// Removes the user from the meeting by deleting their 
        /// data from the session.
        /// </summary>
        public void RemoveClient()
        {
            Trace.WriteLine("[Client Dashboard] Asking the server to remove client from the server side.");

            SendDataToServer("removeClient", _user.username, _user.userID);

            Trace.WriteLine("[Client Dashboard] Removed the client from the client side.");
        }

        /// <summary>
        /// A helper function that sends data from Client to the server side. The data consists
        /// of the event type and the user who requested for that event.
        /// </summary>
        /// <param name="eventName"> The type of the event. </param>
        /// <param name="username"> The username of the user who requested</param>
        /// <param name="userID"> The user ID of the user, if the user has not yet beend created then the default value is -1. </param>
        private void SendDataToServer(string eventName, string username, int userID = -1)
        {
            ClientToServerData clientToServerData;
            lock (this)
            {
                clientToServerData = new(eventName, username, userID);
                string serializedData = _serializer.Serialize<ClientToServerData>(clientToServerData);
                _communicator.Send(serializedData, moduleIdentifier);
            }

        }

        /// <summary>
        /// Used to set/change the Client side UserData Object for testing and deubgging purposes.
        /// </summary>
        /// <param name="userName"> The username of the user.</param>
        /// <param name="userID"> The user ID of the user, the default value is -1. </param>
        public void SetUser(string userName, int userID = 1)
        {
            _user = new UserData(userName, userID);
        }

        /// <summary>
        /// Used to set/change the users list for testing and deubgging purposes.
        /// </summary>
        /// <param name="users">The list of UserData object that the sessionData will be asssignet to.</param>
        public void SetSessionUsers(List<UserData> users)
        {
            _clientSessionData.users = users;
        }

        private void UpdateAnalytics(ServerToClientData receivedData)
        {
            _sessionAnalytics = receivedData.sessionAnalytics;
            UserData receiveduser = receivedData.GetUser();

            Trace.WriteLine("[Client Dashboard] Notifying UX about the Analytics.");

            AnalyticsCreated?.Invoke(_sessionAnalytics);
        }

        /// <summary>
        /// Used to subcribe for any changes in the 
        /// Session object.
        /// </summary>
        /// <param name="listener"> The subscriber. </param>
        /// <param name="identifier"> The identifier of the subscriber. </param>
        public void SubscribeSession(IClientSessionNotifications listener)
        {
            lock (this)
            {
                Trace.WriteLine("[Client Dashboard] A subscription was made for client side session data");
                _clients.Add(listener);
            }
        }

        /// <summary>
        /// Updates the locally stored summary at the client side to the summary received from the 
        /// server side. The summary will only be updated fro the user who requsted it.
        /// </summary>
        /// <param name="receivedData"> A ServerToClientData object that contains the summary 
        /// created at the server side of the session manager.</param>
        private void UpdateSummary(ServerToClientData receivedData)
        {
            // Extract the summary string and the user.
            SummaryData receivedSummary = receivedData.summaryData;
            UserData receivedUser = receivedData.GetUser();

            if (receivedSummary == null)
            {
                Trace.WriteLine("[Client Dashboard] Null summary received.");
            }

            // check if the current user is the one who requested to get the summary
            if (receivedUser.userID == _user.userID)
            {
                lock (this)
                {
                    _chatSummary = receivedSummary.summary;
                    Trace.WriteLine("[Client Dashboard] Notifying UX about the summary.");
                    SummaryCreated?.Invoke(_chatSummary);
                }
            }
        }

        /// <summary>
        /// Compares the server side session data to the client side and update the 
        /// client side data if they are different.
        /// </summary>
        /// <param name="recievedSessionData"> The sessionData received from the server side. </param>
        private void UpdateClientSessionData(ServerToClientData receivedData)
        {
            // fetching the session data and user received from the server side
            SessionData receivedSessionData = receivedData.sessionData;
            UserData user = receivedData.GetUser();

            //Debug.Assert(receivedSessionData.users != null);

            // if there was no change in the data then nothing needs to be done
            if (receivedSessionData != null && _clientSessionData != null && receivedSessionData.users.Equals(_clientSessionData.users))
                return;

            // a null _user denotes that the user is new and has not be set because all 
            // the old user (already present in the meeting) have their _user set.
            if (_user == null)
            {
                _user = user;
<<<<<<< HEAD
                SSClient.SetUser(user.userID.ToString(), user.username);
=======
                Trace.WriteLine("[Client Dashboard] Client added to the client session.");

>>>>>>> 224514c6
                clientBoardStateManager.SetUser(user.userID.ToString());
                Trace.WriteLine("[Client Dashboard] Whiteboard's user ID set.");

                //_screenShareClient.SetUser(user.userID.ToString(),user.username);
                Trace.WriteLine("[Client Dashboard] ScreenShare's user ID and username set.");

                ContentClientFactory.SetUser(user.userID);
                Trace.WriteLine("[Client Dashboard] Content's user ID set.");

            }

            // The user received from the server side is equal to _user only in the case of 
            // client departure. So, the _user and received session data are set to null to indicate this departure
            else if (_user.Equals(user))
            {
                _user = null;
                Trace.WriteLine("[Client Dashboard] Client removed from the client session data.");
                receivedSessionData = null;

                Trace.WriteLine("[Client Dashboard] Stopping the network communicator.");
                _communicator.Stop();
            }

            // update the sesseon data on the client side and notify the UX about it.
            lock (this)
            {
                _clientSessionData = (SessionData)receivedSessionData;
            }
            NotifyUXSession();
        }

        private UserData _user;
        private SessionData _clientSessionData;
        private readonly string moduleIdentifier;
        private readonly List<IClientSessionNotifications> _clients;

        private string _chatSummary;
        private readonly IContentClient _contentClient;
        private readonly ISerializer _serializer;
        private readonly ICommunicator _communicator;

        private SessionAnalytics _sessionAnalytics;

        public event NotifyEndMeet MeetingEnded;
        public event NotifySummaryCreated SummaryCreated;
        public event NotifyAnalyticsCreated AnalyticsCreated;
<<<<<<< HEAD
        private IClientBoardStateManager clientBoardStateManager;
        private ScreenShareClient SSClient;
=======
        private readonly IClientBoardStateManager clientBoardStateManager;
        //private ScreenShareClient _screenShareClient;
>>>>>>> 224514c6
    }
}<|MERGE_RESOLUTION|>--- conflicted
+++ resolved
@@ -1,450 +1,437 @@
-﻿/// <author> Rajeev Goyal </author>
-/// <created> 14/10/2021 </created>
-/// <summary>
-/// This file contains the implementation of Client session manager.
-/// </summary>
-
-using System;
-using System.Collections.Generic;
-using System.Linq;
-using System.Text;
-using System.Threading.Tasks;
-using Networking;
-using Dashboard.Server.Telemetry;
-using Whiteboard;
-using ScreenSharing;
-using Content;
-using ScreenSharing;
-
-
-namespace Dashboard.Client.SessionManagement
-{
-    using Dashboard.Server.Telemetry;
-    using System.Diagnostics;
-
-    public delegate void NotifyEndMeet();
-    public delegate void NotifyAnalyticsCreated(SessionAnalytics analytics);
-    public delegate void NotifySummaryCreated(string summary);
-
-    /// <summary>
-    /// ClientSessionManager class is used to maintain the client side 
-    /// session data and requests from the user. It communicates to the server session manager 
-    /// to update the current session or to fetch summary and analytics.
-    /// </summary>
-    public class ClientSessionManager : IUXClientSessionManager, INotificationHandler
-    {
-
-        /// <summary>
-        /// Default constructor that will initialize communicator, contentclient,
-        /// clientBoardStateManager and user side client data.
-        /// </summary>
-        public ClientSessionManager()
-        {
-            _ = new TraceManager();
-            moduleIdentifier = "Dashboard";
-            _serializer = new Serializer();
-            _communicator = CommunicationFactory.GetCommunicator();
-            _communicator.Subscribe(moduleIdentifier, this);
-            _contentClient = ContentClientFactory.GetInstance();
-            clientBoardStateManager = ClientBoardStateManager.Instance;
-            clientBoardStateManager.Start();
-<<<<<<< HEAD
-            SSClient = ScreenShareFactory.GetScreenSharer();
-
-
-=======
-            //_screenShareClient = ScreenShareFactory.GetScreenSharer();
-            
->>>>>>> 224514c6
-            if (_clients == null)
-            {
-                _clients = new List<IClientSessionNotifications>();
-            }
-            _clientSessionData = null;
-            _user = null;
-            _chatSummary = null;
-        }
-
-        /// <summary>
-        /// Added for testing the Module. The communicator can be set manually.
-        /// </summary>
-        /// <param name="communicator">
-        /// Test communicator to test the functionality
-        /// </param>
-        public ClientSessionManager(ICommunicator communicator, IClientBoardStateManager whiteboardInstance = null)
-        {
-            _ = new TraceManager();
-            moduleIdentifier = "Dashboard";
-            _serializer = new Serializer();
-            _communicator = communicator;
-            _communicator.Subscribe(moduleIdentifier, this);
-            if (whiteboardInstance != null)
-                clientBoardStateManager = whiteboardInstance;
-            else
-                clientBoardStateManager = ClientBoardStateManager.Instance;
-            clientBoardStateManager.Start();
-
-
-            if (_clients == null)
-            {
-                _clients = new List<IClientSessionNotifications>();
-            }
-            _clientSessionData = new SessionData();
-            _chatSummary = null;
-
-            SSClient = ScreenShareFactory.GetScreenSharer();
-        }
-
-        /// <summary>
-        /// Adds a user to the meeting.
-        /// </summary>
-        /// <param name="ipAddress"> IP Address of the meeting. </param>
-        /// <param name="ports"> port number. </param>
-        /// <param name="username"> Name of the user. </param>
-        /// <returns> Boolean denoting the success or failure whether the user was added. </returns>
-        public bool AddClient(string ipAddress, int port, string username)
-        {
-            // Null or whitespace named users are not allowed
-            if (String.IsNullOrWhiteSpace(username))
-            {
-                Trace.WriteLine("[Client Dashboard] Null user name or whitespace given.");
-                return false;
-            }
-
-            lock (this)
-            {
-                // trying to connect
-                string connectionStatus = _communicator.Start(ipAddress, port.ToString());
-
-                // if the IP address and/or the port number are incorrect
-                if (connectionStatus == "0")
-                {
-                    Trace.WriteLine("[Client Dashboard] Incorrect credentials given. Client cannot connect to the server.");
-                    return false;
-                }
-            }
-
-            // upon successfull connection, the request to add the client is sent to the server side.
-            SendDataToServer("addClient", username);
-            Trace.WriteLine("[Client Dashboard] Adding Client to the session");
-            return true;
-        }
-
-        /// <summary>
-        /// End the meeting for all, creating and storing the summary and analytics.
-        /// </summary>
-        public void EndMeet()
-        {
-            Trace.WriteLine("[Client Dashboard] Asking the server to end the meeting.");
-            SendDataToServer("endMeet", _user.username, _user.userID);
-        }
-
-        /// <summary>
-        /// Gather analytics of the users and messages.
-        /// </summary>
-        public void GetAnalytics()
-        {
-            Trace.WriteLine("[Client Dashboard] Getting the analytics from the server.");
-
-            SendDataToServer("getAnalytics", _user.username, _user.userID);
-        }
-
-        /// <summary>
-        /// Used to fetch the sessionData for the client. Helpful for testing and debugging.
-        /// </summary>
-        /// <returns>A SessionData object containing the list of users in the session.</returns>
-        public SessionData GetSessionData()
-        {
-            return _clientSessionData;
-        }
-
-        public SessionAnalytics GetStoredAnalytics()
-        {
-            return _sessionAnalytics;
-        }
-
-        /// <summary>
-        /// Used to fetch the stored summary for the client. Helpful for testing and debugging.
-        /// </summary>
-        /// <returns>The summary of the session as a string.</returns>
-        public string GetStoredSummary()
-        {
-            return _chatSummary;
-        }
-
-        /// <summary>
-        /// Get the summary of the chats that were sent from the start of the
-        /// meet till the function was called.
-        /// </summary>
-        /// <returns> Summary of the chats as a string. </returns>
-        public void GetSummary()
-        {
-            Trace.WriteLine("[Client Dashboard] Getting the summary from the server.");
-
-            SendDataToServer("getSummary", _user.username, _user.userID);
-        }
-
-        /// <summary>
-        /// Fetches the Userdata object of the client.
-        /// </summary>
-        /// <returns>Returns the userData object of the client.</returns>
-        public UserData GetUser()
-        {
-            return _user;
-        }
-
-        /// <summary>
-        /// Will Notifiy UX about the changes in the Session
-        /// </summary>
-        public void NotifyUXSession()
-        {
-
-            for (int i = 0; i < _clients.Count; ++i)
-            {
-                lock (this)
-                {
-                    Trace.WriteLine("[Client Dashboard] Notifying UX about the session change.");
-
-                    _clients[i].OnClientSessionChanged(_clientSessionData);
-                }
-            }
-        }
-
-        /// <summary>
-        /// This function will handle the serialized data received from the networking module.
-        /// It will first deserialize and then handle the appropriate cases.
-        /// </summary>
-        /// <param name="serializedData"> The serialized string sent by the networking module </param>
-        public void OnDataReceived(string serializedData)
-        {
-            Trace.WriteLine("[Client Dashboard] Received data from the server.");
-
-            if (serializedData == null)
-            {
-                Trace.WriteLine("[Client Dashboard] Null string received from the server.");
-                return;
-            }
-
-            // Deserialize the data when it arrives
-            ServerToClientData deserializedObject = _serializer.Deserialize<ServerToClientData>(serializedData);
-
-            // check the event type and get the object sent from the server side
-            string eventType = deserializedObject.eventType;
-
-            // based on the type of event, calling the appropriate functions 
-            switch (eventType)
-            {
-                case "addClient":
-                    UpdateClientSessionData(deserializedObject);
-                    return;
-
-                case "getSummary":
-                    UpdateSummary(deserializedObject);
-                    return;
-
-                case "getAnalytics":
-                    UpdateAnalytics(deserializedObject);
-                    return;
-
-                case "removeClient":
-                    UpdateClientSessionData(deserializedObject);
-                    return;
-
-                case "endMeet":
-                    MeetingEnded?.Invoke();
-                    return;
-
-                default:
-                    Trace.WriteLine("Received Invalid event type from the server");
-                    return;
-            }
-        }
-
-        /// <summary>
-        /// Removes the user from the meeting by deleting their 
-        /// data from the session.
-        /// </summary>
-        public void RemoveClient()
-        {
-            Trace.WriteLine("[Client Dashboard] Asking the server to remove client from the server side.");
-
-            SendDataToServer("removeClient", _user.username, _user.userID);
-
-            Trace.WriteLine("[Client Dashboard] Removed the client from the client side.");
-        }
-
-        /// <summary>
-        /// A helper function that sends data from Client to the server side. The data consists
-        /// of the event type and the user who requested for that event.
-        /// </summary>
-        /// <param name="eventName"> The type of the event. </param>
-        /// <param name="username"> The username of the user who requested</param>
-        /// <param name="userID"> The user ID of the user, if the user has not yet beend created then the default value is -1. </param>
-        private void SendDataToServer(string eventName, string username, int userID = -1)
-        {
-            ClientToServerData clientToServerData;
-            lock (this)
-            {
-                clientToServerData = new(eventName, username, userID);
-                string serializedData = _serializer.Serialize<ClientToServerData>(clientToServerData);
-                _communicator.Send(serializedData, moduleIdentifier);
-            }
-
-        }
-
-        /// <summary>
-        /// Used to set/change the Client side UserData Object for testing and deubgging purposes.
-        /// </summary>
-        /// <param name="userName"> The username of the user.</param>
-        /// <param name="userID"> The user ID of the user, the default value is -1. </param>
-        public void SetUser(string userName, int userID = 1)
-        {
-            _user = new UserData(userName, userID);
-        }
-
-        /// <summary>
-        /// Used to set/change the users list for testing and deubgging purposes.
-        /// </summary>
-        /// <param name="users">The list of UserData object that the sessionData will be asssignet to.</param>
-        public void SetSessionUsers(List<UserData> users)
-        {
-            _clientSessionData.users = users;
-        }
-
-        private void UpdateAnalytics(ServerToClientData receivedData)
-        {
-            _sessionAnalytics = receivedData.sessionAnalytics;
-            UserData receiveduser = receivedData.GetUser();
-
-            Trace.WriteLine("[Client Dashboard] Notifying UX about the Analytics.");
-
-            AnalyticsCreated?.Invoke(_sessionAnalytics);
-        }
-
-        /// <summary>
-        /// Used to subcribe for any changes in the 
-        /// Session object.
-        /// </summary>
-        /// <param name="listener"> The subscriber. </param>
-        /// <param name="identifier"> The identifier of the subscriber. </param>
-        public void SubscribeSession(IClientSessionNotifications listener)
-        {
-            lock (this)
-            {
-                Trace.WriteLine("[Client Dashboard] A subscription was made for client side session data");
-                _clients.Add(listener);
-            }
-        }
-
-        /// <summary>
-        /// Updates the locally stored summary at the client side to the summary received from the 
-        /// server side. The summary will only be updated fro the user who requsted it.
-        /// </summary>
-        /// <param name="receivedData"> A ServerToClientData object that contains the summary 
-        /// created at the server side of the session manager.</param>
-        private void UpdateSummary(ServerToClientData receivedData)
-        {
-            // Extract the summary string and the user.
-            SummaryData receivedSummary = receivedData.summaryData;
-            UserData receivedUser = receivedData.GetUser();
-
-            if (receivedSummary == null)
-            {
-                Trace.WriteLine("[Client Dashboard] Null summary received.");
-            }
-
-            // check if the current user is the one who requested to get the summary
-            if (receivedUser.userID == _user.userID)
-            {
-                lock (this)
-                {
-                    _chatSummary = receivedSummary.summary;
-                    Trace.WriteLine("[Client Dashboard] Notifying UX about the summary.");
-                    SummaryCreated?.Invoke(_chatSummary);
-                }
-            }
-        }
-
-        /// <summary>
-        /// Compares the server side session data to the client side and update the 
-        /// client side data if they are different.
-        /// </summary>
-        /// <param name="recievedSessionData"> The sessionData received from the server side. </param>
-        private void UpdateClientSessionData(ServerToClientData receivedData)
-        {
-            // fetching the session data and user received from the server side
-            SessionData receivedSessionData = receivedData.sessionData;
-            UserData user = receivedData.GetUser();
-
-            //Debug.Assert(receivedSessionData.users != null);
-
-            // if there was no change in the data then nothing needs to be done
-            if (receivedSessionData != null && _clientSessionData != null && receivedSessionData.users.Equals(_clientSessionData.users))
-                return;
-
-            // a null _user denotes that the user is new and has not be set because all 
-            // the old user (already present in the meeting) have their _user set.
-            if (_user == null)
-            {
-                _user = user;
-<<<<<<< HEAD
-                SSClient.SetUser(user.userID.ToString(), user.username);
-=======
-                Trace.WriteLine("[Client Dashboard] Client added to the client session.");
-
->>>>>>> 224514c6
-                clientBoardStateManager.SetUser(user.userID.ToString());
-                Trace.WriteLine("[Client Dashboard] Whiteboard's user ID set.");
-
-                //_screenShareClient.SetUser(user.userID.ToString(),user.username);
-                Trace.WriteLine("[Client Dashboard] ScreenShare's user ID and username set.");
-
-                ContentClientFactory.SetUser(user.userID);
-                Trace.WriteLine("[Client Dashboard] Content's user ID set.");
-
-            }
-
-            // The user received from the server side is equal to _user only in the case of 
-            // client departure. So, the _user and received session data are set to null to indicate this departure
-            else if (_user.Equals(user))
-            {
-                _user = null;
-                Trace.WriteLine("[Client Dashboard] Client removed from the client session data.");
-                receivedSessionData = null;
-
-                Trace.WriteLine("[Client Dashboard] Stopping the network communicator.");
-                _communicator.Stop();
-            }
-
-            // update the sesseon data on the client side and notify the UX about it.
-            lock (this)
-            {
-                _clientSessionData = (SessionData)receivedSessionData;
-            }
-            NotifyUXSession();
-        }
-
-        private UserData _user;
-        private SessionData _clientSessionData;
-        private readonly string moduleIdentifier;
-        private readonly List<IClientSessionNotifications> _clients;
-
-        private string _chatSummary;
-        private readonly IContentClient _contentClient;
-        private readonly ISerializer _serializer;
-        private readonly ICommunicator _communicator;
-
-        private SessionAnalytics _sessionAnalytics;
-
-        public event NotifyEndMeet MeetingEnded;
-        public event NotifySummaryCreated SummaryCreated;
-        public event NotifyAnalyticsCreated AnalyticsCreated;
-<<<<<<< HEAD
-        private IClientBoardStateManager clientBoardStateManager;
-        private ScreenShareClient SSClient;
-=======
-        private readonly IClientBoardStateManager clientBoardStateManager;
-        //private ScreenShareClient _screenShareClient;
->>>>>>> 224514c6
-    }
+﻿/// <author> Rajeev Goyal </author>
+/// <created> 14/10/2021 </created>
+/// <summary>
+/// This file contains the implementation of Client session manager.
+/// </summary>
+
+using System;
+using System.Collections.Generic;
+using System.Linq;
+using System.Text;
+using System.Threading.Tasks;
+using Networking;
+using Dashboard.Server.Telemetry;
+using Whiteboard;
+using ScreenSharing;
+using Content;
+using ScreenSharing;
+
+
+namespace Dashboard.Client.SessionManagement
+{
+    using Dashboard.Server.Telemetry;
+    using System.Diagnostics;
+
+    public delegate void NotifyEndMeet();
+    public delegate void NotifyAnalyticsCreated(SessionAnalytics analytics);
+    public delegate void NotifySummaryCreated(string summary);
+
+    /// <summary>
+    /// ClientSessionManager class is used to maintain the client side 
+    /// session data and requests from the user. It communicates to the server session manager 
+    /// to update the current session or to fetch summary and analytics.
+    /// </summary>
+    public class ClientSessionManager : IUXClientSessionManager, INotificationHandler
+    {
+
+        /// <summary>
+        /// Default constructor that will initialize communicator, contentclient,
+        /// clientBoardStateManager and user side client data.
+        /// </summary>
+        public ClientSessionManager()
+        {
+            _ = new TraceManager();
+            moduleIdentifier = "Dashboard";
+            _serializer = new Serializer();
+            _communicator = CommunicationFactory.GetCommunicator();
+            _communicator.Subscribe(moduleIdentifier, this);
+            _contentClient = ContentClientFactory.GetInstance();
+            clientBoardStateManager = ClientBoardStateManager.Instance;
+            clientBoardStateManager.Start();
+            SSClient = ScreenShareFactory.GetScreenSharer();
+
+
+            if (_clients == null)
+            {
+                _clients = new List<IClientSessionNotifications>();
+            }
+            _clientSessionData = null;
+            _user = null;
+            _chatSummary = null;
+        }
+
+        /// <summary>
+        /// Added for testing the Module. The communicator can be set manually.
+        /// </summary>
+        /// <param name="communicator">
+        /// Test communicator to test the functionality
+        /// </param>
+        public ClientSessionManager(ICommunicator communicator, IClientBoardStateManager whiteboardInstance = null)
+        {
+            _ = new TraceManager();
+            moduleIdentifier = "Dashboard";
+            _serializer = new Serializer();
+            _communicator = communicator;
+            _communicator.Subscribe(moduleIdentifier, this);
+            if (whiteboardInstance != null)
+                clientBoardStateManager = whiteboardInstance;
+            else
+                clientBoardStateManager = ClientBoardStateManager.Instance;
+            clientBoardStateManager.Start();
+
+
+            if (_clients == null)
+            {
+                _clients = new List<IClientSessionNotifications>();
+            }
+            _clientSessionData = new SessionData();
+            _chatSummary = null;
+
+            SSClient = ScreenShareFactory.GetScreenSharer();
+        }
+
+        /// <summary>
+        /// Adds a user to the meeting.
+        /// </summary>
+        /// <param name="ipAddress"> IP Address of the meeting. </param>
+        /// <param name="ports"> port number. </param>
+        /// <param name="username"> Name of the user. </param>
+        /// <returns> Boolean denoting the success or failure whether the user was added. </returns>
+        public bool AddClient(string ipAddress, int port, string username)
+        {
+            // Null or whitespace named users are not allowed
+            if (String.IsNullOrWhiteSpace(username))
+            {
+                Trace.WriteLine("[Client Dashboard] Null user name or whitespace given.");
+                return false;
+            }
+
+            lock (this)
+            {
+                // trying to connect
+                string connectionStatus = _communicator.Start(ipAddress, port.ToString());
+
+                // if the IP address and/or the port number are incorrect
+                if (connectionStatus == "0")
+                {
+                    Trace.WriteLine("[Client Dashboard] Incorrect credentials given. Client cannot connect to the server.");
+                    return false;
+                }
+            }
+
+            // upon successfull connection, the request to add the client is sent to the server side.
+            SendDataToServer("addClient", username);
+            Trace.WriteLine("[Client Dashboard] Adding Client to the session");
+            return true;
+        }
+
+        /// <summary>
+        /// End the meeting for all, creating and storing the summary and analytics.
+        /// </summary>
+        public void EndMeet()
+        {
+            Trace.WriteLine("[Client Dashboard] Asking the server to end the meeting.");
+            SendDataToServer("endMeet", _user.username, _user.userID);
+        }
+
+        /// <summary>
+        /// Gather analytics of the users and messages.
+        /// </summary>
+        public void GetAnalytics()
+        {
+            Trace.WriteLine("[Client Dashboard] Getting the analytics from the server.");
+
+            SendDataToServer("getAnalytics", _user.username, _user.userID);
+        }
+
+        /// <summary>
+        /// Used to fetch the sessionData for the client. Helpful for testing and debugging.
+        /// </summary>
+        /// <returns>A SessionData object containing the list of users in the session.</returns>
+        public SessionData GetSessionData()
+        {
+            return _clientSessionData;
+        }
+
+        public SessionAnalytics GetStoredAnalytics()
+        {
+            return _sessionAnalytics;
+        }
+
+        /// <summary>
+        /// Used to fetch the stored summary for the client. Helpful for testing and debugging.
+        /// </summary>
+        /// <returns>The summary of the session as a string.</returns>
+        public string GetStoredSummary()
+        {
+            return _chatSummary;
+        }
+
+        /// <summary>
+        /// Get the summary of the chats that were sent from the start of the
+        /// meet till the function was called.
+        /// </summary>
+        /// <returns> Summary of the chats as a string. </returns>
+        public void GetSummary()
+        {
+            Trace.WriteLine("[Client Dashboard] Getting the summary from the server.");
+
+            SendDataToServer("getSummary", _user.username, _user.userID);
+        }
+
+        /// <summary>
+        /// Fetches the Userdata object of the client.
+        /// </summary>
+        /// <returns>Returns the userData object of the client.</returns>
+        public UserData GetUser()
+        {
+            return _user;
+        }
+
+        /// <summary>
+        /// Will Notifiy UX about the changes in the Session
+        /// </summary>
+        public void NotifyUXSession()
+        {
+
+            for (int i = 0; i < _clients.Count; ++i)
+            {
+                lock (this)
+                {
+                    Trace.WriteLine("[Client Dashboard] Notifying UX about the session change.");
+
+                    _clients[i].OnClientSessionChanged(_clientSessionData);
+                }
+            }
+        }
+
+        /// <summary>
+        /// This function will handle the serialized data received from the networking module.
+        /// It will first deserialize and then handle the appropriate cases.
+        /// </summary>
+        /// <param name="serializedData"> The serialized string sent by the networking module </param>
+        public void OnDataReceived(string serializedData)
+        {
+            Trace.WriteLine("[Client Dashboard] Received data from the server.");
+
+            if (serializedData == null)
+            {
+                Trace.WriteLine("[Client Dashboard] Null string received from the server.");
+                return;
+            }
+
+            // Deserialize the data when it arrives
+            ServerToClientData deserializedObject = _serializer.Deserialize<ServerToClientData>(serializedData);
+
+            // check the event type and get the object sent from the server side
+            string eventType = deserializedObject.eventType;
+
+            // based on the type of event, calling the appropriate functions 
+            switch (eventType)
+            {
+                case "addClient":
+                    UpdateClientSessionData(deserializedObject);
+                    return;
+
+                case "getSummary":
+                    UpdateSummary(deserializedObject);
+                    return;
+
+                case "getAnalytics":
+                    UpdateAnalytics(deserializedObject);
+                    return;
+
+                case "removeClient":
+                    UpdateClientSessionData(deserializedObject);
+                    return;
+
+                case "endMeet":
+                    MeetingEnded?.Invoke();
+                    return;
+
+                default:
+                    Trace.WriteLine("Received Invalid event type from the server");
+                    return;
+            }
+        }
+
+        /// <summary>
+        /// Removes the user from the meeting by deleting their 
+        /// data from the session.
+        /// </summary>
+        public void RemoveClient()
+        {
+            Trace.WriteLine("[Client Dashboard] Asking the server to remove client from the server side.");
+
+            SendDataToServer("removeClient", _user.username, _user.userID);
+
+            Trace.WriteLine("[Client Dashboard] Removed the client from the client side.");
+        }
+
+        /// <summary>
+        /// A helper function that sends data from Client to the server side. The data consists
+        /// of the event type and the user who requested for that event.
+        /// </summary>
+        /// <param name="eventName"> The type of the event. </param>
+        /// <param name="username"> The username of the user who requested</param>
+        /// <param name="userID"> The user ID of the user, if the user has not yet beend created then the default value is -1. </param>
+        private void SendDataToServer(string eventName, string username, int userID = -1)
+        {
+            ClientToServerData clientToServerData;
+            lock (this)
+            {
+                clientToServerData = new(eventName, username, userID);
+                string serializedData = _serializer.Serialize<ClientToServerData>(clientToServerData);
+                _communicator.Send(serializedData, moduleIdentifier);
+            }
+
+        }
+
+        /// <summary>
+        /// Used to set/change the Client side UserData Object for testing and deubgging purposes.
+        /// </summary>
+        /// <param name="userName"> The username of the user.</param>
+        /// <param name="userID"> The user ID of the user, the default value is -1. </param>
+        public void SetUser(string userName, int userID = 1)
+        {
+            _user = new UserData(userName, userID);
+        }
+
+        /// <summary>
+        /// Used to set/change the users list for testing and deubgging purposes.
+        /// </summary>
+        /// <param name="users">The list of UserData object that the sessionData will be asssignet to.</param>
+        public void SetSessionUsers(List<UserData> users)
+        {
+            _clientSessionData.users = users;
+        }
+
+        private void UpdateAnalytics(ServerToClientData receivedData)
+        {
+            _sessionAnalytics = receivedData.sessionAnalytics;
+            UserData receiveduser = receivedData.GetUser();
+
+            Trace.WriteLine("[Client Dashboard] Notifying UX about the Analytics.");
+
+            AnalyticsCreated?.Invoke(_sessionAnalytics);
+        }
+
+        /// <summary>
+        /// Used to subcribe for any changes in the 
+        /// Session object.
+        /// </summary>
+        /// <param name="listener"> The subscriber. </param>
+        /// <param name="identifier"> The identifier of the subscriber. </param>
+        public void SubscribeSession(IClientSessionNotifications listener)
+        {
+            lock (this)
+            {
+                Trace.WriteLine("[Client Dashboard] A subscription was made for client side session data");
+                _clients.Add(listener);
+            }
+        }
+
+        /// <summary>
+        /// Updates the locally stored summary at the client side to the summary received from the 
+        /// server side. The summary will only be updated fro the user who requsted it.
+        /// </summary>
+        /// <param name="receivedData"> A ServerToClientData object that contains the summary 
+        /// created at the server side of the session manager.</param>
+        private void UpdateSummary(ServerToClientData receivedData)
+        {
+            // Extract the summary string and the user.
+            SummaryData receivedSummary = receivedData.summaryData;
+            UserData receivedUser = receivedData.GetUser();
+
+            if (receivedSummary == null)
+            {
+                Trace.WriteLine("[Client Dashboard] Null summary received.");
+            }
+
+            // check if the current user is the one who requested to get the summary
+            if (receivedUser.userID == _user.userID)
+            {
+                lock (this)
+                {
+                    _chatSummary = receivedSummary.summary;
+                    Trace.WriteLine("[Client Dashboard] Notifying UX about the summary.");
+                    SummaryCreated?.Invoke(_chatSummary);
+                }
+            }
+        }
+
+        /// <summary>
+        /// Compares the server side session data to the client side and update the 
+        /// client side data if they are different.
+        /// </summary>
+        /// <param name="recievedSessionData"> The sessionData received from the server side. </param>
+        private void UpdateClientSessionData(ServerToClientData receivedData)
+        {
+            // fetching the session data and user received from the server side
+            SessionData receivedSessionData = receivedData.sessionData;
+            UserData user = receivedData.GetUser();
+
+            //Debug.Assert(receivedSessionData.users != null);
+
+            // if there was no change in the data then nothing needs to be done
+            if (receivedSessionData != null && _clientSessionData != null && receivedSessionData.users.Equals(_clientSessionData.users))
+                return;
+
+            // a null _user denotes that the user is new and has not be set because all 
+            // the old user (already present in the meeting) have their _user set.
+            if (_user == null)
+            {
+                _user = user;
+                SSClient.SetUser(user.userID.ToString(), user.username);
+                Trace.WriteLine("[Client Dashboard] Client added to the client session.");
+
+                clientBoardStateManager.SetUser(user.userID.ToString());
+                Trace.WriteLine("[Client Dashboard] Whiteboard's user ID set.");
+
+                //_screenShareClient.SetUser(user.userID.ToString(),user.username);
+                Trace.WriteLine("[Client Dashboard] ScreenShare's user ID and username set.");
+
+                ContentClientFactory.SetUser(user.userID);
+                Trace.WriteLine("[Client Dashboard] Content's user ID set.");
+
+            }
+
+            // The user received from the server side is equal to _user only in the case of 
+            // client departure. So, the _user and received session data are set to null to indicate this departure
+            else if (_user.Equals(user))
+            {
+                _user = null;
+                Trace.WriteLine("[Client Dashboard] Client removed from the client session data.");
+                receivedSessionData = null;
+
+                Trace.WriteLine("[Client Dashboard] Stopping the network communicator.");
+                _communicator.Stop();
+            }
+
+            // update the sesseon data on the client side and notify the UX about it.
+            lock (this)
+            {
+                _clientSessionData = (SessionData)receivedSessionData;
+            }
+            NotifyUXSession();
+        }
+
+        private UserData _user;
+        private SessionData _clientSessionData;
+        private readonly string moduleIdentifier;
+        private readonly List<IClientSessionNotifications> _clients;
+
+        private string _chatSummary;
+        private readonly IContentClient _contentClient;
+        private readonly ISerializer _serializer;
+        private readonly ICommunicator _communicator;
+
+        private SessionAnalytics _sessionAnalytics;
+
+        public event NotifyEndMeet MeetingEnded;
+        public event NotifySummaryCreated SummaryCreated;
+        public event NotifyAnalyticsCreated AnalyticsCreated;
+        private readonly IClientBoardStateManager clientBoardStateManager;
+        private ScreenShareClient SSClient;
+    }
 }
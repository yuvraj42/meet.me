﻿using System;
using System.Collections.Generic;
using System.Linq;
using System.Text;
using System.Threading.Tasks;
using Networking;
using Dashboard.Server.Telemetry;
using Whiteboard;
using Content;


namespace Dashboard.Client.SessionManagement 
{
    using Dashboard.Server.Telemetry;

    public delegate void NotifyEndMeet();
    public delegate void NotifySummaryCreated(string summary);
    /// <summary>
    /// ClientSessionManager class is used to maintain the client side 
    /// session data and requests from the user. It communicates to the server session manager 
    /// to update the current session or to fetch summary and analytics.
    /// </summary>
    public class ClientSessionManager : IUXClientSessionManager, INotificationHandler
    {

        /// <summary>
        /// Default constructor that will create a new SessionData object,
        /// trace listener and the list for maintaining the subscribers for SessionData
        /// </summary>
        public ClientSessionManager()
        {
            moduleIdentifier = "Dashboard";
            _serializer = new Serializer();
            _communicator = CommunicationFactory.GetCommunicator();
            _communicator.Subscribe(moduleIdentifier, this);
<<<<<<< HEAD
            _contentClient = ContentClientFactory.getInstance();
=======
            _contentClient = ContentClientFactory.GetInstance();
            clientBoardStateManager = ClientBoardStateManager.Instance;
            clientBoardStateManager.Start();
>>>>>>> c03bb906

            TraceManager session = new();
            session.TraceListener();

            if (_clients == null)
            {
                _clients = new List<IClientSessionNotifications>();
            }
            _clientSessionData = null;
            _user = null;
            _chatSummary = null;
        }

        /// <summary>
        /// Added for testing the Module
        /// </summary>
        /// <param name="communicator">
        /// Test communicator to test the functionality
        /// </param>
        public ClientSessionManager(ICommunicator communicator)
        {
            TraceManager session = new();
            moduleIdentifier = "Dashboard";
            _serializer = new Serializer();
            _communicator = communicator;
            _communicator.Subscribe(moduleIdentifier, this);


            if (_clients == null)
            {
                _clients = new List<IClientSessionNotifications>();
            }
            _clientSessionData = new SessionData();
            _chatSummary = null;
        }

        /// <summary>
        /// Adds a user to the meeting.
        /// </summary>
        /// <param name="ipAddress"> IP Address of the meeting. </param>
        /// <param name="ports"> port number. </param>
        /// <param name="username"> Name of the user. </param>
        /// <returns> Boolean denoting the success or failure whether the user was added. </returns>
        public bool AddClient(string ipAddress, int port, string username)
        {
            if (String.IsNullOrWhiteSpace(username))
            {
                return false;
            }

            string serializedClientName;
            
            lock (this)
            {
                string connectionStatus = _communicator.Start(ipAddress, port.ToString());

                // if the IP address and/or the port number are incorrect
                if (connectionStatus == "0")
                {
                    return false;
                }

            }
            ClientToServerData clientName = new("addClient", username);
            serializedClientName = _serializer.Serialize<ClientToServerData>(clientName);
            _communicator.Send(serializedClientName,moduleIdentifier);
            return true;
        }

        /// <summary>
        /// End the meeting for all, creating and storing the summary and analytics.
        /// </summary>
        public void EndMeet()
        {
            ClientToServerData clientToServerData = new("endMeet", _user.username, _user.userID);
            string serializedData = _serializer.Serialize<ClientToServerData>(clientToServerData);
            _communicator.Send(serializedData, moduleIdentifier);
        }

        /// <summary>
        /// Gather analytics of the users and messages.
        /// </summary>
        public SessionAnalytics GetAnalytics()
        {
            // the return type will be an analytics object yet to be decided.
            ClientToServerData clientToServerData = new("getAnalytics", _user.username, _user.userID);
            string serializedData = _serializer.Serialize<ClientToServerData>(clientToServerData);
            _communicator.Send(serializedData, moduleIdentifier);
            return new SessionAnalytics();
        }

        public SessionData GetSessionData()
        {
            return _clientSessionData;
        }

        public string GetStoredSummary()
        {
            return _chatSummary;
        }

        /// <summary>
        /// Get the summary of the chats that were sent from the start of the
        /// meet till the function was called.
        /// </summary>
        /// <returns> Summary of the chats as a string. </returns>
        public void GetSummary()
        {
            ClientToServerData clientToServerData = new("getSummary", _user.username, _user.userID);
            string serializedData = _serializer.Serialize<ClientToServerData>(clientToServerData);
            _communicator.Send(serializedData, moduleIdentifier);
        }

        public UserData GetUser()
        {
            return _user;
        }
  
        /// <summary>
        /// Will Notifiy UX about the changes in the Session
        /// </summary>
        public void NotifyUXSession()
        {
            for(int i=0;i<_clients.Count;++i)
            {
                lock(this)
                {
                    _clients[i].OnClientSessionChanged(_clientSessionData);
                }
            }
        }

        /// <summary>
        /// This function will handle the serialized data received from the networking module.
        /// It will first deserialize and then handle the appropriate cases.
        /// </summary>
        /// <param name="serializedData"> The serialized string sent by the networking module </param>
        public void OnDataReceived(string serializedData)
        {
            // Deserialize the data when it arrives
            ServerToClientData deserializedObject = _serializer.Deserialize<ServerToClientData>(serializedData);

            // check the event type and get the object sent from the server side
            string eventType = deserializedObject.eventType;

            // based on the type of event, calling the appropriate functions 
            switch(eventType)
            {
                case "addClient":
                    UpdateClientSessionData(deserializedObject);
                    return;

                case "getSummary":
                    UpdateSummary(deserializedObject);
                    return;

                case "getAnalytics":
                    //UpdateAnalytics(deserializedObject);
                    return;

                case "removeClient":
                    UpdateClientSessionData(deserializedObject);
                    return;

                case "endMeet":
                    MeetingEnded?.Invoke();
                    return;

                default:
                    throw new NotImplementedException();
            }
        }

        /// <summary>
        /// Removes the user from the meeting by deleting their 
        /// data from the session.
        /// </summary>
        public void RemoveClient()
        {
            ClientToServerData clientToServerData = new("removeClient", _user.username, _user.userID);
            string serializedData = _serializer.Serialize<ClientToServerData>(clientToServerData);
            _communicator.Send(serializedData, moduleIdentifier);
        }

        public void SetUser(string userName, int userID = 1)
        {
            _user = new UserData(userName, userID);
        }

        public void SetSession(List<UserData> users)
        {
            _clientSessionData.users = users;
        }

        //private void UpdateAnalytics(ServerToClientData receivedData)
        //{
        //    sessionanalytics receivedanalytics = receiveddata.sessionanalytics;
        //    userdata receiveduser = receiveddata.getuser();
        //}

        /// <summary>
        /// Used to subcribe for any changes in the 
        /// Session object.
        /// </summary>
        /// <param name="listener"> The subscriber. </param>
        /// <param name="identifier"> The identifier of the subscriber. </param>
        public void SubscribeSession(IClientSessionNotifications listener)
        {
            lock (this)
            {
                _clients.Add(listener);
            }
        }

        /// <summary>
        /// Updates the locally stored summary at the client side to the summary received from the 
        /// server side. The summary will only be updated fro the user who requsted it.
        /// </summary>
        /// <param name="receivedData"> A ServerToClientData object that contains the summary 
        /// created at the server side of the session manager.</param>
        private void UpdateSummary(ServerToClientData receivedData)
        {
            // Extract the summary string and the user.
            SummaryData receivedSummary = receivedData.summaryData;
            UserData receivedUser = receivedData.GetUser();

            // check if the current user is the one who requested to get the 
            // summary
            if(receivedUser.userID == _user.userID)
            {
                lock(this)
                {
                    _chatSummary = receivedSummary.summary;
                    SummaryCreated?.Invoke(_chatSummary);
                }
            }
        }

        /// <summary>
        /// Compares the server side session data to the client side and update the 
        /// client side data if they are different.
        /// </summary>
        /// <param name="recievedSessionData"> The sessionData received from the server side. </param>
        private void UpdateClientSessionData(ServerToClientData receivedData)
        {
            // fetching the session data and user received from the server side
            SessionData recievedSessionData = receivedData.sessionData;
            UserData user = receivedData.GetUser();

            // if there was no change in the data then nothing needs to be done
            if (recievedSessionData.users.Equals(_clientSessionData.users))
                return;

            // a null _user denotes that the user is new and has not be set because all 
            // the old user (already present in the meeting) have their _user set.
            if (_user == null)
            {
                _user = user;
                IClientBoardStateManager clientBoardStateManager = ClientBoardStateManager.Instance;
                clientBoardStateManager.Start();
                clientBoardStateManager.SetUser(user.userID.ToString());
                ContentClientFactory.SetUser(user.userID);
            }

            // The user received from the server side is equal to _user only in the case of 
            // client departure. So, the _user and received session data are set to null to indicate this departure
            else if(_user.Equals(user))
            {
                _user = null;
                recievedSessionData = null;
                _communicator.Stop();
            }

            // update the sesseon data on the client side and notify the UX about it.
            lock(this)
            {
                _clientSessionData = (SessionData)recievedSessionData;
            }
            NotifyUXSession();
        }

        private UserData _user;
        private SessionData _clientSessionData;
        private readonly string moduleIdentifier;
        private readonly List<IClientSessionNotifications> _clients;
        
        private string _chatSummary;
        private IContentClient _contentClient;
        private readonly ISerializer _serializer;
        private readonly ICommunicator _communicator;
        
        public event NotifyEndMeet MeetingEnded;
        public event NotifySummaryCreated SummaryCreated;
    }
}
<|MERGE_RESOLUTION|>--- conflicted
+++ resolved
@@ -29,20 +29,15 @@
         /// </summary>
         public ClientSessionManager()
         {
+            TraceManager session = new();
             moduleIdentifier = "Dashboard";
             _serializer = new Serializer();
             _communicator = CommunicationFactory.GetCommunicator();
             _communicator.Subscribe(moduleIdentifier, this);
-<<<<<<< HEAD
-            _contentClient = ContentClientFactory.getInstance();
-=======
+
             _contentClient = ContentClientFactory.GetInstance();
             clientBoardStateManager = ClientBoardStateManager.Instance;
             clientBoardStateManager.Start();
->>>>>>> c03bb906
-
-            TraceManager session = new();
-            session.TraceListener();
 
             if (_clients == null)
             {
@@ -298,8 +293,6 @@
             if (_user == null)
             {
                 _user = user;
-                IClientBoardStateManager clientBoardStateManager = ClientBoardStateManager.Instance;
-                clientBoardStateManager.Start();
                 clientBoardStateManager.SetUser(user.userID.ToString());
                 ContentClientFactory.SetUser(user.userID);
             }
@@ -334,4 +327,4 @@
         public event NotifyEndMeet MeetingEnded;
         public event NotifySummaryCreated SummaryCreated;
     }
-}
+}
﻿using System;
using System.Collections.Generic;
using System.Linq;
using System.Text;
using System.Threading.Tasks;
using Networking;
using Dashboard.Server.Telemetry;
using Whiteboard;
using Content;


namespace Dashboard.Client.SessionManagement 
{
    using Dashboard.Server.Telemetry;
    public delegate void NotifyEndMeet();
    public delegate void NotifySummaryCreated(string summary);

    /// <summary>
    /// ClientSessionManager class is used to maintain the client side 
    /// session data and requests from the user. It communicates to the server session manager 
    /// to update the current session or to fetch summary and analytics.
    /// </summary>
    public class ClientSessionManager : IUXClientSessionManager, INotificationHandler
    {
        /// <summary>
        /// Default constructor that will create a new SessionData object,
        /// trace listener and the list for maintaining the subscribers for SessionData
        /// </summary>
        public ClientSessionManager()
        {
<<<<<<< HEAD
=======
            TraceManager session = new();
>>>>>>> 858328ed
            moduleIdentifier = "Dashboard";
            _serializer = new Serializer();
            _communicator = CommunicationFactory.GetCommunicator();
            _communicator.Subscribe(moduleIdentifier, this);
<<<<<<< HEAD
            TraceManager session = new();
            session.TraceListener();
           

            if(_clients == null)
=======
            _contentClient = ContentClientFactory.GetInstance();
            clientBoardStateManager = ClientBoardStateManager.Instance;
            clientBoardStateManager.Start();


            if (_clients == null)
>>>>>>> 858328ed
            {
                _clients = new List<IClientSessionNotifications>();
            }
            _clientSessionData = null;
            _user = null;
            chatSummary = null;
        }

        /// <summary>
        /// Added for testing the Module
        /// </summary>
        /// <param name="communicator">
        /// Test communicator to test the functionality
        /// </param>
        public ClientSessionManager(ICommunicator communicator)
        {
<<<<<<< HEAD
=======
            TraceManager session = new();
>>>>>>> 858328ed
            moduleIdentifier = "Dashboard";
            _serializer = new Serializer();
            _communicator = communicator;
            _communicator.Subscribe(moduleIdentifier, this);
<<<<<<< HEAD
            TraceManager session = new();
            session.TraceListener();
=======
            clientBoardStateManager = ClientBoardStateManager.Instance;
            clientBoardStateManager.Start();
>>>>>>> 858328ed


            if (_clients == null)
            {
                _clients = new List<IClientSessionNotifications>();
            }
            _clientSessionData = new SessionData();
            chatSummary = null;
        }

        /// <summary>
        /// Adds a user to the meeting.
        /// </summary>
        /// <param name="ipAddress"> IP Address of the meeting. </param>
        /// <param name="ports"> port number. </param>
        /// <param name="username"> Name of the user. </param>
        /// <returns> Boolean denoting the success or failure whether the user was added. </returns>
        public bool AddClient(string ipAddress, int port, string username)
        {
            if (String.IsNullOrWhiteSpace(username))
            {
                return false;
            }

            string serializedClientName;
            
            lock (this)
            {
                string connectionStatus = _communicator.Start(ipAddress, port.ToString());

                // if the IP address and/or the port number are incorrect
                if (connectionStatus == "0")
                {
                    return false;
                }

            }
            ClientToServerData clientName = new("addClient", username);
            serializedClientName = _serializer.Serialize<ClientToServerData>(clientName);
            _communicator.Send(serializedClientName,moduleIdentifier);
            return true;
        }

        /// <summary>
        /// Removes the user from the meeting by deleting their 
        /// data from the session.
        /// </summary>
        public void RemoveClient()
        {
            ClientToServerData clientToServerData = new("removeClient", _user.username, _user.userID);
            string serializedData = _serializer.Serialize<ClientToServerData>(clientToServerData);
            _communicator.Send(serializedData, moduleIdentifier);
        }

        /// <summary>
        /// End the meeting for all, creating and storing the summary and analytics.
        /// </summary>
        public void EndMeet()
        {
            ClientToServerData clientToServerData = new("endMeet", _user.username, _user.userID);
            string serializedData = _serializer.Serialize<ClientToServerData>(clientToServerData);
            _communicator.Send(serializedData, moduleIdentifier);
        }

        /// <summary>
        /// Get the summary of the chats that were sent from the start of the
        /// meet till the function was called.
        /// </summary>
        /// <returns> Summary of the chats as a string. </returns>
        public void GetSummary()
        {
<<<<<<< HEAD
            //string summary = "";
            ClientToServerData clientToServerData = new("getSummary", _user.username, _user.userID);
            string serializedData = _serializer.Serialize<ClientToServerData>(clientToServerData);
            _communicator.Send(serializedData, moduleIdentifier);
            
            // This loop will run till the summary is received from the server side.
            //while(chatSummary == null)
            //{

            //}

            //lock(this)
            //{
            //    summary = chatSummary;
            //    chatSummary = null;
            //}
            return "";
=======
            ClientToServerData clientToServerData = new("getSummary", _user.username, _user.userID);
            string serializedData = _serializer.Serialize<ClientToServerData>(clientToServerData);
            _communicator.Send(serializedData, moduleIdentifier);
>>>>>>> 858328ed
        }

        /// <summary>
        /// Used to subcribe for any changes in the 
        /// Session object.
        /// </summary>
        /// <param name="listener"> The subscriber. </param>
        /// <param name="identifier"> The identifier of the subscriber. </param>
        public void SubscribeSession(IClientSessionNotifications listener)
        {
            lock(this)
            {
                _clients.Add(listener);
            }
        }

        /// <summary>
        /// Gather analytics of the users and messages.
        /// </summary>
<<<<<<< HEAD
        public ITelemetry GetAnalytics()
=======
        public SessionAnalytics GetAnalytics()
>>>>>>> 858328ed
        {
            // the return type will be an analytics object yet to be decided.
            throw new NotImplementedException();
        }

        /// <summary>
        /// Will Notifiy UX about the changes in the Session
        /// </summary>
        public void NotifyUXSession()
        {
            for(int i=0;i<_clients.Count;++i)
            {
                lock(this)
                {
                    _clients[i].OnClientSessionChanged(_clientSessionData);
                }
            }
        }

        /// <summary>
        /// This function will handle the serialized data received from the networking module.
        /// It will first deserialize and then handle the appropriate cases.
        /// </summary>
        /// <param name="serializedData"> The serialized string sent by the networking module </param>
        public void OnDataReceived(string serializedData)
        {
            // Deserialize the data when it arrives
            ServerToClientData deserializedObject = _serializer.Deserialize<ServerToClientData>(serializedData);

            // check the event type and get the object sent from the server side
            string eventType = deserializedObject.eventType;

            // based on the type of event, calling the appropriate functions 
            switch(eventType)
            {
                case "addClient":
                    UpdateClientSessionData(deserializedObject);
                    return;

                case "getSummary":
                    UpdateSummary(deserializedObject);
                    return;

                case "removeClient":
                    UpdateClientSessionData(deserializedObject);
                    return;

                case "endMeet":
                    MeetingEnded?.Invoke();
                    return;

                default:
                    throw new NotImplementedException();
            }
        }

<<<<<<< HEAD
=======

>>>>>>> 858328ed
        /// <summary>
        /// Updates the locally stored summary at the client side to the summary received from the 
        /// server side. The summary will only be updated fro the user who requsted it.
        /// </summary>
        /// <param name="receivedData"> A ServerToClientData object that contains the summary 
        /// created at the server side of the session manager.</param>
        private void UpdateSummary(ServerToClientData receivedData)
        {
            // Extract the summary string and the user.
            SummaryData receivedSummary = receivedData.summaryData;
            UserData receivedUser = receivedData.GetUser();

            // check if the current user is the one who requested to get the 
            // summary
            if(receivedUser.userID == _user.userID)
            {
                lock(this)
                {
                    chatSummary = receivedSummary.summary;
                    SummaryCreated?.Invoke(chatSummary);
                }
            }
        }

        /// <summary>
        /// Compares the server side session data to the client side and update the 
        /// client side data if they are different.
        /// </summary>
        /// <param name="recievedSessionData"> The sessionData received from the server side. </param>
        private void UpdateClientSessionData(ServerToClientData receivedData)
        {
            // fetching the session data and user received from the server side
            SessionData recievedSessionData = receivedData.sessionData;
            UserData user = receivedData.GetUser();
<<<<<<< HEAD

=======

            //try
            //{
            //    if(user.username.Equals(null))
            //    {

            //    }
            //}
            
>>>>>>> 858328ed
            // if there was no change in the data then nothing needs to be done
            if (recievedSessionData == _clientSessionData)
                return;

            // a null _user denotes that the user is new and has not be set because all 
            // the old user (already present in the meeting) have their _user set.
            if(_user == null)
            {
                _user = user;
<<<<<<< HEAD
=======
                clientBoardStateManager.SetUser(user.userID.ToString());
                ContentClientFactory.SetUser(user.userID);
>>>>>>> 858328ed
            }

            // The user received from the server side is equal to _user only in the case of 
            // client departure. So, the _user and received session data are set to null to indicate this departure
            else if(_user == user)
            {
                _user = null;
                recievedSessionData = null;
<<<<<<< HEAD
=======
                _communicator.Stop();
>>>>>>> 858328ed
            }

            // update the sesseon data on the client side and notify the UX about it.
            lock(this)
            {
                _clientSessionData = (SessionData)recievedSessionData;
            }
            NotifyUXSession();
        }

        public SessionData _clientSessionData;
        private readonly ICommunicator _communicator;
        private readonly ISerializer _serializer;
        private readonly string moduleIdentifier;
        private readonly List<IClientSessionNotifications> _clients;
        private string chatSummary;
        private UserData _user;
        public event NotifyEndMeet MeetingEnded;
<<<<<<< HEAD
        public event NotifySummaryCreated SummaryCreated; 
=======
        public event NotifySummaryCreated SummaryCreated;
        private IContentClient _contentClient;
        private IClientBoardStateManager clientBoardStateManager;
>>>>>>> 858328ed
    }
}
<|MERGE_RESOLUTION|>--- conflicted
+++ resolved
@@ -1,361 +1,301 @@
-﻿using System;
-using System.Collections.Generic;
-using System.Linq;
-using System.Text;
-using System.Threading.Tasks;
-using Networking;
-using Dashboard.Server.Telemetry;
-using Whiteboard;
-using Content;
-
-
-namespace Dashboard.Client.SessionManagement 
-{
-    using Dashboard.Server.Telemetry;
-    public delegate void NotifyEndMeet();
-    public delegate void NotifySummaryCreated(string summary);
-
-    /// <summary>
-    /// ClientSessionManager class is used to maintain the client side 
-    /// session data and requests from the user. It communicates to the server session manager 
-    /// to update the current session or to fetch summary and analytics.
-    /// </summary>
-    public class ClientSessionManager : IUXClientSessionManager, INotificationHandler
-    {
-        /// <summary>
-        /// Default constructor that will create a new SessionData object,
-        /// trace listener and the list for maintaining the subscribers for SessionData
-        /// </summary>
-        public ClientSessionManager()
-        {
-<<<<<<< HEAD
-=======
-            TraceManager session = new();
->>>>>>> 858328ed
-            moduleIdentifier = "Dashboard";
-            _serializer = new Serializer();
-            _communicator = CommunicationFactory.GetCommunicator();
-            _communicator.Subscribe(moduleIdentifier, this);
-<<<<<<< HEAD
-            TraceManager session = new();
-            session.TraceListener();
-           
-
-            if(_clients == null)
-=======
-            _contentClient = ContentClientFactory.GetInstance();
-            clientBoardStateManager = ClientBoardStateManager.Instance;
-            clientBoardStateManager.Start();
-
-
-            if (_clients == null)
->>>>>>> 858328ed
-            {
-                _clients = new List<IClientSessionNotifications>();
-            }
-            _clientSessionData = null;
-            _user = null;
-            chatSummary = null;
-        }
-
-        /// <summary>
-        /// Added for testing the Module
-        /// </summary>
-        /// <param name="communicator">
-        /// Test communicator to test the functionality
-        /// </param>
-        public ClientSessionManager(ICommunicator communicator)
-        {
-<<<<<<< HEAD
-=======
-            TraceManager session = new();
->>>>>>> 858328ed
-            moduleIdentifier = "Dashboard";
-            _serializer = new Serializer();
-            _communicator = communicator;
-            _communicator.Subscribe(moduleIdentifier, this);
-<<<<<<< HEAD
-            TraceManager session = new();
-            session.TraceListener();
-=======
-            clientBoardStateManager = ClientBoardStateManager.Instance;
-            clientBoardStateManager.Start();
->>>>>>> 858328ed
-
-
-            if (_clients == null)
-            {
-                _clients = new List<IClientSessionNotifications>();
-            }
-            _clientSessionData = new SessionData();
-            chatSummary = null;
-        }
-
-        /// <summary>
-        /// Adds a user to the meeting.
-        /// </summary>
-        /// <param name="ipAddress"> IP Address of the meeting. </param>
-        /// <param name="ports"> port number. </param>
-        /// <param name="username"> Name of the user. </param>
-        /// <returns> Boolean denoting the success or failure whether the user was added. </returns>
-        public bool AddClient(string ipAddress, int port, string username)
-        {
-            if (String.IsNullOrWhiteSpace(username))
-            {
-                return false;
-            }
-
-            string serializedClientName;
-            
-            lock (this)
-            {
-                string connectionStatus = _communicator.Start(ipAddress, port.ToString());
-
-                // if the IP address and/or the port number are incorrect
-                if (connectionStatus == "0")
-                {
-                    return false;
-                }
-
-            }
-            ClientToServerData clientName = new("addClient", username);
-            serializedClientName = _serializer.Serialize<ClientToServerData>(clientName);
-            _communicator.Send(serializedClientName,moduleIdentifier);
-            return true;
-        }
-
-        /// <summary>
-        /// Removes the user from the meeting by deleting their 
-        /// data from the session.
-        /// </summary>
-        public void RemoveClient()
-        {
-            ClientToServerData clientToServerData = new("removeClient", _user.username, _user.userID);
-            string serializedData = _serializer.Serialize<ClientToServerData>(clientToServerData);
-            _communicator.Send(serializedData, moduleIdentifier);
-        }
-
-        /// <summary>
-        /// End the meeting for all, creating and storing the summary and analytics.
-        /// </summary>
-        public void EndMeet()
-        {
-            ClientToServerData clientToServerData = new("endMeet", _user.username, _user.userID);
-            string serializedData = _serializer.Serialize<ClientToServerData>(clientToServerData);
-            _communicator.Send(serializedData, moduleIdentifier);
-        }
-
-        /// <summary>
-        /// Get the summary of the chats that were sent from the start of the
-        /// meet till the function was called.
-        /// </summary>
-        /// <returns> Summary of the chats as a string. </returns>
-        public void GetSummary()
-        {
-<<<<<<< HEAD
-            //string summary = "";
-            ClientToServerData clientToServerData = new("getSummary", _user.username, _user.userID);
-            string serializedData = _serializer.Serialize<ClientToServerData>(clientToServerData);
-            _communicator.Send(serializedData, moduleIdentifier);
-            
-            // This loop will run till the summary is received from the server side.
-            //while(chatSummary == null)
-            //{
-
-            //}
-
-            //lock(this)
-            //{
-            //    summary = chatSummary;
-            //    chatSummary = null;
-            //}
-            return "";
-=======
-            ClientToServerData clientToServerData = new("getSummary", _user.username, _user.userID);
-            string serializedData = _serializer.Serialize<ClientToServerData>(clientToServerData);
-            _communicator.Send(serializedData, moduleIdentifier);
->>>>>>> 858328ed
-        }
-
-        /// <summary>
-        /// Used to subcribe for any changes in the 
-        /// Session object.
-        /// </summary>
-        /// <param name="listener"> The subscriber. </param>
-        /// <param name="identifier"> The identifier of the subscriber. </param>
-        public void SubscribeSession(IClientSessionNotifications listener)
-        {
-            lock(this)
-            {
-                _clients.Add(listener);
-            }
-        }
-
-        /// <summary>
-        /// Gather analytics of the users and messages.
-        /// </summary>
-<<<<<<< HEAD
-        public ITelemetry GetAnalytics()
-=======
-        public SessionAnalytics GetAnalytics()
->>>>>>> 858328ed
-        {
-            // the return type will be an analytics object yet to be decided.
-            throw new NotImplementedException();
-        }
-
-        /// <summary>
-        /// Will Notifiy UX about the changes in the Session
-        /// </summary>
-        public void NotifyUXSession()
-        {
-            for(int i=0;i<_clients.Count;++i)
-            {
-                lock(this)
-                {
-                    _clients[i].OnClientSessionChanged(_clientSessionData);
-                }
-            }
-        }
-
-        /// <summary>
-        /// This function will handle the serialized data received from the networking module.
-        /// It will first deserialize and then handle the appropriate cases.
-        /// </summary>
-        /// <param name="serializedData"> The serialized string sent by the networking module </param>
-        public void OnDataReceived(string serializedData)
-        {
-            // Deserialize the data when it arrives
-            ServerToClientData deserializedObject = _serializer.Deserialize<ServerToClientData>(serializedData);
-
-            // check the event type and get the object sent from the server side
-            string eventType = deserializedObject.eventType;
-
-            // based on the type of event, calling the appropriate functions 
-            switch(eventType)
-            {
-                case "addClient":
-                    UpdateClientSessionData(deserializedObject);
-                    return;
-
-                case "getSummary":
-                    UpdateSummary(deserializedObject);
-                    return;
-
-                case "removeClient":
-                    UpdateClientSessionData(deserializedObject);
-                    return;
-
-                case "endMeet":
-                    MeetingEnded?.Invoke();
-                    return;
-
-                default:
-                    throw new NotImplementedException();
-            }
-        }
-
-<<<<<<< HEAD
-=======
-
->>>>>>> 858328ed
-        /// <summary>
-        /// Updates the locally stored summary at the client side to the summary received from the 
-        /// server side. The summary will only be updated fro the user who requsted it.
-        /// </summary>
-        /// <param name="receivedData"> A ServerToClientData object that contains the summary 
-        /// created at the server side of the session manager.</param>
-        private void UpdateSummary(ServerToClientData receivedData)
-        {
-            // Extract the summary string and the user.
-            SummaryData receivedSummary = receivedData.summaryData;
-            UserData receivedUser = receivedData.GetUser();
-
-            // check if the current user is the one who requested to get the 
-            // summary
-            if(receivedUser.userID == _user.userID)
-            {
-                lock(this)
-                {
-                    chatSummary = receivedSummary.summary;
-                    SummaryCreated?.Invoke(chatSummary);
-                }
-            }
-        }
-
-        /// <summary>
-        /// Compares the server side session data to the client side and update the 
-        /// client side data if they are different.
-        /// </summary>
-        /// <param name="recievedSessionData"> The sessionData received from the server side. </param>
-        private void UpdateClientSessionData(ServerToClientData receivedData)
-        {
-            // fetching the session data and user received from the server side
-            SessionData recievedSessionData = receivedData.sessionData;
-            UserData user = receivedData.GetUser();
-<<<<<<< HEAD
-
-=======
-
-            //try
-            //{
-            //    if(user.username.Equals(null))
-            //    {
-
-            //    }
-            //}
-            
->>>>>>> 858328ed
-            // if there was no change in the data then nothing needs to be done
-            if (recievedSessionData == _clientSessionData)
-                return;
-
-            // a null _user denotes that the user is new and has not be set because all 
-            // the old user (already present in the meeting) have their _user set.
-            if(_user == null)
-            {
-                _user = user;
-<<<<<<< HEAD
-=======
-                clientBoardStateManager.SetUser(user.userID.ToString());
-                ContentClientFactory.SetUser(user.userID);
->>>>>>> 858328ed
-            }
-
-            // The user received from the server side is equal to _user only in the case of 
-            // client departure. So, the _user and received session data are set to null to indicate this departure
-            else if(_user == user)
-            {
-                _user = null;
-                recievedSessionData = null;
-<<<<<<< HEAD
-=======
-                _communicator.Stop();
->>>>>>> 858328ed
-            }
-
-            // update the sesseon data on the client side and notify the UX about it.
-            lock(this)
-            {
-                _clientSessionData = (SessionData)recievedSessionData;
-            }
-            NotifyUXSession();
-        }
-
-        public SessionData _clientSessionData;
-        private readonly ICommunicator _communicator;
-        private readonly ISerializer _serializer;
-        private readonly string moduleIdentifier;
-        private readonly List<IClientSessionNotifications> _clients;
-        private string chatSummary;
-        private UserData _user;
-        public event NotifyEndMeet MeetingEnded;
-<<<<<<< HEAD
-        public event NotifySummaryCreated SummaryCreated; 
-=======
-        public event NotifySummaryCreated SummaryCreated;
-        private IContentClient _contentClient;
-        private IClientBoardStateManager clientBoardStateManager;
->>>>>>> 858328ed
-    }
-}
+﻿using System;
+using System.Collections.Generic;
+using System.Linq;
+using System.Text;
+using System.Threading.Tasks;
+using Networking;
+using Dashboard.Server.Telemetry;
+using Whiteboard;
+using Content;
+
+
+namespace Dashboard.Client.SessionManagement 
+{
+    using Dashboard.Server.Telemetry;
+    public delegate void NotifyEndMeet();
+    public delegate void NotifySummaryCreated(string summary);
+
+    /// <summary>
+    /// ClientSessionManager class is used to maintain the client side 
+    /// session data and requests from the user. It communicates to the server session manager 
+    /// to update the current session or to fetch summary and analytics.
+    /// </summary>
+    public class ClientSessionManager : IUXClientSessionManager, INotificationHandler
+    {
+        /// <summary>
+        /// Default constructor that will create a new SessionData object,
+        /// trace listener and the list for maintaining the subscribers for SessionData
+        /// </summary>
+        public ClientSessionManager()
+        {
+            TraceManager session = new();
+            moduleIdentifier = "Dashboard";
+            _serializer = new Serializer();
+            _communicator = CommunicationFactory.GetCommunicator();
+            _communicator.Subscribe(moduleIdentifier, this);
+            _contentClient = ContentClientFactory.GetInstance();
+            clientBoardStateManager = ClientBoardStateManager.Instance;
+            clientBoardStateManager.Start();
+
+
+            if (_clients == null)
+            {
+                _clients = new List<IClientSessionNotifications>();
+            }
+            _clientSessionData = null;
+            _user = null;
+            chatSummary = null;
+        }
+
+        /// <summary>
+        /// Added for testing the Module
+        /// </summary>
+        /// <param name="communicator">
+        /// Test communicator to test the functionality
+        /// </param>
+        public ClientSessionManager(ICommunicator communicator)
+        {
+            TraceManager session = new();
+            moduleIdentifier = "Dashboard";
+            _serializer = new Serializer();
+            _communicator = communicator;
+            _communicator.Subscribe(moduleIdentifier, this);
+            clientBoardStateManager = ClientBoardStateManager.Instance;
+            clientBoardStateManager.Start();
+
+
+            if (_clients == null)
+            {
+                _clients = new List<IClientSessionNotifications>();
+            }
+            _clientSessionData = new SessionData();
+            chatSummary = null;
+        }
+
+        /// <summary>
+        /// Adds a user to the meeting.
+        /// </summary>
+        /// <param name="ipAddress"> IP Address of the meeting. </param>
+        /// <param name="ports"> port number. </param>
+        /// <param name="username"> Name of the user. </param>
+        /// <returns> Boolean denoting the success or failure whether the user was added. </returns>
+        public bool AddClient(string ipAddress, int port, string username)
+        {
+            if (String.IsNullOrWhiteSpace(username))
+            {
+                return false;
+            }
+
+            string serializedClientName;
+            
+            lock (this)
+            {
+                string connectionStatus = _communicator.Start(ipAddress, port.ToString());
+
+                // if the IP address and/or the port number are incorrect
+                if (connectionStatus == "0")
+                {
+                    return false;
+                }
+
+            }
+            ClientToServerData clientName = new("addClient", username);
+            serializedClientName = _serializer.Serialize<ClientToServerData>(clientName);
+            _communicator.Send(serializedClientName,moduleIdentifier);
+            return true;
+        }
+
+        /// <summary>
+        /// Removes the user from the meeting by deleting their 
+        /// data from the session.
+        /// </summary>
+        public void RemoveClient()
+        {
+            ClientToServerData clientToServerData = new("removeClient", _user.username, _user.userID);
+            string serializedData = _serializer.Serialize<ClientToServerData>(clientToServerData);
+            _communicator.Send(serializedData, moduleIdentifier);
+        }
+
+        /// <summary>
+        /// End the meeting for all, creating and storing the summary and analytics.
+        /// </summary>
+        public void EndMeet()
+        {
+            ClientToServerData clientToServerData = new("endMeet", _user.username, _user.userID);
+            string serializedData = _serializer.Serialize<ClientToServerData>(clientToServerData);
+            _communicator.Send(serializedData, moduleIdentifier);
+        }
+
+        /// <summary>
+        /// Get the summary of the chats that were sent from the start of the
+        /// meet till the function was called.
+        /// </summary>
+        /// <returns> Summary of the chats as a string. </returns>
+        public void GetSummary()
+        {
+            ClientToServerData clientToServerData = new("getSummary", _user.username, _user.userID);
+            string serializedData = _serializer.Serialize<ClientToServerData>(clientToServerData);
+            _communicator.Send(serializedData, moduleIdentifier);
+        }
+
+        /// <summary>
+        /// Used to subcribe for any changes in the 
+        /// Session object.
+        /// </summary>
+        /// <param name="listener"> The subscriber. </param>
+        /// <param name="identifier"> The identifier of the subscriber. </param>
+        public void SubscribeSession(IClientSessionNotifications listener)
+        {
+            lock(this)
+            {
+                _clients.Add(listener);
+            }
+        }
+
+        /// <summary>
+        /// Gather analytics of the users and messages.
+        /// </summary>
+        public SessionAnalytics GetAnalytics()
+        {
+            // the return type will be an analytics object yet to be decided.
+            throw new NotImplementedException();
+        }
+
+        /// <summary>
+        /// Will Notifiy UX about the changes in the Session
+        /// </summary>
+        public void NotifyUXSession()
+        {
+            for(int i=0;i<_clients.Count;++i)
+            {
+                lock(this)
+                {
+                    _clients[i].OnClientSessionChanged(_clientSessionData);
+                }
+            }
+        }
+
+        /// <summary>
+        /// This function will handle the serialized data received from the networking module.
+        /// It will first deserialize and then handle the appropriate cases.
+        /// </summary>
+        /// <param name="serializedData"> The serialized string sent by the networking module </param>
+        public void OnDataReceived(string serializedData)
+        {
+            // Deserialize the data when it arrives
+            ServerToClientData deserializedObject = _serializer.Deserialize<ServerToClientData>(serializedData);
+
+            // check the event type and get the object sent from the server side
+            string eventType = deserializedObject.eventType;
+
+            // based on the type of event, calling the appropriate functions 
+            switch(eventType)
+            {
+                case "addClient":
+                    UpdateClientSessionData(deserializedObject);
+                    return;
+
+                case "getSummary":
+                    UpdateSummary(deserializedObject);
+                    return;
+
+                case "removeClient":
+                    UpdateClientSessionData(deserializedObject);
+                    return;
+
+                case "endMeet":
+                    MeetingEnded?.Invoke();
+                    return;
+
+                default:
+                    throw new NotImplementedException();
+            }
+        }
+
+
+        /// <summary>
+        /// Updates the locally stored summary at the client side to the summary received from the 
+        /// server side. The summary will only be updated fro the user who requsted it.
+        /// </summary>
+        /// <param name="receivedData"> A ServerToClientData object that contains the summary 
+        /// created at the server side of the session manager.</param>
+        private void UpdateSummary(ServerToClientData receivedData)
+        {
+            // Extract the summary string and the user.
+            SummaryData receivedSummary = receivedData.summaryData;
+            UserData receivedUser = receivedData.GetUser();
+
+            // check if the current user is the one who requested to get the 
+            // summary
+            if(receivedUser.userID == _user.userID)
+            {
+                lock(this)
+                {
+                    chatSummary = receivedSummary.summary;
+                    SummaryCreated?.Invoke(chatSummary);
+                }
+            }
+        }
+
+        /// <summary>
+        /// Compares the server side session data to the client side and update the 
+        /// client side data if they are different.
+        /// </summary>
+        /// <param name="recievedSessionData"> The sessionData received from the server side. </param>
+        private void UpdateClientSessionData(ServerToClientData receivedData)
+        {
+            // fetching the session data and user received from the server side
+            SessionData recievedSessionData = receivedData.sessionData;
+            UserData user = receivedData.GetUser();
+
+            //try
+            //{
+            //    if(user.username.Equals(null))
+            //    {
+
+            //    }
+            //}
+            
+            // if there was no change in the data then nothing needs to be done
+            if (recievedSessionData == _clientSessionData)
+                return;
+
+            // a null _user denotes that the user is new and has not be set because all 
+            // the old user (already present in the meeting) have their _user set.
+            if(_user == null)
+            {
+                _user = user;
+                clientBoardStateManager.SetUser(user.userID.ToString());
+                ContentClientFactory.SetUser(user.userID);
+            }
+
+            // The user received from the server side is equal to _user only in the case of 
+            // client departure. So, the _user and received session data are set to null to indicate this departure
+            else if(_user == user)
+            {
+                _user = null;
+                recievedSessionData = null;
+                _communicator.Stop();
+            }
+
+            // update the sesseon data on the client side and notify the UX about it.
+            lock(this)
+            {
+                _clientSessionData = (SessionData)recievedSessionData;
+            }
+            NotifyUXSession();
+        }
+
+        public SessionData _clientSessionData;
+        private readonly ICommunicator _communicator;
+        private readonly ISerializer _serializer;
+        private readonly string moduleIdentifier;
+        private readonly List<IClientSessionNotifications> _clients;
+        private string chatSummary;
+        private UserData _user;
+        public event NotifyEndMeet MeetingEnded;
+        public event NotifySummaryCreated SummaryCreated;
+        private IContentClient _contentClient;
+        private IClientBoardStateManager clientBoardStateManager;
+    }
+}
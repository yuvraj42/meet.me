﻿using System;
using System.Collections.Generic;
using System.Linq;
using System.Text;
using System.Threading.Tasks;
using Networking;
using Dashboard.Server.Telemetry;
using Whiteboard;
using Content;


namespace Dashboard.Client.SessionManagement 
{
    using Dashboard.Server.Telemetry;
    public delegate void NotifyEndMeet();
    public delegate void NotifySummaryCreated(string summary);

    /// <summary>
    /// ClientSessionManager class is used to maintain the client side 
    /// session data and requests from the user. It communicates to the server session manager 
    /// to update the current session or to fetch summary and analytics.
    /// </summary>
    public class ClientSessionManager : IUXClientSessionManager, INotificationHandler
    {
        /// <summary>
        /// Default constructor that will create a new SessionData object,
        /// trace listener and the list for maintaining the subscribers for SessionData
        /// </summary>
        public ClientSessionManager()
        {
            TraceManager session = new();
            moduleIdentifier = "Dashboard";
            _serializer = new Serializer();
            _communicator = CommunicationFactory.GetCommunicator();
            _communicator.Subscribe(moduleIdentifier, this);
            _contentClient = ContentClientFactory.getInstance();
            _clientBoardStateManager = ClientBoardStateManager.Instance;
            _clientBoardStateManager.Start();


<<<<<<< HEAD
            TraceManager session = new();
            session.TraceListener();
=======
            session.TraceListener(); 
>>>>>>> 1ac1ed09

            if (_clients == null)
            {
                _clients = new List<IClientSessionNotifications>();
            }
            _clientSessionData = null;
            _user = null;
            chatSummary = null;
        }

        /// <summary>
        /// Added for testing the Module
        /// </summary>
        /// <param name="communicator">
        /// Test communicator to test the functionality
        /// </param>
        public ClientSessionManager(ICommunicator communicator)
        {
            TraceManager session = new();
            moduleIdentifier = "Dashboard";
            _serializer = new Serializer();
            _communicator = communicator;
            _communicator.Subscribe(moduleIdentifier, this);
            session.TraceListener();


            if (_clients == null)
            {
                _clients = new List<IClientSessionNotifications>();
            }
            _clientSessionData = new SessionData();
            chatSummary = null;
        }

        /// <summary>
        /// Adds a user to the meeting.
        /// </summary>
        /// <param name="ipAddress"> IP Address of the meeting. </param>
        /// <param name="ports"> port number. </param>
        /// <param name="username"> Name of the user. </param>
        /// <returns> Boolean denoting the success or failure whether the user was added. </returns>
        public bool AddClient(string ipAddress, int port, string username)
        {
            if (String.IsNullOrWhiteSpace(username))
            {
                return false;
            }

            string serializedClientName;
            
            lock (this)
            {
                string connectionStatus = _communicator.Start(ipAddress, port.ToString());

                // if the IP address and/or the port number are incorrect
                if (connectionStatus == "0")
                {
                    return false;
                }

            }
            ClientToServerData clientName = new("addClient", username);
            serializedClientName = _serializer.Serialize<ClientToServerData>(clientName);
            _communicator.Send(serializedClientName,moduleIdentifier);
            return true;
        }

        /// <summary>
        /// Removes the user from the meeting by deleting their 
        /// data from the session.
        /// </summary>
        public void RemoveClient()
        {
            ClientToServerData clientToServerData = new("removeClient", _user.username, _user.userID);
            string serializedData = _serializer.Serialize<ClientToServerData>(clientToServerData);
            _communicator.Send(serializedData, moduleIdentifier);
        }

        /// <summary>
        /// End the meeting for all, creating and storing the summary and analytics.
        /// </summary>
        public void EndMeet()
        {
            ClientToServerData clientToServerData = new("endMeet", _user.username, _user.userID);
            string serializedData = _serializer.Serialize<ClientToServerData>(clientToServerData);
            _communicator.Send(serializedData, moduleIdentifier);
        }

        /// <summary>
        /// Get the summary of the chats that were sent from the start of the
        /// meet till the function was called.
        /// </summary>
        /// <returns> Summary of the chats as a string. </returns>
        public void GetSummary()
        {
            ClientToServerData clientToServerData = new("getSummary", _user.username, _user.userID);
            string serializedData = _serializer.Serialize<ClientToServerData>(clientToServerData);
            _communicator.Send(serializedData, moduleIdentifier);
        }

        /// <summary>
        /// Used to subcribe for any changes in the 
        /// Session object.
        /// </summary>
        /// <param name="listener"> The subscriber. </param>
        /// <param name="identifier"> The identifier of the subscriber. </param>
        public void SubscribeSession(IClientSessionNotifications listener)
        {
            lock(this)
            {
                _clients.Add(listener);
            }
        }

        /// <summary>
        /// Gather analytics of the users and messages.
        /// </summary>
        public SessionAnalytics GetAnalytics()
        {
            // the return type will be an analytics object yet to be decided.
            throw new NotImplementedException();
        }

        /// <summary>
        /// Will Notifiy UX about the changes in the Session
        /// </summary>
        public void NotifyUXSession()
        {
            for(int i=0;i<_clients.Count;++i)
            {
                lock(this)
                {
                    _clients[i].OnClientSessionChanged(_clientSessionData);
                }
            }
        }

        /// <summary>
        /// This function will handle the serialized data received from the networking module.
        /// It will first deserialize and then handle the appropriate cases.
        /// </summary>
        /// <param name="serializedData"> The serialized string sent by the networking module </param>
        public void OnDataReceived(string serializedData)
        {
            // Deserialize the data when it arrives
            ServerToClientData deserializedObject = _serializer.Deserialize<ServerToClientData>(serializedData);

            // check the event type and get the object sent from the server side
            string eventType = deserializedObject.eventType;

            // based on the type of event, calling the appropriate functions 
            switch(eventType)
            {
                case "addClient":
                    UpdateClientSessionData(deserializedObject);
                    return;

                case "getSummary":
                    UpdateSummary(deserializedObject);
                    return;

                case "removeClient":
                    UpdateClientSessionData(deserializedObject);
                    return;

                case "endMeet":
                    MeetingEnded?.Invoke();
                    return;

                default:
                    throw new NotImplementedException();
            }
        }

        public void Stop()
        {
            _communicator.Stop();
        }

        /// <summary>
        /// Updates the locally stored summary at the client side to the summary received from the 
        /// server side. The summary will only be updated fro the user who requsted it.
        /// </summary>
        /// <param name="receivedData"> A ServerToClientData object that contains the summary 
        /// created at the server side of the session manager.</param>
        private void UpdateSummary(ServerToClientData receivedData)
        {
            // Extract the summary string and the user.
            SummaryData receivedSummary = receivedData.summaryData;
            UserData receivedUser = receivedData.GetUser();

            // check if the current user is the one who requested to get the 
            // summary
            if(receivedUser.userID == _user.userID)
            {
                lock(this)
                {
                    chatSummary = receivedSummary.summary;
                    SummaryCreated?.Invoke(chatSummary);
                }
            }
        }

        /// <summary>
        /// Compares the server side session data to the client side and update the 
        /// client side data if they are different.
        /// </summary>
        /// <param name="recievedSessionData"> The sessionData received from the server side. </param>
        private void UpdateClientSessionData(ServerToClientData receivedData)
        {
            // fetching the session data and user received from the server side
            SessionData recievedSessionData = receivedData.sessionData;
            UserData user = receivedData.GetUser();

            //try
            //{
            //    if(user.username.Equals(null))
            //    {

            //    }
            //}
            
            // if there was no change in the data then nothing needs to be done
            if (recievedSessionData == _clientSessionData)
                return;

            // a null _user denotes that the user is new and has not be set because all 
            // the old user (already present in the meeting) have their _user set.
            if(_user == null)
            {
                _user = user;
                _clientBoardStateManager.SetUser(user.userID.ToString());
                ContentClientFactory.setUser(user.userID);
            }

            // The user received from the server side is equal to _user only in the case of 
            // client departure. So, the _user and received session data are set to null to indicate this departure
            else if(_user == user)
            {
                _user = null;
                recievedSessionData = null;
            }

            // update the sesseon data on the client side and notify the UX about it.
            lock(this)
            {
                _clientSessionData = (SessionData)recievedSessionData;
            }
            NotifyUXSession();
        }

        public SessionData _clientSessionData;
        private readonly ICommunicator _communicator;
        private readonly ISerializer _serializer;
        private readonly string moduleIdentifier;
        private readonly List<IClientSessionNotifications> _clients;
        private string chatSummary;
        private UserData _user;
        public event NotifyEndMeet MeetingEnded;
        public event NotifySummaryCreated SummaryCreated;
        private IContentClient _contentClient;
        private IClientBoardStateManager _clientBoardStateManager;
    }
}
<|MERGE_RESOLUTION|>--- conflicted
+++ resolved
@@ -37,13 +37,7 @@
             _clientBoardStateManager = ClientBoardStateManager.Instance;
             _clientBoardStateManager.Start();
 
-
-<<<<<<< HEAD
-            TraceManager session = new();
-            session.TraceListener();
-=======
             session.TraceListener(); 
->>>>>>> 1ac1ed09
 
             if (_clients == null)
             {
@@ -307,4 +301,4 @@
         private IContentClient _contentClient;
         private IClientBoardStateManager _clientBoardStateManager;
     }
-}
+}
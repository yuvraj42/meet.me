﻿<Project Sdk="Microsoft.NET.Sdk">

    <PropertyGroup>
        <TargetFramework>net5.0-windows</TargetFramework>
    </PropertyGroup>

    <ItemGroup>
      <PackageReference Include="ScottPlot" Version="4.1.27" />
<<<<<<< HEAD
        <ProjectReference Include="..\Content\Content.csproj"/>
=======
    </ItemGroup>

    <ItemGroup>
        <ProjectReference Include="..\Content\Content.csproj" />
>>>>>>> ca6dcb2d
    </ItemGroup>

</Project><|MERGE_RESOLUTION|>--- conflicted
+++ resolved
@@ -6,14 +6,10 @@
 
     <ItemGroup>
       <PackageReference Include="ScottPlot" Version="4.1.27" />
-<<<<<<< HEAD
-        <ProjectReference Include="..\Content\Content.csproj"/>
-=======
     </ItemGroup>
 
     <ItemGroup>
         <ProjectReference Include="..\Content\Content.csproj" />
->>>>>>> ca6dcb2d
     </ItemGroup>
 
 </Project>
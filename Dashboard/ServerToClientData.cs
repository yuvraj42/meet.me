﻿using System;
using System.Collections.Generic;
using System.Linq;
using System.Text;
using System.Threading.Tasks;
using Dashboard.Server.Summary;

namespace Dashboard
{
    /// <summary>
    /// Class for sending data to the client side
    /// from the server side
    /// </summary>
    public class ServerToClientData
    {
        /// <summary>
        /// Parametric constructor to initialize the fields
        /// </summary>
        /// <param name="eventName"> The name of the event </param>
        /// <param name="objectToSend"> The object that is to be sent on the client side </param>
        public ServerToClientData(string eventName, SessionData sessionDataToSend, SummaryData summaryDataToSend, UserData user)
        {
            eventType = eventName;
            _user = user;
            sessionData = sessionDataToSend;
            summaryData = summaryDataToSend;
        }

       /// <summary>
       /// Default constructor for serialization
       /// </summary>
        public ServerToClientData()
        {
        }

        /// <summary>
        /// Method to access the UserData object 
        /// </summary>
        /// <returns> A UserData object containing the details of a user. </returns>
        public UserData GetUser()
        {
            return _user;
        }

        public string eventType;
<<<<<<< HEAD
        private readonly IRecievedFromServer _receivedObject;
        private readonly UserData _user;
=======
        public SummaryData summaryData;
        public SessionData sessionData;
        public UserData _user;
>>>>>>> 07eb337a
    }
}
<|MERGE_RESOLUTION|>--- conflicted
+++ resolved
@@ -1,55 +1,50 @@
-﻿using System;
-using System.Collections.Generic;
-using System.Linq;
-using System.Text;
-using System.Threading.Tasks;
-using Dashboard.Server.Summary;
-
-namespace Dashboard
-{
-    /// <summary>
-    /// Class for sending data to the client side
-    /// from the server side
-    /// </summary>
-    public class ServerToClientData
-    {
-        /// <summary>
-        /// Parametric constructor to initialize the fields
-        /// </summary>
-        /// <param name="eventName"> The name of the event </param>
-        /// <param name="objectToSend"> The object that is to be sent on the client side </param>
-        public ServerToClientData(string eventName, SessionData sessionDataToSend, SummaryData summaryDataToSend, UserData user)
-        {
-            eventType = eventName;
-            _user = user;
-            sessionData = sessionDataToSend;
-            summaryData = summaryDataToSend;
-        }
-
-       /// <summary>
-       /// Default constructor for serialization
-       /// </summary>
-        public ServerToClientData()
-        {
-        }
-
-        /// <summary>
-        /// Method to access the UserData object 
-        /// </summary>
-        /// <returns> A UserData object containing the details of a user. </returns>
-        public UserData GetUser()
-        {
-            return _user;
-        }
-
-        public string eventType;
-<<<<<<< HEAD
-        private readonly IRecievedFromServer _receivedObject;
-        private readonly UserData _user;
-=======
-        public SummaryData summaryData;
-        public SessionData sessionData;
-        public UserData _user;
->>>>>>> 07eb337a
-    }
-}
+﻿using System;
+using System.Collections.Generic;
+using System.Linq;
+using System.Text;
+using System.Threading.Tasks;
+using Dashboard.Server.Summary;
+
+namespace Dashboard
+{
+    /// <summary>
+    /// Class for sending data to the client side
+    /// from the server side
+    /// </summary>
+    public class ServerToClientData
+    {
+        /// <summary>
+        /// Parametric constructor to initialize the fields
+        /// </summary>
+        /// <param name="eventName"> The name of the event </param>
+        /// <param name="objectToSend"> The object that is to be sent on the client side </param>
+        public ServerToClientData(string eventName, SessionData sessionDataToSend, SummaryData summaryDataToSend, UserData user)
+        {
+            eventType = eventName;
+            _user = user;
+            sessionData = sessionDataToSend;
+            summaryData = summaryDataToSend;
+        }
+
+       /// <summary>
+       /// Default constructor for serialization
+       /// </summary>
+        public ServerToClientData()
+        {
+        }
+
+        /// <summary>
+        /// Method to access the UserData object 
+        /// </summary>
+        /// <returns> A UserData object containing the details of a user. </returns>
+        public UserData GetUser()
+        {
+            return _user;
+        }
+
+        public string eventType;
+        public SummaryData summaryData;
+        public SessionData sessionData;
+        public UserData _user;
+    }
+}